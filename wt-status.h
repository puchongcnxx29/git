--- conflicted
+++ resolved
@@ -78,11 +78,8 @@
 	int null_termination;
 	int commit_template;
 	int show_branch;
-<<<<<<< HEAD
 	int show_stash;
-=======
 	int show_in_progress;
->>>>>>> 212de744
 	int hints;
 
 	enum wt_status_format status_format;
