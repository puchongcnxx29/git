#include "cache.h"
#include "tag.h"
#include "commit.h"
#include "commit-graph.h"
#include "repository.h"
#include "object-store.h"
#include "pkt-line.h"
#include "utf8.h"
#include "diff.h"
#include "revision.h"
#include "notes.h"
#include "alloc.h"
#include "gpg-interface.h"
#include "mergesort.h"
#include "commit-slab.h"
#include "prio-queue.h"
#include "hash-lookup.h"
#include "wt-status.h"
#include "advice.h"
#include "refs.h"
#include "commit-reach.h"
#include "run-command.h"
#include "shallow.h"
#include "hook.h"

static struct commit_extra_header *read_commit_extra_header_lines(const char *buf, size_t len, const char **);

int save_commit_buffer = 1;

const char *commit_type = "commit";

struct commit *lookup_commit_reference_gently(struct repository *r,
		const struct object_id *oid, int quiet)
{
	struct object *obj = deref_tag(r,
				       parse_object(r, oid),
				       NULL, 0);

	if (!obj)
		return NULL;
	return object_as_type(obj, OBJ_COMMIT, quiet);
}

struct commit *lookup_commit_reference(struct repository *r, const struct object_id *oid)
{
	return lookup_commit_reference_gently(r, oid, 0);
}

struct commit *lookup_commit_or_die(const struct object_id *oid, const char *ref_name)
{
	struct commit *c = lookup_commit_reference(the_repository, oid);
	if (!c)
		die(_("could not parse %s"), ref_name);
	if (!oideq(oid, &c->object.oid)) {
		warning(_("%s %s is not a commit!"),
			ref_name, oid_to_hex(oid));
	}
	return c;
}

struct commit *lookup_commit(struct repository *r, const struct object_id *oid)
{
	struct object *obj = lookup_object(r, oid);
	if (!obj)
		return create_object(r, oid, alloc_commit_node(r));
	return object_as_type(obj, OBJ_COMMIT, 0);
}

struct commit *lookup_commit_reference_by_name(const char *name)
{
	struct object_id oid;
	struct commit *commit;

	if (get_oid_committish(name, &oid))
		return NULL;
	commit = lookup_commit_reference(the_repository, &oid);
	if (parse_commit(commit))
		return NULL;
	return commit;
}

static timestamp_t parse_commit_date(const char *buf, const char *tail)
{
	const char *dateptr;

	if (buf + 6 >= tail)
		return 0;
	if (memcmp(buf, "author", 6))
		return 0;
	while (buf < tail && *buf++ != '\n')
		/* nada */;
	if (buf + 9 >= tail)
		return 0;
	if (memcmp(buf, "committer", 9))
		return 0;
	while (buf < tail && *buf++ != '>')
		/* nada */;
	if (buf >= tail)
		return 0;
	dateptr = buf;
	while (buf < tail && *buf++ != '\n')
		/* nada */;
	if (buf >= tail)
		return 0;
	/* dateptr < buf && buf[-1] == '\n', so parsing will stop at buf-1 */
	return parse_timestamp(dateptr, NULL, 10);
}

static const struct object_id *commit_graft_oid_access(size_t index, const void *table)
{
	const struct commit_graft * const *commit_graft_table = table;
	return &commit_graft_table[index]->oid;
}

int commit_graft_pos(struct repository *r, const struct object_id *oid)
{
	return oid_pos(oid, r->parsed_objects->grafts,
		       r->parsed_objects->grafts_nr,
		       commit_graft_oid_access);
}

int register_commit_graft(struct repository *r, struct commit_graft *graft,
			  int ignore_dups)
{
	int pos = commit_graft_pos(r, &graft->oid);

	if (0 <= pos) {
		if (ignore_dups)
			free(graft);
		else {
			free(r->parsed_objects->grafts[pos]);
			r->parsed_objects->grafts[pos] = graft;
		}
		return 1;
	}
	pos = -pos - 1;
	ALLOC_GROW(r->parsed_objects->grafts,
		   r->parsed_objects->grafts_nr + 1,
		   r->parsed_objects->grafts_alloc);
	r->parsed_objects->grafts_nr++;
	if (pos < r->parsed_objects->grafts_nr)
		memmove(r->parsed_objects->grafts + pos + 1,
			r->parsed_objects->grafts + pos,
			(r->parsed_objects->grafts_nr - pos - 1) *
			sizeof(*r->parsed_objects->grafts));
	r->parsed_objects->grafts[pos] = graft;
	return 0;
}

struct commit_graft *read_graft_line(struct strbuf *line)
{
	/* The format is just "Commit Parent1 Parent2 ...\n" */
	int i, phase;
	const char *tail = NULL;
	struct commit_graft *graft = NULL;
	struct object_id dummy_oid, *oid;

	strbuf_rtrim(line);
	if (!line->len || line->buf[0] == '#')
		return NULL;
	/*
	 * phase 0 verifies line, counts hashes in line and allocates graft
	 * phase 1 fills graft
	 */
	for (phase = 0; phase < 2; phase++) {
		oid = graft ? &graft->oid : &dummy_oid;
		if (parse_oid_hex(line->buf, oid, &tail))
			goto bad_graft_data;
		for (i = 0; *tail != '\0'; i++) {
			oid = graft ? &graft->parent[i] : &dummy_oid;
			if (!isspace(*tail++) || parse_oid_hex(tail, oid, &tail))
				goto bad_graft_data;
		}
		if (!graft) {
			graft = xmalloc(st_add(sizeof(*graft),
					       st_mult(sizeof(struct object_id), i)));
			graft->nr_parent = i;
		}
	}
	return graft;

bad_graft_data:
	error("bad graft data: %s", line->buf);
	assert(!graft);
	return NULL;
}

static int read_graft_file(struct repository *r, const char *graft_file)
{
	FILE *fp = fopen_or_warn(graft_file, "r");
	struct strbuf buf = STRBUF_INIT;
	if (!fp)
		return -1;
	if (advice_graft_file_deprecated)
		advise(_("Support for <GIT_DIR>/info/grafts is deprecated\n"
			 "and will be removed in a future Git version.\n"
			 "\n"
			 "Please use \"git replace --convert-graft-file\"\n"
			 "to convert the grafts into replace refs.\n"
			 "\n"
			 "Turn this message off by running\n"
			 "\"git config advice.graftFileDeprecated false\""));
	while (!strbuf_getwholeline(&buf, fp, '\n')) {
		/* The format is just "Commit Parent1 Parent2 ...\n" */
		struct commit_graft *graft = read_graft_line(&buf);
		if (!graft)
			continue;
		if (register_commit_graft(r, graft, 1))
			error("duplicate graft data: %s", buf.buf);
	}
	fclose(fp);
	strbuf_release(&buf);
	return 0;
}

void prepare_commit_graft(struct repository *r)
{
	char *graft_file;

	if (r->parsed_objects->commit_graft_prepared)
		return;
	if (!startup_info->have_repository)
		return;

	graft_file = get_graft_file(r);
	read_graft_file(r, graft_file);
	/* make sure shallows are read */
	is_repository_shallow(r);
	r->parsed_objects->commit_graft_prepared = 1;
}

struct commit_graft *lookup_commit_graft(struct repository *r, const struct object_id *oid)
{
	int pos;
	prepare_commit_graft(r);
	pos = commit_graft_pos(r, oid);
	if (pos < 0)
		return NULL;
	return r->parsed_objects->grafts[pos];
}

int for_each_commit_graft(each_commit_graft_fn fn, void *cb_data)
{
	int i, ret;
	for (i = ret = 0; i < the_repository->parsed_objects->grafts_nr && !ret; i++)
		ret = fn(the_repository->parsed_objects->grafts[i], cb_data);
	return ret;
}

struct commit_buffer {
	void *buffer;
	unsigned long size;
};
define_commit_slab(buffer_slab, struct commit_buffer);

struct buffer_slab *allocate_commit_buffer_slab(void)
{
	struct buffer_slab *bs = xmalloc(sizeof(*bs));
	init_buffer_slab(bs);
	return bs;
}

void free_commit_buffer_slab(struct buffer_slab *bs)
{
	clear_buffer_slab(bs);
	free(bs);
}

void set_commit_buffer(struct repository *r, struct commit *commit, void *buffer, unsigned long size)
{
	struct commit_buffer *v = buffer_slab_at(
		r->parsed_objects->buffer_slab, commit);
	v->buffer = buffer;
	v->size = size;
}

const void *get_cached_commit_buffer(struct repository *r, const struct commit *commit, unsigned long *sizep)
{
	struct commit_buffer *v = buffer_slab_peek(
		r->parsed_objects->buffer_slab, commit);
	if (!v) {
		if (sizep)
			*sizep = 0;
		return NULL;
	}
	if (sizep)
		*sizep = v->size;
	return v->buffer;
}

const void *repo_get_commit_buffer(struct repository *r,
				   const struct commit *commit,
				   unsigned long *sizep)
{
	const void *ret = get_cached_commit_buffer(r, commit, sizep);
	if (!ret) {
		enum object_type type;
		unsigned long size;
		ret = repo_read_object_file(r, &commit->object.oid, &type, &size);
		if (!ret)
			die("cannot read commit object %s",
			    oid_to_hex(&commit->object.oid));
		if (type != OBJ_COMMIT)
			die("expected commit for %s, got %s",
			    oid_to_hex(&commit->object.oid), type_name(type));
		if (sizep)
			*sizep = size;
	}
	return ret;
}

void repo_unuse_commit_buffer(struct repository *r,
			      const struct commit *commit,
			      const void *buffer)
{
	struct commit_buffer *v = buffer_slab_peek(
		r->parsed_objects->buffer_slab, commit);
	if (!(v && v->buffer == buffer))
		free((void *)buffer);
}

void free_commit_buffer(struct parsed_object_pool *pool, struct commit *commit)
{
	struct commit_buffer *v = buffer_slab_peek(
		pool->buffer_slab, commit);
	if (v) {
		FREE_AND_NULL(v->buffer);
		v->size = 0;
	}
}

static inline void set_commit_tree(struct commit *c, struct tree *t)
{
	c->maybe_tree = t;
}

struct tree *repo_get_commit_tree(struct repository *r,
				  const struct commit *commit)
{
	if (commit->maybe_tree || !commit->object.parsed)
		return commit->maybe_tree;

	if (commit_graph_position(commit) != COMMIT_NOT_FROM_GRAPH)
		return get_commit_tree_in_graph(r, commit);

	return NULL;
}

struct object_id *get_commit_tree_oid(const struct commit *commit)
{
	struct tree *tree = get_commit_tree(commit);
	return tree ? &tree->object.oid : NULL;
}

void release_commit_memory(struct parsed_object_pool *pool, struct commit *c)
{
	set_commit_tree(c, NULL);
	free_commit_buffer(pool, c);
	c->index = 0;
	free_commit_list(c->parents);

	c->object.parsed = 0;
}

const void *detach_commit_buffer(struct commit *commit, unsigned long *sizep)
{
	struct commit_buffer *v = buffer_slab_peek(
		the_repository->parsed_objects->buffer_slab, commit);
	void *ret;

	if (!v) {
		if (sizep)
			*sizep = 0;
		return NULL;
	}
	ret = v->buffer;
	if (sizep)
		*sizep = v->size;

	v->buffer = NULL;
	v->size = 0;
	return ret;
}

int parse_commit_buffer(struct repository *r, struct commit *item, const void *buffer, unsigned long size, int check_graph)
{
	const char *tail = buffer;
	const char *bufptr = buffer;
	struct object_id parent;
	struct commit_list **pptr;
	struct commit_graft *graft;
	const int tree_entry_len = the_hash_algo->hexsz + 5;
	const int parent_entry_len = the_hash_algo->hexsz + 7;
	struct tree *tree;

	if (item->object.parsed)
		return 0;

	if (item->parents) {
		/*
		 * Presumably this is leftover from an earlier failed parse;
		 * clear it out in preparation for us re-parsing (we'll hit the
		 * same error, but that's good, since it lets our caller know
		 * the result cannot be trusted.
		 */
		free_commit_list(item->parents);
		item->parents = NULL;
	}

	tail += size;
	if (tail <= bufptr + tree_entry_len + 1 || memcmp(bufptr, "tree ", 5) ||
			bufptr[tree_entry_len] != '\n')
		return error("bogus commit object %s", oid_to_hex(&item->object.oid));
	if (get_oid_hex(bufptr + 5, &parent) < 0)
		return error("bad tree pointer in commit %s",
			     oid_to_hex(&item->object.oid));
	tree = lookup_tree(r, &parent);
	if (!tree)
		return error("bad tree pointer %s in commit %s",
			     oid_to_hex(&parent),
			     oid_to_hex(&item->object.oid));
	set_commit_tree(item, tree);
	bufptr += tree_entry_len + 1; /* "tree " + "hex sha1" + "\n" */
	pptr = &item->parents;

	graft = lookup_commit_graft(r, &item->object.oid);
	if (graft)
		r->parsed_objects->substituted_parent = 1;
	while (bufptr + parent_entry_len < tail && !memcmp(bufptr, "parent ", 7)) {
		struct commit *new_parent;

		if (tail <= bufptr + parent_entry_len + 1 ||
		    get_oid_hex(bufptr + 7, &parent) ||
		    bufptr[parent_entry_len] != '\n')
			return error("bad parents in commit %s", oid_to_hex(&item->object.oid));
		bufptr += parent_entry_len + 1;
		/*
		 * The clone is shallow if nr_parent < 0, and we must
		 * not traverse its real parents even when we unhide them.
		 */
		if (graft && (graft->nr_parent < 0 || grafts_replace_parents))
			continue;
		new_parent = lookup_commit(r, &parent);
		if (!new_parent)
			return error("bad parent %s in commit %s",
				     oid_to_hex(&parent),
				     oid_to_hex(&item->object.oid));
		pptr = &commit_list_insert(new_parent, pptr)->next;
	}
	if (graft) {
		int i;
		struct commit *new_parent;
		for (i = 0; i < graft->nr_parent; i++) {
			new_parent = lookup_commit(r,
						   &graft->parent[i]);
			if (!new_parent)
				return error("bad graft parent %s in commit %s",
					     oid_to_hex(&graft->parent[i]),
					     oid_to_hex(&item->object.oid));
			pptr = &commit_list_insert(new_parent, pptr)->next;
		}
	}
	item->date = parse_commit_date(bufptr, tail);

	if (check_graph)
		load_commit_graph_info(r, item);

	item->object.parsed = 1;
	return 0;
}

int repo_parse_commit_internal(struct repository *r,
			       struct commit *item,
			       int quiet_on_missing,
			       int use_commit_graph)
{
	enum object_type type;
	void *buffer;
	unsigned long size;
	int ret;

	if (!item)
		return -1;
	if (item->object.parsed)
		return 0;
	if (use_commit_graph && parse_commit_in_graph(r, item))
		return 0;
	buffer = repo_read_object_file(r, &item->object.oid, &type, &size);
	if (!buffer)
		return quiet_on_missing ? -1 :
			error("Could not read %s",
			     oid_to_hex(&item->object.oid));
	if (type != OBJ_COMMIT) {
		free(buffer);
		return error("Object %s not a commit",
			     oid_to_hex(&item->object.oid));
	}

	ret = parse_commit_buffer(r, item, buffer, size, 0);
	if (save_commit_buffer && !ret) {
		set_commit_buffer(r, item, buffer, size);
		return 0;
	}
	free(buffer);
	return ret;
}

int repo_parse_commit_gently(struct repository *r,
			     struct commit *item, int quiet_on_missing)
{
	return repo_parse_commit_internal(r, item, quiet_on_missing, 1);
}

void parse_commit_or_die(struct commit *item)
{
	if (parse_commit(item))
		die("unable to parse commit %s",
		    item ? oid_to_hex(&item->object.oid) : "(null)");
}

int find_commit_subject(const char *commit_buffer, const char **subject)
{
	const char *eol;
	const char *p = commit_buffer;

	while (*p && (*p != '\n' || p[1] != '\n'))
		p++;
	if (*p) {
		p = skip_blank_lines(p + 2);
		eol = strchrnul(p, '\n');
	} else
		eol = p;

	*subject = p;

	return eol - p;
}

size_t commit_subject_length(const char *body)
{
	const char *p = body;
	while (*p) {
		const char *next = skip_blank_lines(p);
		if (next != p)
			break;
		p = strchrnul(p, '\n');
		if (*p)
			p++;
	}
	return p - body;
}

struct commit_list *commit_list_insert(struct commit *item, struct commit_list **list_p)
{
	struct commit_list *new_list = xmalloc(sizeof(struct commit_list));
	new_list->item = item;
	new_list->next = *list_p;
	*list_p = new_list;
	return new_list;
}

int commit_list_contains(struct commit *item, struct commit_list *list)
{
	while (list) {
		if (list->item == item)
			return 1;
		list = list->next;
	}

	return 0;
}

unsigned commit_list_count(const struct commit_list *l)
{
	unsigned c = 0;
	for (; l; l = l->next )
		c++;
	return c;
}

struct commit_list *copy_commit_list(struct commit_list *list)
{
	struct commit_list *head = NULL;
	struct commit_list **pp = &head;
	while (list) {
		pp = commit_list_append(list->item, pp);
		list = list->next;
	}
	return head;
}

struct commit_list *reverse_commit_list(struct commit_list *list)
{
	struct commit_list *next = NULL, *current, *backup;
	for (current = list; current; current = backup) {
		backup = current->next;
		current->next = next;
		next = current;
	}
	return next;
}

void free_commit_list(struct commit_list *list)
{
	while (list)
		pop_commit(&list);
}

struct commit_list * commit_list_insert_by_date(struct commit *item, struct commit_list **list)
{
	struct commit_list **pp = list;
	struct commit_list *p;
	while ((p = *pp) != NULL) {
		if (p->item->date < item->date) {
			break;
		}
		pp = &p->next;
	}
	return commit_list_insert(item, pp);
}

static int commit_list_compare_by_date(const void *a, const void *b)
{
	timestamp_t a_date = ((const struct commit_list *)a)->item->date;
	timestamp_t b_date = ((const struct commit_list *)b)->item->date;
	if (a_date < b_date)
		return 1;
	if (a_date > b_date)
		return -1;
	return 0;
}

static void *commit_list_get_next(const void *a)
{
	return ((const struct commit_list *)a)->next;
}

static void commit_list_set_next(void *a, void *next)
{
	((struct commit_list *)a)->next = next;
}

void commit_list_sort_by_date(struct commit_list **list)
{
	*list = llist_mergesort(*list, commit_list_get_next, commit_list_set_next,
				commit_list_compare_by_date);
}

struct commit *pop_most_recent_commit(struct commit_list **list,
				      unsigned int mark)
{
	struct commit *ret = pop_commit(list);
	struct commit_list *parents = ret->parents;

	while (parents) {
		struct commit *commit = parents->item;
		if (!parse_commit(commit) && !(commit->object.flags & mark)) {
			commit->object.flags |= mark;
			commit_list_insert_by_date(commit, list);
		}
		parents = parents->next;
	}
	return ret;
}

static void clear_commit_marks_1(struct commit_list **plist,
				 struct commit *commit, unsigned int mark)
{
	while (commit) {
		struct commit_list *parents;

		if (!(mark & commit->object.flags))
			return;

		commit->object.flags &= ~mark;

		parents = commit->parents;
		if (!parents)
			return;

		while ((parents = parents->next))
			commit_list_insert(parents->item, plist);

		commit = commit->parents->item;
	}
}

void clear_commit_marks_many(int nr, struct commit **commit, unsigned int mark)
{
	struct commit_list *list = NULL;

	while (nr--) {
		clear_commit_marks_1(&list, *commit, mark);
		commit++;
	}
	while (list)
		clear_commit_marks_1(&list, pop_commit(&list), mark);
}

void clear_commit_marks(struct commit *commit, unsigned int mark)
{
	clear_commit_marks_many(1, &commit, mark);
}

struct commit *pop_commit(struct commit_list **stack)
{
	struct commit_list *top = *stack;
	struct commit *item = top ? top->item : NULL;

	if (top) {
		*stack = top->next;
		free(top);
	}
	return item;
}

/*
 * Topological sort support
 */

/* count number of children that have not been emitted */
define_commit_slab(indegree_slab, int);

define_commit_slab(author_date_slab, timestamp_t);

void record_author_date(struct author_date_slab *author_date,
			struct commit *commit)
{
	const char *buffer = get_commit_buffer(commit, NULL);
	struct ident_split ident;
	const char *ident_line;
	size_t ident_len;
	char *date_end;
	timestamp_t date;

	ident_line = find_commit_header(buffer, "author", &ident_len);
	if (!ident_line)
		goto fail_exit; /* no author line */
	if (split_ident_line(&ident, ident_line, ident_len) ||
	    !ident.date_begin || !ident.date_end)
		goto fail_exit; /* malformed "author" line */

	date = parse_timestamp(ident.date_begin, &date_end, 10);
	if (date_end != ident.date_end)
		goto fail_exit; /* malformed date */
	*(author_date_slab_at(author_date, commit)) = date;

fail_exit:
	unuse_commit_buffer(commit, buffer);
}

int compare_commits_by_author_date(const void *a_, const void *b_,
				   void *cb_data)
{
	const struct commit *a = a_, *b = b_;
	struct author_date_slab *author_date = cb_data;
	timestamp_t a_date = *(author_date_slab_at(author_date, a));
	timestamp_t b_date = *(author_date_slab_at(author_date, b));

	/* newer commits with larger date first */
	if (a_date < b_date)
		return 1;
	else if (a_date > b_date)
		return -1;
	return 0;
}

int compare_commits_by_gen_then_commit_date(const void *a_, const void *b_, void *unused)
{
	const struct commit *a = a_, *b = b_;
	const timestamp_t generation_a = commit_graph_generation(a),
			  generation_b = commit_graph_generation(b);

	/* newer commits first */
	if (generation_a < generation_b)
		return 1;
	else if (generation_a > generation_b)
		return -1;

	/* use date as a heuristic when generations are equal */
	if (a->date < b->date)
		return 1;
	else if (a->date > b->date)
		return -1;
	return 0;
}

int compare_commits_by_commit_date(const void *a_, const void *b_, void *unused)
{
	const struct commit *a = a_, *b = b_;
	/* newer commits with larger date first */
	if (a->date < b->date)
		return 1;
	else if (a->date > b->date)
		return -1;
	return 0;
}

/*
 * Performs an in-place topological sort on the list supplied.
 */
void sort_in_topological_order(struct commit_list **list, enum rev_sort_order sort_order)
{
	struct commit_list *next, *orig = *list;
	struct commit_list **pptr;
	struct indegree_slab indegree;
	struct prio_queue queue;
	struct commit *commit;
	struct author_date_slab author_date;

	if (!orig)
		return;
	*list = NULL;

	init_indegree_slab(&indegree);
	memset(&queue, '\0', sizeof(queue));

	switch (sort_order) {
	default: /* REV_SORT_IN_GRAPH_ORDER */
		queue.compare = NULL;
		break;
	case REV_SORT_BY_COMMIT_DATE:
		queue.compare = compare_commits_by_commit_date;
		break;
	case REV_SORT_BY_AUTHOR_DATE:
		init_author_date_slab(&author_date);
		queue.compare = compare_commits_by_author_date;
		queue.cb_data = &author_date;
		break;
	}

	/* Mark them and clear the indegree */
	for (next = orig; next; next = next->next) {
		struct commit *commit = next->item;
		*(indegree_slab_at(&indegree, commit)) = 1;
		/* also record the author dates, if needed */
		if (sort_order == REV_SORT_BY_AUTHOR_DATE)
			record_author_date(&author_date, commit);
	}

	/* update the indegree */
	for (next = orig; next; next = next->next) {
		struct commit_list *parents = next->item->parents;
		while (parents) {
			struct commit *parent = parents->item;
			int *pi = indegree_slab_at(&indegree, parent);

			if (*pi)
				(*pi)++;
			parents = parents->next;
		}
	}

	/*
	 * find the tips
	 *
	 * tips are nodes not reachable from any other node in the list
	 *
	 * the tips serve as a starting set for the work queue.
	 */
	for (next = orig; next; next = next->next) {
		struct commit *commit = next->item;

		if (*(indegree_slab_at(&indegree, commit)) == 1)
			prio_queue_put(&queue, commit);
	}

	/*
	 * This is unfortunate; the initial tips need to be shown
	 * in the order given from the revision traversal machinery.
	 */
	if (sort_order == REV_SORT_IN_GRAPH_ORDER)
		prio_queue_reverse(&queue);

	/* We no longer need the commit list */
	free_commit_list(orig);

	pptr = list;
	*list = NULL;
	while ((commit = prio_queue_get(&queue)) != NULL) {
		struct commit_list *parents;

		for (parents = commit->parents; parents ; parents = parents->next) {
			struct commit *parent = parents->item;
			int *pi = indegree_slab_at(&indegree, parent);

			if (!*pi)
				continue;

			/*
			 * parents are only enqueued for emission
			 * when all their children have been emitted thereby
			 * guaranteeing topological order.
			 */
			if (--(*pi) == 1)
				prio_queue_put(&queue, parent);
		}
		/*
		 * all children of commit have already been
		 * emitted. we can emit it now.
		 */
		*(indegree_slab_at(&indegree, commit)) = 0;

		pptr = &commit_list_insert(commit, pptr)->next;
	}

	clear_indegree_slab(&indegree);
	clear_prio_queue(&queue);
	if (sort_order == REV_SORT_BY_AUTHOR_DATE)
		clear_author_date_slab(&author_date);
}

struct rev_collect {
	struct commit **commit;
	int nr;
	int alloc;
	unsigned int initial : 1;
};

static void add_one_commit(struct object_id *oid, struct rev_collect *revs)
{
	struct commit *commit;

	if (is_null_oid(oid))
		return;

	commit = lookup_commit(the_repository, oid);
	if (!commit ||
	    (commit->object.flags & TMP_MARK) ||
	    parse_commit(commit))
		return;

	ALLOC_GROW(revs->commit, revs->nr + 1, revs->alloc);
	revs->commit[revs->nr++] = commit;
	commit->object.flags |= TMP_MARK;
}

static int collect_one_reflog_ent(struct object_id *ooid, struct object_id *noid,
				  const char *ident, timestamp_t timestamp,
				  int tz, const char *message, void *cbdata)
{
	struct rev_collect *revs = cbdata;

	if (revs->initial) {
		revs->initial = 0;
		add_one_commit(ooid, revs);
	}
	add_one_commit(noid, revs);
	return 0;
}

struct commit *get_fork_point(const char *refname, struct commit *commit)
{
	struct object_id oid;
	struct rev_collect revs;
	struct commit_list *bases;
	int i;
	struct commit *ret = NULL;
	char *full_refname;

	switch (dwim_ref(refname, strlen(refname), &oid, &full_refname, 0)) {
	case 0:
		die("No such ref: '%s'", refname);
	case 1:
		break; /* good */
	default:
		die("Ambiguous refname: '%s'", refname);
	}

	memset(&revs, 0, sizeof(revs));
	revs.initial = 1;
	for_each_reflog_ent(full_refname, collect_one_reflog_ent, &revs);

	if (!revs.nr)
		add_one_commit(&oid, &revs);

	for (i = 0; i < revs.nr; i++)
		revs.commit[i]->object.flags &= ~TMP_MARK;

	bases = get_merge_bases_many(commit, revs.nr, revs.commit);

	/*
	 * There should be one and only one merge base, when we found
	 * a common ancestor among reflog entries.
	 */
	if (!bases || bases->next)
		goto cleanup_return;

	/* And the found one must be one of the reflog entries */
	for (i = 0; i < revs.nr; i++)
		if (&bases->item->object == &revs.commit[i]->object)
			break; /* found */
	if (revs.nr <= i)
		goto cleanup_return;

	ret = bases->item;

cleanup_return:
	free_commit_list(bases);
	free(full_refname);
	return ret;
}

/*
 * Indexed by hash algorithm identifier.
 */
static const char *gpg_sig_headers[] = {
	NULL,
	"gpgsig",
	"gpgsig-sha256",
};

int sign_with_header(struct strbuf *buf, const char *keyid)
{
	struct strbuf sig = STRBUF_INIT;
	int inspos, copypos;
	const char *eoh;
	const char *gpg_sig_header = gpg_sig_headers[hash_algo_by_ptr(the_hash_algo)];
	int gpg_sig_header_len = strlen(gpg_sig_header);

	/* find the end of the header */
	eoh = strstr(buf->buf, "\n\n");
	if (!eoh)
		inspos = buf->len;
	else
		inspos = eoh - buf->buf + 1;

	if (!keyid || !*keyid)
		keyid = get_signing_key();
	if (sign_buffer(buf, &sig, keyid)) {
		strbuf_release(&sig);
		return -1;
	}

	for (copypos = 0; sig.buf[copypos]; ) {
		const char *bol = sig.buf + copypos;
		const char *eol = strchrnul(bol, '\n');
		int len = (eol - bol) + !!*eol;

		if (!copypos) {
			strbuf_insert(buf, inspos, gpg_sig_header, gpg_sig_header_len);
			inspos += gpg_sig_header_len;
		}
		strbuf_insertstr(buf, inspos++, " ");
		strbuf_insert(buf, inspos, bol, len);
		inspos += len;
		copypos += len;
	}
	strbuf_release(&sig);
	return 0;
}



int parse_signed_commit(const struct commit *commit,
			struct strbuf *payload, struct strbuf *signature,
			const struct git_hash_algo *algop)
{
	unsigned long size;
	const char *buffer = get_commit_buffer(commit, &size);
	int ret = parse_buffer_signed_by_header(buffer, size, payload, signature, algop);

	unuse_commit_buffer(commit, buffer);
	return ret;
}

int parse_buffer_signed_by_header(const char *buffer,
				  unsigned long size,
				  struct strbuf *payload,
				  struct strbuf *signature,
				  const struct git_hash_algo *algop)
{
	int in_signature = 0, saw_signature = 0, other_signature = 0;
	const char *line, *tail, *p;
	const char *gpg_sig_header = gpg_sig_headers[hash_algo_by_ptr(algop)];

	line = buffer;
	tail = buffer + size;
	while (line < tail) {
		const char *sig = NULL;
		const char *next = memchr(line, '\n', tail - line);

		next = next ? next + 1 : tail;
		if (in_signature && line[0] == ' ')
			sig = line + 1;
		else if (skip_prefix(line, gpg_sig_header, &p) &&
			 *p == ' ') {
			sig = line + strlen(gpg_sig_header) + 1;
			other_signature = 0;
		}
		else if (starts_with(line, "gpgsig"))
			other_signature = 1;
		else if (other_signature && line[0] != ' ')
			other_signature = 0;
		if (sig) {
			strbuf_add(signature, sig, next - sig);
			saw_signature = 1;
			in_signature = 1;
		} else {
			if (*line == '\n')
				/* dump the whole remainder of the buffer */
				next = tail;
			if (!other_signature)
				strbuf_add(payload, line, next - line);
			in_signature = 0;
		}
		line = next;
	}
	return saw_signature;
}

int remove_signature(struct strbuf *buf)
{
	const char *line = buf->buf;
	const char *tail = buf->buf + buf->len;
	int in_signature = 0;
	struct sigbuf {
		const char *start;
		const char *end;
	} sigs[2], *sigp = &sigs[0];
	int i;
	const char *orig_buf = buf->buf;

	memset(sigs, 0, sizeof(sigs));

	while (line < tail) {
		const char *next = memchr(line, '\n', tail - line);
		next = next ? next + 1 : tail;

		if (in_signature && line[0] == ' ')
			sigp->end = next;
		else if (starts_with(line, "gpgsig")) {
			int i;
			for (i = 1; i < GIT_HASH_NALGOS; i++) {
				const char *p;
				if (skip_prefix(line, gpg_sig_headers[i], &p) &&
				    *p == ' ') {
					sigp->start = line;
					sigp->end = next;
					in_signature = 1;
				}
			}
		} else {
			if (*line == '\n')
				/* dump the whole remainder of the buffer */
				next = tail;
			if (in_signature && sigp - sigs != ARRAY_SIZE(sigs))
				sigp++;
			in_signature = 0;
		}
		line = next;
	}

	for (i = ARRAY_SIZE(sigs) - 1; i >= 0; i--)
		if (sigs[i].start)
			strbuf_remove(buf, sigs[i].start - orig_buf, sigs[i].end - sigs[i].start);

	return sigs[0].start != NULL;
}

static void handle_signed_tag(struct commit *parent, struct commit_extra_header ***tail)
{
	struct merge_remote_desc *desc;
	struct commit_extra_header *mergetag;
	char *buf;
	unsigned long size;
	enum object_type type;
	struct strbuf payload = STRBUF_INIT;
	struct strbuf signature = STRBUF_INIT;

	desc = merge_remote_util(parent);
	if (!desc || !desc->obj)
		return;
	buf = read_object_file(&desc->obj->oid, &type, &size);
	if (!buf || type != OBJ_TAG)
		goto free_return;
	if (!parse_signature(buf, size, &payload, &signature))
		goto free_return;
	/*
	 * We could verify this signature and either omit the tag when
	 * it does not validate, but the integrator may not have the
	 * public key of the signer of the tag being merged, while a
	 * later auditor may have it while auditing, so let's not run
	 * verify-signed-buffer here for now...
	 *
	 * if (verify_signed_buffer(buf, len, buf + len, size - len, ...))
	 *	warn("warning: signed tag unverified.");
	 */
	CALLOC_ARRAY(mergetag, 1);
	mergetag->key = xstrdup("mergetag");
	mergetag->value = buf;
	mergetag->len = size;

	**tail = mergetag;
	*tail = &mergetag->next;
	strbuf_release(&payload);
	strbuf_release(&signature);
	return;

free_return:
	free(buf);
}

int check_commit_signature(const struct commit *commit, struct signature_check *sigc)
{
	struct strbuf payload = STRBUF_INIT;
	struct strbuf signature = STRBUF_INIT;
	int ret = 1;

	sigc->result = 'N';

	if (parse_signed_commit(commit, &payload, &signature, the_hash_algo) <= 0)
		goto out;
	ret = check_signature(payload.buf, payload.len, signature.buf,
		signature.len, sigc);

 out:
	strbuf_release(&payload);
	strbuf_release(&signature);

	return ret;
}

void verify_merge_signature(struct commit *commit, int verbosity,
			    int check_trust)
{
	char hex[GIT_MAX_HEXSZ + 1];
	struct signature_check signature_check;
	int ret;
	memset(&signature_check, 0, sizeof(signature_check));

	ret = check_commit_signature(commit, &signature_check);

	find_unique_abbrev_r(hex, &commit->object.oid, DEFAULT_ABBREV);
	switch (signature_check.result) {
	case 'G':
		if (ret || (check_trust && signature_check.trust_level < TRUST_MARGINAL))
			die(_("Commit %s has an untrusted GPG signature, "
			      "allegedly by %s."), hex, signature_check.signer);
		break;
	case 'B':
		die(_("Commit %s has a bad GPG signature "
		      "allegedly by %s."), hex, signature_check.signer);
	default: /* 'N' */
		die(_("Commit %s does not have a GPG signature."), hex);
	}
	if (verbosity >= 0 && signature_check.result == 'G')
		printf(_("Commit %s has a good GPG signature by %s\n"),
		       hex, signature_check.signer);

	signature_check_clear(&signature_check);
}

void append_merge_tag_headers(struct commit_list *parents,
			      struct commit_extra_header ***tail)
{
	while (parents) {
		struct commit *parent = parents->item;
		handle_signed_tag(parent, tail);
		parents = parents->next;
	}
}

static void add_extra_header(struct strbuf *buffer,
			     struct commit_extra_header *extra)
{
	strbuf_addstr(buffer, extra->key);
	if (extra->len)
		strbuf_add_lines(buffer, " ", extra->value, extra->len);
	else
		strbuf_addch(buffer, '\n');
}

struct commit_extra_header *read_commit_extra_headers(struct commit *commit,
						      const char **exclude)
{
	struct commit_extra_header *extra = NULL;
	unsigned long size;
	const char *buffer = get_commit_buffer(commit, &size);
	extra = read_commit_extra_header_lines(buffer, size, exclude);
	unuse_commit_buffer(commit, buffer);
	return extra;
}

int for_each_mergetag(each_mergetag_fn fn, struct commit *commit, void *data)
{
	struct commit_extra_header *extra, *to_free;
	int res = 0;

	to_free = read_commit_extra_headers(commit, NULL);
	for (extra = to_free; !res && extra; extra = extra->next) {
		if (strcmp(extra->key, "mergetag"))
			continue; /* not a merge tag */
		res = fn(commit, extra, data);
	}
	free_commit_extra_headers(to_free);
	return res;
}

static inline int standard_header_field(const char *field, size_t len)
{
	return ((len == 4 && !memcmp(field, "tree", 4)) ||
		(len == 6 && !memcmp(field, "parent", 6)) ||
		(len == 6 && !memcmp(field, "author", 6)) ||
		(len == 9 && !memcmp(field, "committer", 9)) ||
		(len == 8 && !memcmp(field, "encoding", 8)));
}

static int excluded_header_field(const char *field, size_t len, const char **exclude)
{
	if (!exclude)
		return 0;

	while (*exclude) {
		size_t xlen = strlen(*exclude);
		if (len == xlen && !memcmp(field, *exclude, xlen))
			return 1;
		exclude++;
	}
	return 0;
}

static struct commit_extra_header *read_commit_extra_header_lines(
	const char *buffer, size_t size,
	const char **exclude)
{
	struct commit_extra_header *extra = NULL, **tail = &extra, *it = NULL;
	const char *line, *next, *eof, *eob;
	struct strbuf buf = STRBUF_INIT;

	for (line = buffer, eob = line + size;
	     line < eob && *line != '\n';
	     line = next) {
		next = memchr(line, '\n', eob - line);
		next = next ? next + 1 : eob;
		if (*line == ' ') {
			/* continuation */
			if (it)
				strbuf_add(&buf, line + 1, next - (line + 1));
			continue;
		}
		if (it)
			it->value = strbuf_detach(&buf, &it->len);
		strbuf_reset(&buf);
		it = NULL;

		eof = memchr(line, ' ', next - line);
		if (!eof)
			eof = next;
		else if (standard_header_field(line, eof - line) ||
			 excluded_header_field(line, eof - line, exclude))
			continue;

		CALLOC_ARRAY(it, 1);
		it->key = xmemdupz(line, eof-line);
		*tail = it;
		tail = &it->next;
		if (eof + 1 < next)
			strbuf_add(&buf, eof + 1, next - (eof + 1));
	}
	if (it)
		it->value = strbuf_detach(&buf, &it->len);
	return extra;
}

void free_commit_extra_headers(struct commit_extra_header *extra)
{
	while (extra) {
		struct commit_extra_header *next = extra->next;
		free(extra->key);
		free(extra->value);
		free(extra);
		extra = next;
	}
}

int commit_tree(const char *msg, size_t msg_len, const struct object_id *tree,
		struct commit_list *parents, struct object_id *ret,
		const char *author, const char *sign_commit)
{
	struct commit_extra_header *extra = NULL, **tail = &extra;
	int result;

	append_merge_tag_headers(parents, &tail);
	result = commit_tree_extended(msg, msg_len, tree, parents, ret, author,
				      NULL, sign_commit, extra);
	free_commit_extra_headers(extra);
	return result;
}

static int find_invalid_utf8(const char *buf, int len)
{
	int offset = 0;
	static const unsigned int max_codepoint[] = {
		0x7f, 0x7ff, 0xffff, 0x10ffff
	};

	while (len) {
		unsigned char c = *buf++;
		int bytes, bad_offset;
		unsigned int codepoint;
		unsigned int min_val, max_val;

		len--;
		offset++;

		/* Simple US-ASCII? No worries. */
		if (c < 0x80)
			continue;

		bad_offset = offset-1;

		/*
		 * Count how many more high bits set: that's how
		 * many more bytes this sequence should have.
		 */
		bytes = 0;
		while (c & 0x40) {
			c <<= 1;
			bytes++;
		}

		/*
		 * Must be between 1 and 3 more bytes.  Longer sequences result in
		 * codepoints beyond U+10FFFF, which are guaranteed never to exist.
		 */
		if (bytes < 1 || 3 < bytes)
			return bad_offset;

		/* Do we *have* that many bytes? */
		if (len < bytes)
			return bad_offset;

		/*
		 * Place the encoded bits at the bottom of the value and compute the
		 * valid range.
		 */
		codepoint = (c & 0x7f) >> bytes;
		min_val = max_codepoint[bytes-1] + 1;
		max_val = max_codepoint[bytes];

		offset += bytes;
		len -= bytes;

		/* And verify that they are good continuation bytes */
		do {
			codepoint <<= 6;
			codepoint |= *buf & 0x3f;
			if ((*buf++ & 0xc0) != 0x80)
				return bad_offset;
		} while (--bytes);

		/* Reject codepoints that are out of range for the sequence length. */
		if (codepoint < min_val || codepoint > max_val)
			return bad_offset;
		/* Surrogates are only for UTF-16 and cannot be encoded in UTF-8. */
		if ((codepoint & 0x1ff800) == 0xd800)
			return bad_offset;
		/* U+xxFFFE and U+xxFFFF are guaranteed non-characters. */
		if ((codepoint & 0xfffe) == 0xfffe)
			return bad_offset;
		/* So are anything in the range U+FDD0..U+FDEF. */
		if (codepoint >= 0xfdd0 && codepoint <= 0xfdef)
			return bad_offset;
	}
	return -1;
}

/*
 * This verifies that the buffer is in proper utf8 format.
 *
 * If it isn't, it assumes any non-utf8 characters are Latin1,
 * and does the conversion.
 */
static int verify_utf8(struct strbuf *buf)
{
	int ok = 1;
	long pos = 0;

	for (;;) {
		int bad;
		unsigned char c;
		unsigned char replace[2];

		bad = find_invalid_utf8(buf->buf + pos, buf->len - pos);
		if (bad < 0)
			return ok;
		pos += bad;
		ok = 0;
		c = buf->buf[pos];
		strbuf_remove(buf, pos, 1);

		/* We know 'c' must be in the range 128-255 */
		replace[0] = 0xc0 + (c >> 6);
		replace[1] = 0x80 + (c & 0x3f);
		strbuf_insert(buf, pos, replace, 2);
		pos += 2;
	}
}

static const char commit_utf8_warn[] =
N_("Warning: commit message did not conform to UTF-8.\n"
   "You may want to amend it after fixing the message, or set the config\n"
   "variable i18n.commitencoding to the encoding your project uses.\n");

int commit_tree_extended(const char *msg, size_t msg_len,
			 const struct object_id *tree,
			 struct commit_list *parents, struct object_id *ret,
			 const char *author, const char *committer,
			 const char *sign_commit,
			 struct commit_extra_header *extra)
{
	int result;
	int encoding_is_utf8;
	struct strbuf buffer;

	assert_oid_type(tree, OBJ_TREE);

	if (memchr(msg, '\0', msg_len))
		return error("a NUL byte in commit log message not allowed.");

	/* Not having i18n.commitencoding is the same as having utf-8 */
	encoding_is_utf8 = is_encoding_utf8(git_commit_encoding);

	strbuf_init(&buffer, 8192); /* should avoid reallocs for the headers */
	strbuf_addf(&buffer, "tree %s\n", oid_to_hex(tree));

	/*
	 * NOTE! This ordering means that the same exact tree merged with a
	 * different order of parents will be a _different_ changeset even
	 * if everything else stays the same.
	 */
	while (parents) {
		struct commit *parent = pop_commit(&parents);
		strbuf_addf(&buffer, "parent %s\n",
			    oid_to_hex(&parent->object.oid));
	}

	/* Person/date information */
	if (!author)
		author = git_author_info(IDENT_STRICT);
	strbuf_addf(&buffer, "author %s\n", author);
	if (!committer)
		committer = git_committer_info(IDENT_STRICT);
	strbuf_addf(&buffer, "committer %s\n", committer);
	if (!encoding_is_utf8)
		strbuf_addf(&buffer, "encoding %s\n", git_commit_encoding);

	while (extra) {
		add_extra_header(&buffer, extra);
		extra = extra->next;
	}
	strbuf_addch(&buffer, '\n');

	/* And add the comment */
	strbuf_add(&buffer, msg, msg_len);

	/* And check the encoding */
	if (encoding_is_utf8 && !verify_utf8(&buffer))
		fprintf(stderr, _(commit_utf8_warn));

	if (sign_commit && sign_with_header(&buffer, sign_commit)) {
		result = -1;
		goto out;
	}

	result = write_object_file(buffer.buf, buffer.len, commit_type, ret);
out:
	strbuf_release(&buffer);
	return result;
}

define_commit_slab(merge_desc_slab, struct merge_remote_desc *);
static struct merge_desc_slab merge_desc_slab = COMMIT_SLAB_INIT(1, merge_desc_slab);

struct merge_remote_desc *merge_remote_util(struct commit *commit)
{
	return *merge_desc_slab_at(&merge_desc_slab, commit);
}

void set_merge_remote_desc(struct commit *commit,
			   const char *name, struct object *obj)
{
	struct merge_remote_desc *desc;
	FLEX_ALLOC_STR(desc, name, name);
	desc->obj = obj;
	*merge_desc_slab_at(&merge_desc_slab, commit) = desc;
}

struct commit *get_merge_parent(const char *name)
{
	struct object *obj;
	struct commit *commit;
	struct object_id oid;
	if (get_oid(name, &oid))
		return NULL;
	obj = parse_object(the_repository, &oid);
	commit = (struct commit *)peel_to_type(name, 0, obj, OBJ_COMMIT);
	if (commit && !merge_remote_util(commit))
		set_merge_remote_desc(commit, name, obj);
	return commit;
}

/*
 * Append a commit to the end of the commit_list.
 *
 * next starts by pointing to the variable that holds the head of an
 * empty commit_list, and is updated to point to the "next" field of
 * the last item on the list as new commits are appended.
 *
 * Usage example:
 *
 *     struct commit_list *list;
 *     struct commit_list **next = &list;
 *
 *     next = commit_list_append(c1, next);
 *     next = commit_list_append(c2, next);
 *     assert(commit_list_count(list) == 2);
 *     return list;
 */
struct commit_list **commit_list_append(struct commit *commit,
					struct commit_list **next)
{
	struct commit_list *new_commit = xmalloc(sizeof(struct commit_list));
	new_commit->item = commit;
	*next = new_commit;
	new_commit->next = NULL;
	return &new_commit->next;
}

const char *find_commit_header(const char *msg, const char *key, size_t *out_len)
{
	int key_len = strlen(key);
	const char *line = msg;

	while (line) {
		const char *eol = strchrnul(line, '\n');

		if (line == eol)
			return NULL;

		if (eol - line > key_len &&
		    !strncmp(line, key, key_len) &&
		    line[key_len] == ' ') {
			*out_len = eol - line - key_len - 1;
			return line + key_len + 1;
		}
		line = *eol ? eol + 1 : NULL;
	}
	return NULL;
}

/*
 * Inspect the given string and determine the true "end" of the log message, in
 * order to find where to put a new Signed-off-by trailer.  Ignored are
 * trailing comment lines and blank lines.  To support "git commit -s
 * --amend" on an existing commit, we also ignore "Conflicts:".  To
 * support "git commit -v", we truncate at cut lines.
 *
 * Returns the number of bytes from the tail to ignore, to be fed as
 * the second parameter to append_signoff().
 */
size_t ignore_non_trailer(const char *buf, size_t len)
{
	size_t boc = 0;
	size_t bol = 0;
	int in_old_conflicts_block = 0;
	size_t cutoff = wt_status_locate_end(buf, len);

	while (bol < cutoff) {
		const char *next_line = memchr(buf + bol, '\n', len - bol);

		if (!next_line)
			next_line = buf + len;
		else
			next_line++;

		if (buf[bol] == comment_line_char || buf[bol] == '\n') {
			/* is this the first of the run of comments? */
			if (!boc)
				boc = bol;
			/* otherwise, it is just continuing */
		} else if (starts_with(buf + bol, "Conflicts:\n")) {
			in_old_conflicts_block = 1;
			if (!boc)
				boc = bol;
		} else if (in_old_conflicts_block && buf[bol] == '\t') {
			; /* a pathname in the conflicts block */
		} else if (boc) {
			/* the previous was not trailing comment */
			boc = 0;
			in_old_conflicts_block = 0;
		}
		bol = next_line - buf;
	}
	return boc ? len - boc : len - cutoff;
}

int run_commit_hook(int editor_is_used, const char *index_file,
		    int *invoked_hook,
		    const char *name, ...)
{
<<<<<<< HEAD
	struct run_hooks_opt opt = RUN_HOOKS_OPT_INIT;
=======
	struct run_hooks_opt opt = RUN_HOOKS_OPT_INIT_SYNC;
>>>>>>> 8d78bd95
	va_list args;
	const char *arg;

	strvec_pushf(&opt.env, "GIT_INDEX_FILE=%s", index_file);

	/*
	 * Let the hook know that no editor will be launched.
	 */
	if (!editor_is_used)
		strvec_push(&opt.env, "GIT_EDITOR=:");

	va_start(args, name);
	while ((arg = va_arg(args, const char *)))
		strvec_push(&opt.args, arg);
	va_end(args);

	return run_hooks_oneshot(name, &opt);
}<|MERGE_RESOLUTION|>--- conflicted
+++ resolved
@@ -1700,11 +1700,7 @@
 		    int *invoked_hook,
 		    const char *name, ...)
 {
-<<<<<<< HEAD
-	struct run_hooks_opt opt = RUN_HOOKS_OPT_INIT;
-=======
 	struct run_hooks_opt opt = RUN_HOOKS_OPT_INIT_SYNC;
->>>>>>> 8d78bd95
 	va_list args;
 	const char *arg;
 
