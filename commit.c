#include "cache.h"
#include "tag.h"
#include "commit.h"

int save_commit_buffer = 1;

struct sort_node
{
	/*
         * the number of children of the associated commit
         * that also occur in the list being sorted.
         */
	unsigned int indegree;

	/*
         * reference to original list item that we will re-use
         * on output.
         */
	struct commit_list * list_item;

};

const char *commit_type = "commit";

struct cmt_fmt_map {
	const char *n;
	size_t cmp_len;
	enum cmit_fmt v;
} cmt_fmts[] = {
	{ "raw",	1,	CMIT_FMT_RAW },
	{ "medium",	1,	CMIT_FMT_MEDIUM },
	{ "short",	1,	CMIT_FMT_SHORT },
	{ "full",	5,	CMIT_FMT_FULL },
	{ "fuller",	5,	CMIT_FMT_FULLER },
	{ "oneline",	1,	CMIT_FMT_ONELINE },
};

enum cmit_fmt get_commit_format(const char *arg)
{
	int i;

	if (!arg || !*arg)
		return CMIT_FMT_DEFAULT;
<<<<<<< HEAD
	if (*arg == '=')
		arg++;
	for (i = 0; i < ARRAY_SIZE(cmt_fmts); i++) {
		if (!strncmp(arg, cmt_fmts[i].n, cmt_fmts[i].cmp_len))
			return cmt_fmts[i].v;
	}

	die("invalid --pretty format: %s", arg);
=======
	if (!strcmp(arg, "=raw"))
		return CMIT_FMT_RAW;
	if (!strcmp(arg, "=medium"))
		return CMIT_FMT_MEDIUM;
	if (!strcmp(arg, "=short"))
		return CMIT_FMT_SHORT;
	if (!strcmp(arg, "=full"))
		return CMIT_FMT_FULL;
	if (!strcmp(arg, "=fuller"))
		return CMIT_FMT_FULLER;
	if (!strcmp(arg, "=email"))
		return CMIT_FMT_EMAIL;
	if (!strcmp(arg, "=oneline"))
		return CMIT_FMT_ONELINE;
	die("invalid --pretty format");
>>>>>>> 2a387043
}

static struct commit *check_commit(struct object *obj,
				   const unsigned char *sha1,
				   int quiet)
{
	if (obj->type != commit_type) {
		if (!quiet)
			error("Object %s is a %s, not a commit",
			      sha1_to_hex(sha1), obj->type);
		return NULL;
	}
	return (struct commit *) obj;
}

struct commit *lookup_commit_reference_gently(const unsigned char *sha1,
					      int quiet)
{
	struct object *obj = deref_tag(parse_object(sha1), NULL, 0);

	if (!obj)
		return NULL;
	return check_commit(obj, sha1, quiet);
}

struct commit *lookup_commit_reference(const unsigned char *sha1)
{
	return lookup_commit_reference_gently(sha1, 0);
}

struct commit *lookup_commit(const unsigned char *sha1)
{
	struct object *obj = lookup_object(sha1);
	if (!obj) {
		struct commit *ret = xcalloc(1, sizeof(struct commit));
		created_object(sha1, &ret->object);
		ret->object.type = commit_type;
		return ret;
	}
	if (!obj->type)
		obj->type = commit_type;
	return check_commit(obj, sha1, 0);
}

static unsigned long parse_commit_date(const char *buf)
{
	unsigned long date;

	if (memcmp(buf, "author", 6))
		return 0;
	while (*buf++ != '\n')
		/* nada */;
	if (memcmp(buf, "committer", 9))
		return 0;
	while (*buf++ != '>')
		/* nada */;
	date = strtoul(buf, NULL, 10);
	if (date == ULONG_MAX)
		date = 0;
	return date;
}

static struct commit_graft **commit_graft;
static int commit_graft_alloc, commit_graft_nr;

static int commit_graft_pos(const unsigned char *sha1)
{
	int lo, hi;
	lo = 0;
	hi = commit_graft_nr;
	while (lo < hi) {
		int mi = (lo + hi) / 2;
		struct commit_graft *graft = commit_graft[mi];
		int cmp = memcmp(sha1, graft->sha1, 20);
		if (!cmp)
			return mi;
		if (cmp < 0)
			hi = mi;
		else
			lo = mi + 1;
	}
	return -lo - 1;
}

int register_commit_graft(struct commit_graft *graft, int ignore_dups)
{
	int pos = commit_graft_pos(graft->sha1);
	
	if (0 <= pos) {
		if (ignore_dups)
			free(graft);
		else {
			free(commit_graft[pos]);
			commit_graft[pos] = graft;
		}
		return 1;
	}
	pos = -pos - 1;
	if (commit_graft_alloc <= ++commit_graft_nr) {
		commit_graft_alloc = alloc_nr(commit_graft_alloc);
		commit_graft = xrealloc(commit_graft,
					sizeof(*commit_graft) *
					commit_graft_alloc);
	}
	if (pos < commit_graft_nr)
		memmove(commit_graft + pos + 1,
			commit_graft + pos,
			(commit_graft_nr - pos - 1) *
			sizeof(*commit_graft));
	commit_graft[pos] = graft;
	return 0;
}

struct commit_graft *read_graft_line(char *buf, int len)
{
	/* The format is just "Commit Parent1 Parent2 ...\n" */
	int i;
	struct commit_graft *graft = NULL;

	if (buf[len-1] == '\n')
		buf[--len] = 0;
	if (buf[0] == '#' || buf[0] == '\0')
		return NULL;
	if ((len + 1) % 41) {
	bad_graft_data:
		error("bad graft data: %s", buf);
		free(graft);
		return NULL;
	}
	i = (len + 1) / 41 - 1;
	graft = xmalloc(sizeof(*graft) + 20 * i);
	graft->nr_parent = i;
	if (get_sha1_hex(buf, graft->sha1))
		goto bad_graft_data;
	for (i = 40; i < len; i += 41) {
		if (buf[i] != ' ')
			goto bad_graft_data;
		if (get_sha1_hex(buf + i + 1, graft->parent[i/41]))
			goto bad_graft_data;
	}
	return graft;
}

int read_graft_file(const char *graft_file)
{
	FILE *fp = fopen(graft_file, "r");
	char buf[1024];
	if (!fp)
		return -1;
	while (fgets(buf, sizeof(buf), fp)) {
		/* The format is just "Commit Parent1 Parent2 ...\n" */
		int len = strlen(buf);
		struct commit_graft *graft = read_graft_line(buf, len);
		if (!graft)
			continue;
		if (register_commit_graft(graft, 1))
			error("duplicate graft data: %s", buf);
	}
	fclose(fp);
	return 0;
}

static void prepare_commit_graft(void)
{
	static int commit_graft_prepared;
	char *graft_file;

	if (commit_graft_prepared)
		return;
	graft_file = get_graft_file();
	read_graft_file(graft_file);
	commit_graft_prepared = 1;
}

static struct commit_graft *lookup_commit_graft(const unsigned char *sha1)
{
	int pos;
	prepare_commit_graft();
	pos = commit_graft_pos(sha1);
	if (pos < 0)
		return NULL;
	return commit_graft[pos];
}

int parse_commit_buffer(struct commit *item, void *buffer, unsigned long size)
{
	char *bufptr = buffer;
	unsigned char parent[20];
	struct commit_list **pptr;
	struct commit_graft *graft;
	unsigned n_refs = 0;

	if (item->object.parsed)
		return 0;
	item->object.parsed = 1;
	if (memcmp(bufptr, "tree ", 5))
		return error("bogus commit object %s", sha1_to_hex(item->object.sha1));
	if (get_sha1_hex(bufptr + 5, parent) < 0)
		return error("bad tree pointer in commit %s",
			     sha1_to_hex(item->object.sha1));
	item->tree = lookup_tree(parent);
	if (item->tree)
		n_refs++;
	bufptr += 46; /* "tree " + "hex sha1" + "\n" */
	pptr = &item->parents;

	graft = lookup_commit_graft(item->object.sha1);
	while (!memcmp(bufptr, "parent ", 7)) {
		struct commit *new_parent;

		if (get_sha1_hex(bufptr + 7, parent) || bufptr[47] != '\n')
			return error("bad parents in commit %s", sha1_to_hex(item->object.sha1));
		bufptr += 48;
		if (graft)
			continue;
		new_parent = lookup_commit(parent);
		if (new_parent) {
			pptr = &commit_list_insert(new_parent, pptr)->next;
			n_refs++;
		}
	}
	if (graft) {
		int i;
		struct commit *new_parent;
		for (i = 0; i < graft->nr_parent; i++) {
			new_parent = lookup_commit(graft->parent[i]);
			if (!new_parent)
				continue;
			pptr = &commit_list_insert(new_parent, pptr)->next;
			n_refs++;
		}
	}
	item->date = parse_commit_date(bufptr);

	if (track_object_refs) {
		unsigned i = 0;
		struct commit_list *p;
		struct object_refs *refs = alloc_object_refs(n_refs);
		if (item->tree)
			refs->ref[i++] = &item->tree->object;
		for (p = item->parents; p; p = p->next)
			refs->ref[i++] = &p->item->object;
		set_object_refs(&item->object, refs);
	}

	return 0;
}

int parse_commit(struct commit *item)
{
	char type[20];
	void *buffer;
	unsigned long size;
	int ret;

	if (item->object.parsed)
		return 0;
	buffer = read_sha1_file(item->object.sha1, type, &size);
	if (!buffer)
		return error("Could not read %s",
			     sha1_to_hex(item->object.sha1));
	if (strcmp(type, commit_type)) {
		free(buffer);
		return error("Object %s not a commit",
			     sha1_to_hex(item->object.sha1));
	}
	ret = parse_commit_buffer(item, buffer, size);
	if (save_commit_buffer && !ret) {
		item->buffer = buffer;
		return 0;
	}
	free(buffer);
	return ret;
}

struct commit_list *commit_list_insert(struct commit *item, struct commit_list **list_p)
{
	struct commit_list *new_list = xmalloc(sizeof(struct commit_list));
	new_list->item = item;
	new_list->next = *list_p;
	*list_p = new_list;
	return new_list;
}

void free_commit_list(struct commit_list *list)
{
	while (list) {
		struct commit_list *temp = list;
		list = temp->next;
		free(temp);
	}
}

struct commit_list * insert_by_date(struct commit *item, struct commit_list **list)
{
	struct commit_list **pp = list;
	struct commit_list *p;
	while ((p = *pp) != NULL) {
		if (p->item->date < item->date) {
			break;
		}
		pp = &p->next;
	}
	return commit_list_insert(item, pp);
}

	
void sort_by_date(struct commit_list **list)
{
	struct commit_list *ret = NULL;
	while (*list) {
		insert_by_date((*list)->item, &ret);
		*list = (*list)->next;
	}
	*list = ret;
}

struct commit *pop_most_recent_commit(struct commit_list **list,
				      unsigned int mark)
{
	struct commit *ret = (*list)->item;
	struct commit_list *parents = ret->parents;
	struct commit_list *old = *list;

	*list = (*list)->next;
	free(old);

	while (parents) {
		struct commit *commit = parents->item;
		parse_commit(commit);
		if (!(commit->object.flags & mark)) {
			commit->object.flags |= mark;
			insert_by_date(commit, list);
		}
		parents = parents->next;
	}
	return ret;
}

void clear_commit_marks(struct commit *commit, unsigned int mark)
{
	struct commit_list *parents;

	parents = commit->parents;
	commit->object.flags &= ~mark;
	while (parents) {
		struct commit *parent = parents->item;
		if (parent && parent->object.parsed &&
		    (parent->object.flags & mark))
			clear_commit_marks(parent, mark);
		parents = parents->next;
	}
}

/*
 * Generic support for pretty-printing the header
 */
static int get_one_line(const char *msg, unsigned long len)
{
	int ret = 0;

	while (len--) {
		char c = *msg++;
		if (!c)
			break;
		ret++;
		if (c == '\n')
			break;
	}
	return ret;
}

static int add_user_info(const char *what, enum cmit_fmt fmt, char *buf, const char *line)
{
	char *date;
	int namelen;
	unsigned long time;
	int tz, ret;
	const char *filler = "    ";

	if (fmt == CMIT_FMT_ONELINE)
		return 0;
	date = strchr(line, '>');
	if (!date)
		return 0;
	namelen = ++date - line;
	time = strtoul(date, &date, 10);
	tz = strtol(date, NULL, 10);

	if (fmt == CMIT_FMT_EMAIL) {
		what = "From";
		filler = "";
	}
	ret = sprintf(buf, "%s: %.*s%.*s\n", what,
		      (fmt == CMIT_FMT_FULLER) ? 4 : 0,
		      filler, namelen, line);
	switch (fmt) {
	case CMIT_FMT_MEDIUM:
		ret += sprintf(buf + ret, "Date:   %s\n", show_date(time, tz));
		break;
	case CMIT_FMT_EMAIL:
		ret += sprintf(buf + ret, "Date: %s\n",
			       show_rfc2822_date(time, tz));
		break;
	case CMIT_FMT_FULLER:
		ret += sprintf(buf + ret, "%sDate: %s\n", what, show_date(time, tz));
		break;
	default:
		/* notin' */
		break;
	}
	return ret;
}

static int is_empty_line(const char *line, int *len_p)
{
	int len = *len_p;
	while (len && isspace(line[len-1]))
		len--;
	*len_p = len;
	return !len;
}

static int add_merge_info(enum cmit_fmt fmt, char *buf, const struct commit *commit, int abbrev)
{
	struct commit_list *parent = commit->parents;
	int offset;

	if ((fmt == CMIT_FMT_ONELINE) || (fmt == CMIT_FMT_EMAIL) ||
	    !parent || !parent->next)
		return 0;

	offset = sprintf(buf, "Merge:");

	while (parent) {
		struct commit *p = parent->item;
		const char *hex = abbrev
			? find_unique_abbrev(p->object.sha1, abbrev)
			: sha1_to_hex(p->object.sha1);
		char *dots = (abbrev && strlen(hex) != 40) ? "..." : "";
		parent = parent->next;

		offset += sprintf(buf + offset, " %s%s", hex, dots);
	}
	buf[offset++] = '\n';
	return offset;
}

unsigned long pretty_print_commit(enum cmit_fmt fmt, const struct commit *commit, unsigned long len, char *buf, unsigned long space, int abbrev)
{
	int hdr = 1, body = 0;
	unsigned long offset = 0;
	int indent = 4;
	int parents_shown = 0;
	const char *msg = commit->buffer;
	const char *subject = NULL;

	if (fmt == CMIT_FMT_EMAIL)
		subject = "Subject: [PATCH] ";
	if (fmt == CMIT_FMT_ONELINE || fmt == CMIT_FMT_EMAIL)
		indent = 0;

	for (;;) {
		const char *line = msg;
		int linelen = get_one_line(msg, len);

		if (!linelen)
			break;

		/*
		 * We want some slop for indentation and a possible
		 * final "...". Thus the "+ 20".
		 */
		if (offset + linelen + 20 > space) {
			memcpy(buf + offset, "    ...\n", 8);
			offset += 8;
			break;
		}

		msg += linelen;
		len -= linelen;
		if (hdr) {
			if (linelen == 1) {
				hdr = 0;
				if ((fmt != CMIT_FMT_ONELINE) && !subject)
					buf[offset++] = '\n';
				continue;
			}
			if (fmt == CMIT_FMT_RAW) {
				memcpy(buf + offset, line, linelen);
				offset += linelen;
				continue;
			}
			if (!memcmp(line, "parent ", 7)) {
				if (linelen != 48)
					die("bad parent line in commit");
				continue;
			}

			if (!parents_shown) {
				offset += add_merge_info(fmt, buf + offset,
							 commit, abbrev);
				parents_shown = 1;
				continue;
			}
			/*
			 * MEDIUM == DEFAULT shows only author with dates.
			 * FULL shows both authors but not dates.
			 * FULLER shows both authors and dates.
			 */
			if (!memcmp(line, "author ", 7))
				offset += add_user_info("Author", fmt,
							buf + offset,
							line + 7);
			if (!memcmp(line, "committer ", 10) &&
			    (fmt == CMIT_FMT_FULL || fmt == CMIT_FMT_FULLER))
				offset += add_user_info("Commit", fmt,
							buf + offset,
							line + 10);
			continue;
		}

		if (is_empty_line(line, &linelen)) {
			if (!body)
				continue;
			if (subject)
				continue;
			if (fmt == CMIT_FMT_SHORT)
				break;
		} else {
			body = 1;
		}

		if (subject) {
			int slen = strlen(subject);
			memcpy(buf + offset, subject, slen);
			offset += slen;
		}
		memset(buf + offset, ' ', indent);
		memcpy(buf + offset + indent, line, linelen);
		offset += linelen + indent;
		buf[offset++] = '\n';
		if (fmt == CMIT_FMT_ONELINE)
			break;
		subject = NULL;
	}
	while (offset && isspace(buf[offset-1]))
		offset--;
	/* Make sure there is an EOLN for the non-oneline case */
	if (fmt != CMIT_FMT_ONELINE)
		buf[offset++] = '\n';
	buf[offset] = '\0';
	return offset;
}

struct commit *pop_commit(struct commit_list **stack)
{
	struct commit_list *top = *stack;
	struct commit *item = top ? top->item : NULL;

	if (top) {
		*stack = top->next;
		free(top);
	}
	return item;
}

int count_parents(struct commit * commit)
{
        int count = 0;
        struct commit_list * parents = commit->parents;
        for (count=0;parents; parents=parents->next,count++)
          ;
        return count;
}

void topo_sort_default_setter(struct commit *c, void *data)
{
	c->object.util = data;
}

void *topo_sort_default_getter(struct commit *c)
{
	return c->object.util;
}

/*
 * Performs an in-place topological sort on the list supplied.
 */
void sort_in_topological_order(struct commit_list ** list, int lifo)
{
	sort_in_topological_order_fn(list, lifo, topo_sort_default_setter,
				     topo_sort_default_getter);
}

void sort_in_topological_order_fn(struct commit_list ** list, int lifo,
				  topo_sort_set_fn_t setter,
				  topo_sort_get_fn_t getter)
{
	struct commit_list * next = *list;
	struct commit_list * work = NULL, **insert;
	struct commit_list ** pptr = list;
	struct sort_node * nodes;
	struct sort_node * next_nodes;
	int count = 0;

	/* determine the size of the list */
	while (next) {
		next = next->next;
		count++;
	}
	
	if (!count)
		return;
	/* allocate an array to help sort the list */
	nodes = xcalloc(count, sizeof(*nodes));
	/* link the list to the array */
	next_nodes = nodes;
	next=*list;
	while (next) {
		next_nodes->list_item = next;
		setter(next->item, next_nodes);
		next_nodes++;
		next = next->next;
	}
	/* update the indegree */
	next=*list;
	while (next) {
		struct commit_list * parents = next->item->parents;
		while (parents) {
			struct commit * parent=parents->item;
			struct sort_node * pn = (struct sort_node *) getter(parent);

			if (pn)
				pn->indegree++;
			parents=parents->next;
		}
		next=next->next;
	}
	/* 
         * find the tips
         *
         * tips are nodes not reachable from any other node in the list 
         * 
         * the tips serve as a starting set for the work queue.
         */
	next=*list;
	insert = &work;
	while (next) {
		struct sort_node * node = (struct sort_node *) getter(next->item);

		if (node->indegree == 0) {
			insert = &commit_list_insert(next->item, insert)->next;
		}
		next=next->next;
	}

	/* process the list in topological order */
	if (!lifo)
		sort_by_date(&work);
	while (work) {
		struct commit * work_item = pop_commit(&work);
		struct sort_node * work_node = (struct sort_node *) getter(work_item);
		struct commit_list * parents = work_item->parents;

		while (parents) {
			struct commit * parent=parents->item;
			struct sort_node * pn = (struct sort_node *) getter(parent);

			if (pn) {
				/*
				 * parents are only enqueued for emission 
                                 * when all their children have been emitted thereby
                                 * guaranteeing topological order.
                                 */
				pn->indegree--;
				if (!pn->indegree) {
					if (!lifo)
						insert_by_date(parent, &work);
					else
						commit_list_insert(parent, &work);
				}
			}
			parents=parents->next;
		}
		/*
                 * work_item is a commit all of whose children
                 * have already been emitted. we can emit it now.
                 */
		*pptr = work_node->list_item;
		pptr = &(*pptr)->next;
		*pptr = NULL;
		setter(work_item, NULL);
	}
	free(nodes);
}<|MERGE_RESOLUTION|>--- conflicted
+++ resolved
@@ -30,6 +30,7 @@
 	{ "raw",	1,	CMIT_FMT_RAW },
 	{ "medium",	1,	CMIT_FMT_MEDIUM },
 	{ "short",	1,	CMIT_FMT_SHORT },
+	{ "email",	1,	CMIT_FMT_EMAIL },
 	{ "full",	5,	CMIT_FMT_FULL },
 	{ "fuller",	5,	CMIT_FMT_FULLER },
 	{ "oneline",	1,	CMIT_FMT_ONELINE },
@@ -41,7 +42,6 @@
 
 	if (!arg || !*arg)
 		return CMIT_FMT_DEFAULT;
-<<<<<<< HEAD
 	if (*arg == '=')
 		arg++;
 	for (i = 0; i < ARRAY_SIZE(cmt_fmts); i++) {
@@ -50,23 +50,6 @@
 	}
 
 	die("invalid --pretty format: %s", arg);
-=======
-	if (!strcmp(arg, "=raw"))
-		return CMIT_FMT_RAW;
-	if (!strcmp(arg, "=medium"))
-		return CMIT_FMT_MEDIUM;
-	if (!strcmp(arg, "=short"))
-		return CMIT_FMT_SHORT;
-	if (!strcmp(arg, "=full"))
-		return CMIT_FMT_FULL;
-	if (!strcmp(arg, "=fuller"))
-		return CMIT_FMT_FULLER;
-	if (!strcmp(arg, "=email"))
-		return CMIT_FMT_EMAIL;
-	if (!strcmp(arg, "=oneline"))
-		return CMIT_FMT_ONELINE;
-	die("invalid --pretty format");
->>>>>>> 2a387043
 }
 
 static struct commit *check_commit(struct object *obj,
