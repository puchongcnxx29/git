--- conflicted
+++ resolved
@@ -638,9 +638,6 @@
 	{"POST", "/git-receive-pack$", service_rpc}
 };
 
-<<<<<<< HEAD
-int cmd_main(int argc, const char **argv)
-=======
 static int bad_request(struct strbuf *hdr, const struct service_cmd *c)
 {
 	const char *proto = getenv("SERVER_PROTOCOL");
@@ -656,8 +653,7 @@
 	return 0;
 }
 
-int main(int argc, char **argv)
->>>>>>> b36045c1
+int cmd_main(int argc, const char **argv)
 {
 	char *method = getenv("REQUEST_METHOD");
 	char *dir;
