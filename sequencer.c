--- conflicted
+++ resolved
@@ -1442,35 +1442,6 @@
 		return 1;
 }
 
-<<<<<<< HEAD
-/*
- * Note that ordering matters in this enum. Not only must it match the mapping
- * below, it is also divided into several sections that matter.  When adding
- * new commands, make sure you add it in the right section.
- */
-enum todo_command {
-	/* commands that handle commits */
-	TODO_PICK = 0,
-	TODO_REVERT,
-	TODO_EDIT,
-	TODO_REWORD,
-	TODO_FIXUP,
-	TODO_SQUASH,
-	/* commands that do something else than handling a single commit */
-	TODO_EXEC,
-	TODO_BREAK,
-	TODO_LABEL,
-	TODO_RESET,
-	TODO_MERGE,
-	/* commands that do nothing but are counted for reporting progress */
-	TODO_NOOP,
-	TODO_DROP,
-	/* comments (not counted for reporting progress) */
-	TODO_COMMENT
-};
-
-=======
->>>>>>> 7ccfac40
 static struct {
 	char c;
 	const char *str;
@@ -4288,11 +4259,7 @@
 		entry = oidmap_get(&state.commit2label, &commit->object.oid);
 
 		if (entry)
-<<<<<<< HEAD
-			fprintf(out, "\n%c Branch %s\n", comment_line_char, entry->string);
-=======
 			strbuf_addf(out, "\n%c Branch %s\n", comment_line_char, entry->string);
->>>>>>> 7ccfac40
 		else
 			strbuf_addf(out, "\n");
 
@@ -4471,13 +4438,7 @@
 {
 	const char *todo_file = rebase_path_todo();
 	struct todo_list todo_list = TODO_LIST_INIT;
-<<<<<<< HEAD
-	struct strbuf *buf = &todo_list.buf;
-	size_t offset = 0, commands_len = strlen(commands);
-	int i, insert;
-=======
 	int res;
->>>>>>> 7ccfac40
 
 	if (strbuf_read_file(&todo_list.buf, todo_file, 0) < 0)
 		return error_errno(_("could not read '%s'."), todo_file);
@@ -4487,47 +4448,8 @@
 		return error(_("unusable todo list: '%s'"), todo_file);
 	}
 
-<<<<<<< HEAD
-	/*
-	 * Insert <commands> after every pick. Here, fixup/squash chains
-	 * are considered part of the pick, so we insert the commands *after*
-	 * those chains if there are any.
-	 */
-	insert = -1;
-	for (i = 0; i < todo_list.nr; i++) {
-		enum todo_command command = todo_list.items[i].command;
-
-		if (insert >= 0) {
-			/* skip fixup/squash chains */
-			if (command == TODO_COMMENT)
-				continue;
-			else if (is_fixup(command)) {
-				insert = i + 1;
-				continue;
-			}
-			strbuf_insert(buf,
-				      todo_list.items[insert].offset_in_buf +
-				      offset, commands, commands_len);
-			offset += commands_len;
-			insert = -1;
-		}
-
-		if (command == TODO_PICK || command == TODO_MERGE)
-			insert = i + 1;
-	}
-
-	/* insert or append final <commands> */
-	if (insert >= 0 && insert < todo_list.nr)
-		strbuf_insert(buf, todo_list.items[insert].offset_in_buf +
-			      offset, commands, commands_len);
-	else if (insert >= 0 || !offset)
-		strbuf_add(buf, commands, commands_len);
-
-	i = write_message(buf->buf, buf->len, todo_file, 0);
-=======
 	todo_list_add_exec_commands(&todo_list, commands);
 	res = write_message(todo_list.buf.buf, todo_list.buf.len, todo_file, 0);
->>>>>>> 7ccfac40
 	todo_list_release(&todo_list);
 
 	return res;
