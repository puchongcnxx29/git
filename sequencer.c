#include "cache.h"
#include "config.h"
#include "lockfile.h"
#include "dir.h"
#include "object-store.h"
#include "object.h"
#include "commit.h"
#include "sequencer.h"
#include "tag.h"
#include "run-command.h"
#include "exec-cmd.h"
#include "utf8.h"
#include "cache-tree.h"
#include "diff.h"
#include "revision.h"
#include "rerere.h"
#include "merge-recursive.h"
#include "refs.h"
#include "argv-array.h"
#include "quote.h"
#include "trailer.h"
#include "log-tree.h"
#include "wt-status.h"
#include "hashmap.h"
#include "notes-utils.h"
#include "sigchain.h"
#include "unpack-trees.h"
#include "worktree.h"
#include "oidmap.h"
#include "oidset.h"
#include "commit-slab.h"
#include "alias.h"
#include "commit-reach.h"
#include "rebase-interactive.h"

#define GIT_REFLOG_ACTION "GIT_REFLOG_ACTION"

const char sign_off_header[] = "Signed-off-by: ";
static const char cherry_picked_prefix[] = "(cherry picked from commit ";

GIT_PATH_FUNC(git_path_commit_editmsg, "COMMIT_EDITMSG")

GIT_PATH_FUNC(git_path_seq_dir, "sequencer")

static GIT_PATH_FUNC(git_path_todo_file, "sequencer/todo")
static GIT_PATH_FUNC(git_path_opts_file, "sequencer/opts")
static GIT_PATH_FUNC(git_path_head_file, "sequencer/head")
static GIT_PATH_FUNC(git_path_abort_safety_file, "sequencer/abort-safety")

static GIT_PATH_FUNC(rebase_path, "rebase-merge")
/*
 * The file containing rebase commands, comments, and empty lines.
 * This file is created by "git rebase -i" then edited by the user. As
 * the lines are processed, they are removed from the front of this
 * file and written to the tail of 'done'.
 */
GIT_PATH_FUNC(rebase_path_todo, "rebase-merge/git-rebase-todo")
GIT_PATH_FUNC(rebase_path_todo_backup, "rebase-merge/git-rebase-todo.backup")

/*
 * The rebase command lines that have already been processed. A line
 * is moved here when it is first handled, before any associated user
 * actions.
 */
static GIT_PATH_FUNC(rebase_path_done, "rebase-merge/done")
/*
 * The file to keep track of how many commands were already processed (e.g.
 * for the prompt).
 */
static GIT_PATH_FUNC(rebase_path_msgnum, "rebase-merge/msgnum")
/*
 * The file to keep track of how many commands are to be processed in total
 * (e.g. for the prompt).
 */
static GIT_PATH_FUNC(rebase_path_msgtotal, "rebase-merge/end")
/*
 * The commit message that is planned to be used for any changes that
 * need to be committed following a user interaction.
 */
static GIT_PATH_FUNC(rebase_path_message, "rebase-merge/message")
/*
 * The file into which is accumulated the suggested commit message for
 * squash/fixup commands. When the first of a series of squash/fixups
 * is seen, the file is created and the commit message from the
 * previous commit and from the first squash/fixup commit are written
 * to it. The commit message for each subsequent squash/fixup commit
 * is appended to the file as it is processed.
 */
static GIT_PATH_FUNC(rebase_path_squash_msg, "rebase-merge/message-squash")
/*
 * If the current series of squash/fixups has not yet included a squash
 * command, then this file exists and holds the commit message of the
 * original "pick" commit.  (If the series ends without a "squash"
 * command, then this can be used as the commit message of the combined
 * commit without opening the editor.)
 */
static GIT_PATH_FUNC(rebase_path_fixup_msg, "rebase-merge/message-fixup")
/*
 * This file contains the list fixup/squash commands that have been
 * accumulated into message-fixup or message-squash so far.
 */
static GIT_PATH_FUNC(rebase_path_current_fixups, "rebase-merge/current-fixups")
/*
 * A script to set the GIT_AUTHOR_NAME, GIT_AUTHOR_EMAIL, and
 * GIT_AUTHOR_DATE that will be used for the commit that is currently
 * being rebased.
 */
static GIT_PATH_FUNC(rebase_path_author_script, "rebase-merge/author-script")
/*
 * When an "edit" rebase command is being processed, the SHA1 of the
 * commit to be edited is recorded in this file.  When "git rebase
 * --continue" is executed, if there are any staged changes then they
 * will be amended to the HEAD commit, but only provided the HEAD
 * commit is still the commit to be edited.  When any other rebase
 * command is processed, this file is deleted.
 */
static GIT_PATH_FUNC(rebase_path_amend, "rebase-merge/amend")
/*
 * When we stop at a given patch via the "edit" command, this file contains
 * the abbreviated commit name of the corresponding patch.
 */
static GIT_PATH_FUNC(rebase_path_stopped_sha, "rebase-merge/stopped-sha")
/*
 * For the post-rewrite hook, we make a list of rewritten commits and
 * their new sha1s.  The rewritten-pending list keeps the sha1s of
 * commits that have been processed, but not committed yet,
 * e.g. because they are waiting for a 'squash' command.
 */
static GIT_PATH_FUNC(rebase_path_rewritten_list, "rebase-merge/rewritten-list")
static GIT_PATH_FUNC(rebase_path_rewritten_pending,
	"rebase-merge/rewritten-pending")

/*
 * The path of the file containig the OID of the "squash onto" commit, i.e.
 * the dummy commit used for `reset [new root]`.
 */
static GIT_PATH_FUNC(rebase_path_squash_onto, "rebase-merge/squash-onto")

/*
 * The path of the file listing refs that need to be deleted after the rebase
 * finishes. This is used by the `label` command to record the need for cleanup.
 */
static GIT_PATH_FUNC(rebase_path_refs_to_delete, "rebase-merge/refs-to-delete")

/*
 * The following files are written by git-rebase just after parsing the
 * command-line.
 */
static GIT_PATH_FUNC(rebase_path_gpg_sign_opt, "rebase-merge/gpg_sign_opt")
static GIT_PATH_FUNC(rebase_path_orig_head, "rebase-merge/orig-head")
static GIT_PATH_FUNC(rebase_path_verbose, "rebase-merge/verbose")
static GIT_PATH_FUNC(rebase_path_signoff, "rebase-merge/signoff")
static GIT_PATH_FUNC(rebase_path_head_name, "rebase-merge/head-name")
static GIT_PATH_FUNC(rebase_path_onto, "rebase-merge/onto")
static GIT_PATH_FUNC(rebase_path_autostash, "rebase-merge/autostash")
static GIT_PATH_FUNC(rebase_path_strategy, "rebase-merge/strategy")
static GIT_PATH_FUNC(rebase_path_strategy_opts, "rebase-merge/strategy_opts")
static GIT_PATH_FUNC(rebase_path_allow_rerere_autoupdate, "rebase-merge/allow_rerere_autoupdate")
static GIT_PATH_FUNC(rebase_path_quiet, "rebase-merge/quiet")

static int git_sequencer_config(const char *k, const char *v, void *cb)
{
	struct replay_opts *opts = cb;
	int status;

	if (!strcmp(k, "commit.cleanup")) {
		const char *s;

		status = git_config_string(&s, k, v);
		if (status)
			return status;

		if (!strcmp(s, "verbatim"))
			opts->default_msg_cleanup = COMMIT_MSG_CLEANUP_NONE;
		else if (!strcmp(s, "whitespace"))
			opts->default_msg_cleanup = COMMIT_MSG_CLEANUP_SPACE;
		else if (!strcmp(s, "strip"))
			opts->default_msg_cleanup = COMMIT_MSG_CLEANUP_ALL;
		else if (!strcmp(s, "scissors"))
			opts->default_msg_cleanup = COMMIT_MSG_CLEANUP_SPACE;
		else
			warning(_("invalid commit message cleanup mode '%s'"),
				  s);

		free((char *)s);
		return status;
	}

	if (!strcmp(k, "commit.gpgsign")) {
		opts->gpg_sign = git_config_bool(k, v) ? xstrdup("") : NULL;
		return 0;
	}

	status = git_gpg_config(k, v, NULL);
	if (status)
		return status;

	return git_diff_basic_config(k, v, NULL);
}

void sequencer_init_config(struct replay_opts *opts)
{
	opts->default_msg_cleanup = COMMIT_MSG_CLEANUP_NONE;
	git_config(git_sequencer_config, opts);
}

static inline int is_rebase_i(const struct replay_opts *opts)
{
	return opts->action == REPLAY_INTERACTIVE_REBASE;
}

static const char *get_dir(const struct replay_opts *opts)
{
	if (is_rebase_i(opts))
		return rebase_path();
	return git_path_seq_dir();
}

static const char *get_todo_path(const struct replay_opts *opts)
{
	if (is_rebase_i(opts))
		return rebase_path_todo();
	return git_path_todo_file();
}

/*
 * Returns 0 for non-conforming footer
 * Returns 1 for conforming footer
 * Returns 2 when sob exists within conforming footer
 * Returns 3 when sob exists within conforming footer as last entry
 */
static int has_conforming_footer(struct strbuf *sb, struct strbuf *sob,
	size_t ignore_footer)
{
	struct process_trailer_options opts = PROCESS_TRAILER_OPTIONS_INIT;
	struct trailer_info info;
	size_t i;
	int found_sob = 0, found_sob_last = 0;

	opts.no_divider = 1;

	trailer_info_get(&info, sb->buf, &opts);

	if (info.trailer_start == info.trailer_end)
		return 0;

	for (i = 0; i < info.trailer_nr; i++)
		if (sob && !strncmp(info.trailers[i], sob->buf, sob->len)) {
			found_sob = 1;
			if (i == info.trailer_nr - 1)
				found_sob_last = 1;
		}

	trailer_info_release(&info);

	if (found_sob_last)
		return 3;
	if (found_sob)
		return 2;
	return 1;
}

static const char *gpg_sign_opt_quoted(struct replay_opts *opts)
{
	static struct strbuf buf = STRBUF_INIT;

	strbuf_reset(&buf);
	if (opts->gpg_sign)
		sq_quotef(&buf, "-S%s", opts->gpg_sign);
	return buf.buf;
}

int sequencer_remove_state(struct replay_opts *opts)
{
	struct strbuf buf = STRBUF_INIT;
	int i;

	if (is_rebase_i(opts) &&
	    strbuf_read_file(&buf, rebase_path_refs_to_delete(), 0) > 0) {
		char *p = buf.buf;
		while (*p) {
			char *eol = strchr(p, '\n');
			if (eol)
				*eol = '\0';
			if (delete_ref("(rebase -i) cleanup", p, NULL, 0) < 0)
				warning(_("could not delete '%s'"), p);
			if (!eol)
				break;
			p = eol + 1;
		}
	}

	free(opts->gpg_sign);
	free(opts->strategy);
	for (i = 0; i < opts->xopts_nr; i++)
		free(opts->xopts[i]);
	free(opts->xopts);
	strbuf_release(&opts->current_fixups);

	strbuf_reset(&buf);
	strbuf_addstr(&buf, get_dir(opts));
	remove_dir_recursively(&buf, 0);
	strbuf_release(&buf);

	return 0;
}

static const char *action_name(const struct replay_opts *opts)
{
	switch (opts->action) {
	case REPLAY_REVERT:
		return N_("revert");
	case REPLAY_PICK:
		return N_("cherry-pick");
	case REPLAY_INTERACTIVE_REBASE:
		return N_("rebase -i");
	}
	die(_("unknown action: %d"), opts->action);
}

struct commit_message {
	char *parent_label;
	char *label;
	char *subject;
	const char *message;
};

static const char *short_commit_name(struct commit *commit)
{
	return find_unique_abbrev(&commit->object.oid, DEFAULT_ABBREV);
}

static int get_message(struct commit *commit, struct commit_message *out)
{
	const char *abbrev, *subject;
	int subject_len;

	out->message = logmsg_reencode(commit, NULL, get_commit_output_encoding());
	abbrev = short_commit_name(commit);

	subject_len = find_commit_subject(out->message, &subject);

	out->subject = xmemdupz(subject, subject_len);
	out->label = xstrfmt("%s... %s", abbrev, out->subject);
	out->parent_label = xstrfmt("parent of %s", out->label);

	return 0;
}

static void free_message(struct commit *commit, struct commit_message *msg)
{
	free(msg->parent_label);
	free(msg->label);
	free(msg->subject);
	unuse_commit_buffer(commit, msg->message);
}

static void print_advice(int show_hint, struct replay_opts *opts)
{
	char *msg = getenv("GIT_CHERRY_PICK_HELP");

	if (msg) {
		fprintf(stderr, "%s\n", msg);
		/*
		 * A conflict has occurred but the porcelain
		 * (typically rebase --interactive) wants to take care
		 * of the commit itself so remove CHERRY_PICK_HEAD
		 */
		unlink(git_path_cherry_pick_head(the_repository));
		return;
	}

	if (show_hint) {
		if (opts->no_commit)
			advise(_("after resolving the conflicts, mark the corrected paths\n"
				 "with 'git add <paths>' or 'git rm <paths>'"));
		else
			advise(_("after resolving the conflicts, mark the corrected paths\n"
				 "with 'git add <paths>' or 'git rm <paths>'\n"
				 "and commit the result with 'git commit'"));
	}
}

int write_message(const void *buf, size_t len, const char *filename,
		  int append_eol)
{
	struct lock_file msg_file = LOCK_INIT;

	int msg_fd = hold_lock_file_for_update(&msg_file, filename, 0);
	if (msg_fd < 0)
		return error_errno(_("could not lock '%s'"), filename);
	if (write_in_full(msg_fd, buf, len) < 0) {
		error_errno(_("could not write to '%s'"), filename);
		rollback_lock_file(&msg_file);
		return -1;
	}
	if (append_eol && write(msg_fd, "\n", 1) < 0) {
		error_errno(_("could not write eol to '%s'"), filename);
		rollback_lock_file(&msg_file);
		return -1;
	}
	if (commit_lock_file(&msg_file) < 0)
		return error(_("failed to finalize '%s'"), filename);

	return 0;
}

/*
 * Reads a file that was presumably written by a shell script, i.e. with an
 * end-of-line marker that needs to be stripped.
 *
 * Note that only the last end-of-line marker is stripped, consistent with the
 * behavior of "$(cat path)" in a shell script.
 *
 * Returns 1 if the file was read, 0 if it could not be read or does not exist.
 */
static int read_oneliner(struct strbuf *buf,
	const char *path, int skip_if_empty)
{
	int orig_len = buf->len;

	if (!file_exists(path))
		return 0;

	if (strbuf_read_file(buf, path, 0) < 0) {
		warning_errno(_("could not read '%s'"), path);
		return 0;
	}

	if (buf->len > orig_len && buf->buf[buf->len - 1] == '\n') {
		if (--buf->len > orig_len && buf->buf[buf->len - 1] == '\r')
			--buf->len;
		buf->buf[buf->len] = '\0';
	}

	if (skip_if_empty && buf->len == orig_len)
		return 0;

	return 1;
}

static struct tree *empty_tree(void)
{
	return lookup_tree(the_repository, the_repository->hash_algo->empty_tree);
}

static int error_dirty_index(struct replay_opts *opts)
{
	if (read_cache_unmerged())
		return error_resolve_conflict(_(action_name(opts)));

	error(_("your local changes would be overwritten by %s."),
		_(action_name(opts)));

	if (advice_commit_before_merge)
		advise(_("commit your changes or stash them to proceed."));
	return -1;
}

static void update_abort_safety_file(void)
{
	struct object_id head;

	/* Do nothing on a single-pick */
	if (!file_exists(git_path_seq_dir()))
		return;

	if (!get_oid("HEAD", &head))
		write_file(git_path_abort_safety_file(), "%s", oid_to_hex(&head));
	else
		write_file(git_path_abort_safety_file(), "%s", "");
}

static int fast_forward_to(const struct object_id *to, const struct object_id *from,
			int unborn, struct replay_opts *opts)
{
	struct ref_transaction *transaction;
	struct strbuf sb = STRBUF_INIT;
	struct strbuf err = STRBUF_INIT;

	read_index(&the_index);
	if (checkout_fast_forward(the_repository, from, to, 1))
		return -1; /* the callee should have complained already */

	strbuf_addf(&sb, _("%s: fast-forward"), _(action_name(opts)));

	transaction = ref_transaction_begin(&err);
	if (!transaction ||
	    ref_transaction_update(transaction, "HEAD",
				   to, unborn && !is_rebase_i(opts) ?
				   &null_oid : from,
				   0, sb.buf, &err) ||
	    ref_transaction_commit(transaction, &err)) {
		ref_transaction_free(transaction);
		error("%s", err.buf);
		strbuf_release(&sb);
		strbuf_release(&err);
		return -1;
	}

	strbuf_release(&sb);
	strbuf_release(&err);
	ref_transaction_free(transaction);
	update_abort_safety_file();
	return 0;
}

void append_conflicts_hint(struct strbuf *msgbuf)
{
	int i;

	strbuf_addch(msgbuf, '\n');
	strbuf_commented_addf(msgbuf, "Conflicts:\n");
	for (i = 0; i < active_nr;) {
		const struct cache_entry *ce = active_cache[i++];
		if (ce_stage(ce)) {
			strbuf_commented_addf(msgbuf, "\t%s\n", ce->name);
			while (i < active_nr && !strcmp(ce->name,
							active_cache[i]->name))
				i++;
		}
	}
}

static int do_recursive_merge(struct commit *base, struct commit *next,
			      const char *base_label, const char *next_label,
			      struct object_id *head, struct strbuf *msgbuf,
			      struct replay_opts *opts)
{
	struct merge_options o;
	struct tree *result, *next_tree, *base_tree, *head_tree;
	int clean;
	char **xopt;
	struct lock_file index_lock = LOCK_INIT;

	if (hold_locked_index(&index_lock, LOCK_REPORT_ON_ERROR) < 0)
		return -1;

	read_cache();

	init_merge_options(&o);
	o.ancestor = base ? base_label : "(empty tree)";
	o.branch1 = "HEAD";
	o.branch2 = next ? next_label : "(empty tree)";
	if (is_rebase_i(opts))
		o.buffer_output = 2;
	o.show_rename_progress = 1;

	head_tree = parse_tree_indirect(head);
	next_tree = next ? get_commit_tree(next) : empty_tree();
	base_tree = base ? get_commit_tree(base) : empty_tree();

	for (xopt = opts->xopts; xopt != opts->xopts + opts->xopts_nr; xopt++)
		parse_merge_opt(&o, *xopt);

	clean = merge_trees(&o,
			    head_tree,
			    next_tree, base_tree, &result);
	if (is_rebase_i(opts) && clean <= 0)
		fputs(o.obuf.buf, stdout);
	strbuf_release(&o.obuf);
	diff_warn_rename_limit("merge.renamelimit", o.needed_rename_limit, 0);
	if (clean < 0) {
		rollback_lock_file(&index_lock);
		return clean;
	}

	if (write_locked_index(&the_index, &index_lock,
			       COMMIT_LOCK | SKIP_IF_UNCHANGED))
		/*
		 * TRANSLATORS: %s will be "revert", "cherry-pick" or
		 * "rebase -i".
		 */
		return error(_("%s: Unable to write new index file"),
			_(action_name(opts)));

	if (!clean)
		append_conflicts_hint(msgbuf);

	return !clean;
}

static struct object_id *get_cache_tree_oid(void)
{
	if (!active_cache_tree)
		active_cache_tree = cache_tree();

	if (!cache_tree_fully_valid(active_cache_tree))
		if (cache_tree_update(&the_index, 0)) {
			error(_("unable to update cache tree"));
			return NULL;
		}

	return &active_cache_tree->oid;
}

static int is_index_unchanged(void)
{
	struct object_id head_oid, *cache_tree_oid;
	struct commit *head_commit;

	if (!resolve_ref_unsafe("HEAD", RESOLVE_REF_READING, &head_oid, NULL))
		return error(_("could not resolve HEAD commit"));

	head_commit = lookup_commit(the_repository, &head_oid);

	/*
	 * If head_commit is NULL, check_commit, called from
	 * lookup_commit, would have indicated that head_commit is not
	 * a commit object already.  parse_commit() will return failure
	 * without further complaints in such a case.  Otherwise, if
	 * the commit is invalid, parse_commit() will complain.  So
	 * there is nothing for us to say here.  Just return failure.
	 */
	if (parse_commit(head_commit))
		return -1;

	if (!(cache_tree_oid = get_cache_tree_oid()))
		return -1;

	return oideq(cache_tree_oid, get_commit_tree_oid(head_commit));
}

static int write_author_script(const char *message)
{
	struct strbuf buf = STRBUF_INIT;
	const char *eol;
	int res;

	for (;;)
		if (!*message || starts_with(message, "\n")) {
missing_author:
			/* Missing 'author' line? */
			unlink(rebase_path_author_script());
			return 0;
		} else if (skip_prefix(message, "author ", &message))
			break;
		else if ((eol = strchr(message, '\n')))
			message = eol + 1;
		else
			goto missing_author;

	strbuf_addstr(&buf, "GIT_AUTHOR_NAME='");
	while (*message && *message != '\n' && *message != '\r')
		if (skip_prefix(message, " <", &message))
			break;
		else if (*message != '\'')
			strbuf_addch(&buf, *(message++));
		else
			strbuf_addf(&buf, "'\\%c'", *(message++));
	strbuf_addstr(&buf, "'\nGIT_AUTHOR_EMAIL='");
	while (*message && *message != '\n' && *message != '\r')
		if (skip_prefix(message, "> ", &message))
			break;
		else if (*message != '\'')
			strbuf_addch(&buf, *(message++));
		else
			strbuf_addf(&buf, "'\\%c'", *(message++));
	strbuf_addstr(&buf, "'\nGIT_AUTHOR_DATE='@");
	while (*message && *message != '\n' && *message != '\r')
		if (*message != '\'')
			strbuf_addch(&buf, *(message++));
		else
			strbuf_addf(&buf, "'\\%c'", *(message++));
	strbuf_addch(&buf, '\'');
	res = write_message(buf.buf, buf.len, rebase_path_author_script(), 1);
	strbuf_release(&buf);
	return res;
}

<<<<<<< HEAD
/**
 * Take a series of KEY='VALUE' lines where VALUE part is
 * sq-quoted, and append <KEY, VALUE> at the end of the string list
 */
static int parse_key_value_squoted(char *buf, struct string_list *list)
{
	while (*buf) {
		struct string_list_item *item;
		char *np;
		char *cp = strchr(buf, '=');
		if (!cp) {
			np = strchrnul(buf, '\n');
			return error(_("unable to parse '%.*s'"),
				     (int) (np - buf), buf);
		}
		np = strchrnul(cp, '\n');
		*cp++ = '\0';
		item = string_list_append(list, buf);

		buf = np + (*np == '\n');
		*np = '\0';
		cp = sq_dequote(cp);
		if (!cp)
			return error(_("unable to dequote value of '%s'"),
				     item->string);
		item->util = xstrdup(cp);
	}
	return 0;
}

/**
 * Reads and parses the state directory's "author-script" file, and sets name,
 * email and date accordingly.
 * Returns 0 on success, -1 if the file could not be parsed.
 *
 * The author script is of the format:
 *
 *	GIT_AUTHOR_NAME='$author_name'
 *	GIT_AUTHOR_EMAIL='$author_email'
 *	GIT_AUTHOR_DATE='$author_date'
 *
 * where $author_name, $author_email and $author_date are quoted. We are strict
 * with our parsing, as the file was meant to be eval'd in the old
 * git-am.sh/git-rebase--interactive.sh scripts, and thus if the file differs
 * from what this function expects, it is better to bail out than to do
 * something that the user does not expect.
 */
int read_author_script(const char *path, char **name, char **email, char **date,
		       int allow_missing)
{
	struct strbuf buf = STRBUF_INIT;
	struct string_list kv = STRING_LIST_INIT_DUP;
	int retval = -1; /* assume failure */
	int i, name_i = -2, email_i = -2, date_i = -2, err = 0;

	if (strbuf_read_file(&buf, path, 256) <= 0) {
		strbuf_release(&buf);
		if (errno == ENOENT && allow_missing)
			return 0;
		else
			return error_errno(_("could not open '%s' for reading"),
					   path);
	}

	if (parse_key_value_squoted(buf.buf, &kv))
		goto finish;

	for (i = 0; i < kv.nr; i++) {
		if (!strcmp(kv.items[i].string, "GIT_AUTHOR_NAME")) {
			if (name_i >= 0)
				name_i = error(_("'GIT_AUTHOR_NAME' already given"));
			else
				name_i = i;
		} else if (!strcmp(kv.items[i].string, "GIT_AUTHOR_EMAIL")) {
			if (email_i >= 0)
				email_i = error(_("'GIT_AUTHOR_EMAIL' already given"));
			else
				email_i = i;
		} else if (!strcmp(kv.items[i].string, "GIT_AUTHOR_DATE")) {
			if (date_i >= 0)
				date_i = error(_("'GIT_AUTHOR_DATE' already given"));
			else
				date_i = i;
		} else {
			err = error(_("unknown variable '%s'"),
				    kv.items[i].string);
		}
	}
	if (name_i == -2)
		error(_("missing 'GIT_AUTHOR_NAME'"));
	if (email_i == -2)
		error(_("missing 'GIT_AUTHOR_EMAIL'"));
	if (date_i == -2)
		error(_("missing 'GIT_AUTHOR_DATE'"));
	if (date_i < 0 || email_i < 0 || date_i < 0 || err)
		goto finish;
	*name = kv.items[name_i].util;
	*email = kv.items[email_i].util;
	*date = kv.items[date_i].util;
	retval = 0;
finish:
	string_list_clear(&kv, !!retval);
	strbuf_release(&buf);
	return retval;
=======

/*
 * write_author_script() used to fail to terminate the last line with a "'" and
 * also escaped "'" incorrectly as "'\\\\''" rather than "'\\''". We check for
 * the terminating "'" on the last line to see how "'" has been escaped in case
 * git was upgraded while rebase was stopped.
 */
static int quoting_is_broken(const char *s, size_t n)
{
	/* Skip any empty lines in case the file was hand edited */
	while (n > 0 && s[--n] == '\n')
		; /* empty */
	if (n > 0 && s[n] != '\'')
		return 1;

	return 0;
>>>>>>> 7ccfac40
}

/*
 * Read a GIT_AUTHOR_NAME, GIT_AUTHOR_EMAIL AND GIT_AUTHOR_DATE from a
 * file with shell quoting into struct argv_array. Returns -1 on
 * error, 0 otherwise.
 */
static int read_env_script(struct argv_array *env)
{
<<<<<<< HEAD
	char *name, *email, *date;
=======
	struct strbuf script = STRBUF_INIT;
	int i, count = 0, sq_bug;
	const char *p2;
	char *p;
>>>>>>> 7ccfac40

	if (read_author_script(rebase_path_author_script(),
			       &name, &email, &date, 0))
		return -1;
<<<<<<< HEAD

	argv_array_pushf(env, "GIT_AUTHOR_NAME=%s", name);
	argv_array_pushf(env, "GIT_AUTHOR_EMAIL=%s", email);
	argv_array_pushf(env, "GIT_AUTHOR_DATE=%s", date);
	free(name);
	free(email);
	free(date);
=======
	/* write_author_script() used to quote incorrectly */
	sq_bug = quoting_is_broken(script.buf, script.len);
	for (p = script.buf; *p; p++)
		if (sq_bug && skip_prefix(p, "'\\\\''", &p2))
			strbuf_splice(&script, p - script.buf, p2 - p, "'", 1);
		else if (skip_prefix(p, "'\\''", &p2))
			strbuf_splice(&script, p - script.buf, p2 - p, "'", 1);
		else if (*p == '\'')
			strbuf_splice(&script, p-- - script.buf, 1, "", 0);
		else if (*p == '\n') {
			*p = '\0';
			count++;
		}

	for (i = 0, p = script.buf; i < count; i++) {
		argv_array_push(env, p);
		p += strlen(p) + 1;
	}
>>>>>>> 7ccfac40

	return 0;
}

static char *get_author(const char *message)
{
	size_t len;
	const char *a;

	a = find_commit_header(message, "author", &len);
	if (a)
		return xmemdupz(a, len);

	return NULL;
}

/* Read author-script and return an ident line (author <email> timestamp) */
static const char *read_author_ident(struct strbuf *buf)
{
<<<<<<< HEAD
	struct strbuf out = STRBUF_INIT;
	char *name, *email, *date;
=======
	const char *keys[] = {
		"GIT_AUTHOR_NAME=", "GIT_AUTHOR_EMAIL=", "GIT_AUTHOR_DATE="
	};
	struct strbuf out = STRBUF_INIT;
	char *in, *eol;
	const char *val[3];
	int i = 0;
>>>>>>> 7ccfac40

	if (read_author_script(rebase_path_author_script(),
			       &name, &email, &date, 0))
		return NULL;

<<<<<<< HEAD
	/* validate date since fmt_ident() will die() on bad value */
	if (parse_date(date, &out)){
		warning(_("invalid date format '%s' in '%s'"),
			date, rebase_path_author_script());
		strbuf_release(&out);
		return NULL;
	}

	strbuf_reset(&out);
	strbuf_addstr(&out, fmt_ident(name, email, date, 0));
	strbuf_swap(buf, &out);
	strbuf_release(&out);
	free(name);
	free(email);
	free(date);
=======
	/* dequote values and construct ident line in-place */
	for (in = buf->buf; i < 3 && in - buf->buf < buf->len; i++) {
		if (!skip_prefix(in, keys[i], (const char **)&in)) {
			warning(_("could not parse '%s' (looking for '%s')"),
				rebase_path_author_script(), keys[i]);
			return NULL;
		}

		eol = strchrnul(in, '\n');
		*eol = '\0';
		if (!sq_dequote(in)) {
			warning(_("bad quoting on %s value in '%s'"),
				keys[i], rebase_path_author_script());
			return NULL;
		}
		val[i] = in;
		in = eol + 1;
	}

	if (i < 3) {
		warning(_("could not parse '%s' (looking for '%s')"),
			rebase_path_author_script(), keys[i]);
		return NULL;
	}

	/* validate date since fmt_ident() will die() on bad value */
	if (parse_date(val[2], &out)){
		warning(_("invalid date format '%s' in '%s'"),
			val[2], rebase_path_author_script());
		strbuf_release(&out);
		return NULL;
	}

	strbuf_reset(&out);
	strbuf_addstr(&out, fmt_ident(val[0], val[1], val[2], 0));
	strbuf_swap(buf, &out);
	strbuf_release(&out);
>>>>>>> 7ccfac40
	return buf->buf;
}

static const char staged_changes_advice[] =
N_("you have staged changes in your working tree\n"
"If these changes are meant to be squashed into the previous commit, run:\n"
"\n"
"  git commit --amend %s\n"
"\n"
"If they are meant to go into a new commit, run:\n"
"\n"
"  git commit %s\n"
"\n"
"In both cases, once you're done, continue with:\n"
"\n"
"  git rebase --continue\n");

#define ALLOW_EMPTY (1<<0)
#define EDIT_MSG    (1<<1)
#define AMEND_MSG   (1<<2)
#define CLEANUP_MSG (1<<3)
#define VERIFY_MSG  (1<<4)
#define CREATE_ROOT_COMMIT (1<<5)

static int run_command_silent_on_success(struct child_process *cmd)
{
	struct strbuf buf = STRBUF_INIT;
	int rc;

	cmd->stdout_to_stderr = 1;
	rc = pipe_command(cmd,
			  NULL, 0,
			  NULL, 0,
			  &buf, 0);

	if (rc)
		fputs(buf.buf, stderr);
	strbuf_release(&buf);
	return rc;
}

/*
 * If we are cherry-pick, and if the merge did not result in
 * hand-editing, we will hit this commit and inherit the original
 * author date and name.
 *
 * If we are revert, or if our cherry-pick results in a hand merge,
 * we had better say that the current user is responsible for that.
 *
 * An exception is when run_git_commit() is called during an
 * interactive rebase: in that case, we will want to retain the
 * author metadata.
 */
static int run_git_commit(const char *defmsg, struct replay_opts *opts,
			  unsigned int flags)
{
	struct child_process cmd = CHILD_PROCESS_INIT;
	const char *value;

	if ((flags & CREATE_ROOT_COMMIT) && !(flags & AMEND_MSG)) {
		struct strbuf msg = STRBUF_INIT, script = STRBUF_INIT;
		const char *author = NULL;
		struct object_id root_commit, *cache_tree_oid;
		int res = 0;

		if (is_rebase_i(opts)) {
			author = read_author_ident(&script);
			if (!author) {
				strbuf_release(&script);
				return -1;
			}
		}

		if (!defmsg)
			BUG("root commit without message");

		if (!(cache_tree_oid = get_cache_tree_oid()))
			res = -1;

		if (!res)
			res = strbuf_read_file(&msg, defmsg, 0);

		if (res <= 0)
			res = error_errno(_("could not read '%s'"), defmsg);
		else
			res = commit_tree(msg.buf, msg.len, cache_tree_oid,
					  NULL, &root_commit, author,
					  opts->gpg_sign);

		strbuf_release(&msg);
		strbuf_release(&script);
		if (!res) {
			update_ref(NULL, "CHERRY_PICK_HEAD", &root_commit, NULL,
				   REF_NO_DEREF, UPDATE_REFS_MSG_ON_ERR);
			res = update_ref(NULL, "HEAD", &root_commit, NULL, 0,
					 UPDATE_REFS_MSG_ON_ERR);
		}
		return res < 0 ? error(_("writing root commit")) : 0;
	}

	cmd.git_cmd = 1;

	if (is_rebase_i(opts) && read_env_script(&cmd.env_array)) {
		const char *gpg_opt = gpg_sign_opt_quoted(opts);

		return error(_(staged_changes_advice),
			     gpg_opt, gpg_opt);
	}

	argv_array_push(&cmd.args, "commit");

	if (!(flags & VERIFY_MSG))
		argv_array_push(&cmd.args, "-n");
	if ((flags & AMEND_MSG))
		argv_array_push(&cmd.args, "--amend");
	if (opts->gpg_sign)
		argv_array_pushf(&cmd.args, "-S%s", opts->gpg_sign);
	if (defmsg)
		argv_array_pushl(&cmd.args, "-F", defmsg, NULL);
	else if (!(flags & EDIT_MSG))
		argv_array_pushl(&cmd.args, "-C", "HEAD", NULL);
	if ((flags & CLEANUP_MSG))
		argv_array_push(&cmd.args, "--cleanup=strip");
	if ((flags & EDIT_MSG))
		argv_array_push(&cmd.args, "-e");
	else if (!(flags & CLEANUP_MSG) &&
		 !opts->signoff && !opts->record_origin &&
		 git_config_get_value("commit.cleanup", &value))
		argv_array_push(&cmd.args, "--cleanup=verbatim");

	if ((flags & ALLOW_EMPTY))
		argv_array_push(&cmd.args, "--allow-empty");

	if (!(flags & EDIT_MSG))
		argv_array_push(&cmd.args, "--allow-empty-message");

	if (is_rebase_i(opts) && !(flags & EDIT_MSG))
		return run_command_silent_on_success(&cmd);
	else
		return run_command(&cmd);
}

static int rest_is_empty(const struct strbuf *sb, int start)
{
	int i, eol;
	const char *nl;

	/* Check if the rest is just whitespace and Signed-off-by's. */
	for (i = start; i < sb->len; i++) {
		nl = memchr(sb->buf + i, '\n', sb->len - i);
		if (nl)
			eol = nl - sb->buf;
		else
			eol = sb->len;

		if (strlen(sign_off_header) <= eol - i &&
		    starts_with(sb->buf + i, sign_off_header)) {
			i = eol;
			continue;
		}
		while (i < eol)
			if (!isspace(sb->buf[i++]))
				return 0;
	}

	return 1;
}

/*
 * Find out if the message in the strbuf contains only whitespace and
 * Signed-off-by lines.
 */
int message_is_empty(const struct strbuf *sb,
		     enum commit_msg_cleanup_mode cleanup_mode)
{
	if (cleanup_mode == COMMIT_MSG_CLEANUP_NONE && sb->len)
		return 0;
	return rest_is_empty(sb, 0);
}

/*
 * See if the user edited the message in the editor or left what
 * was in the template intact
 */
int template_untouched(const struct strbuf *sb, const char *template_file,
		       enum commit_msg_cleanup_mode cleanup_mode)
{
	struct strbuf tmpl = STRBUF_INIT;
	const char *start;

	if (cleanup_mode == COMMIT_MSG_CLEANUP_NONE && sb->len)
		return 0;

	if (!template_file || strbuf_read_file(&tmpl, template_file, 0) <= 0)
		return 0;

	strbuf_stripspace(&tmpl, cleanup_mode == COMMIT_MSG_CLEANUP_ALL);
	if (!skip_prefix(sb->buf, tmpl.buf, &start))
		start = sb->buf;
	strbuf_release(&tmpl);
	return rest_is_empty(sb, start - sb->buf);
}

int update_head_with_reflog(const struct commit *old_head,
			    const struct object_id *new_head,
			    const char *action, const struct strbuf *msg,
			    struct strbuf *err)
{
	struct ref_transaction *transaction;
	struct strbuf sb = STRBUF_INIT;
	const char *nl;
	int ret = 0;

	if (action) {
		strbuf_addstr(&sb, action);
		strbuf_addstr(&sb, ": ");
	}

	nl = strchr(msg->buf, '\n');
	if (nl) {
		strbuf_add(&sb, msg->buf, nl + 1 - msg->buf);
	} else {
		strbuf_addbuf(&sb, msg);
		strbuf_addch(&sb, '\n');
	}

	transaction = ref_transaction_begin(err);
	if (!transaction ||
	    ref_transaction_update(transaction, "HEAD", new_head,
				   old_head ? &old_head->object.oid : &null_oid,
				   0, sb.buf, err) ||
	    ref_transaction_commit(transaction, err)) {
		ret = -1;
	}
	ref_transaction_free(transaction);
	strbuf_release(&sb);

	return ret;
}

static int run_rewrite_hook(const struct object_id *oldoid,
			    const struct object_id *newoid)
{
	struct child_process proc = CHILD_PROCESS_INIT;
	const char *argv[3];
	int code;
	struct strbuf sb = STRBUF_INIT;

	argv[0] = find_hook("post-rewrite");
	if (!argv[0])
		return 0;

	argv[1] = "amend";
	argv[2] = NULL;

	proc.argv = argv;
	proc.in = -1;
	proc.stdout_to_stderr = 1;

	code = start_command(&proc);
	if (code)
		return code;
	strbuf_addf(&sb, "%s %s\n", oid_to_hex(oldoid), oid_to_hex(newoid));
	sigchain_push(SIGPIPE, SIG_IGN);
	write_in_full(proc.in, sb.buf, sb.len);
	close(proc.in);
	strbuf_release(&sb);
	sigchain_pop(SIGPIPE);
	return finish_command(&proc);
}

void commit_post_rewrite(const struct commit *old_head,
			 const struct object_id *new_head)
{
	struct notes_rewrite_cfg *cfg;

	cfg = init_copy_notes_for_rewrite("amend");
	if (cfg) {
		/* we are amending, so old_head is not NULL */
		copy_note_for_rewrite(cfg, &old_head->object.oid, new_head);
		finish_copy_notes_for_rewrite(cfg, "Notes added by 'git commit --amend'");
	}
	run_rewrite_hook(&old_head->object.oid, new_head);
}

static int run_prepare_commit_msg_hook(struct strbuf *msg, const char *commit)
{
	struct argv_array hook_env = ARGV_ARRAY_INIT;
	int ret;
	const char *name;

	name = git_path_commit_editmsg();
	if (write_message(msg->buf, msg->len, name, 0))
		return -1;

	argv_array_pushf(&hook_env, "GIT_INDEX_FILE=%s", get_index_file());
	argv_array_push(&hook_env, "GIT_EDITOR=:");
	if (commit)
		ret = run_hook_le(hook_env.argv, "prepare-commit-msg", name,
				  "commit", commit, NULL);
	else
		ret = run_hook_le(hook_env.argv, "prepare-commit-msg", name,
				  "message", NULL);
	if (ret)
		ret = error(_("'prepare-commit-msg' hook failed"));
	argv_array_clear(&hook_env);

	return ret;
}

static const char implicit_ident_advice_noconfig[] =
N_("Your name and email address were configured automatically based\n"
"on your username and hostname. Please check that they are accurate.\n"
"You can suppress this message by setting them explicitly. Run the\n"
"following command and follow the instructions in your editor to edit\n"
"your configuration file:\n"
"\n"
"    git config --global --edit\n"
"\n"
"After doing this, you may fix the identity used for this commit with:\n"
"\n"
"    git commit --amend --reset-author\n");

static const char implicit_ident_advice_config[] =
N_("Your name and email address were configured automatically based\n"
"on your username and hostname. Please check that they are accurate.\n"
"You can suppress this message by setting them explicitly:\n"
"\n"
"    git config --global user.name \"Your Name\"\n"
"    git config --global user.email you@example.com\n"
"\n"
"After doing this, you may fix the identity used for this commit with:\n"
"\n"
"    git commit --amend --reset-author\n");

static const char *implicit_ident_advice(void)
{
	char *user_config = expand_user_path("~/.gitconfig", 0);
	char *xdg_config = xdg_config_home("config");
	int config_exists = file_exists(user_config) || file_exists(xdg_config);

	free(user_config);
	free(xdg_config);

	if (config_exists)
		return _(implicit_ident_advice_config);
	else
		return _(implicit_ident_advice_noconfig);

}

void print_commit_summary(const char *prefix, const struct object_id *oid,
			  unsigned int flags)
{
	struct rev_info rev;
	struct commit *commit;
	struct strbuf format = STRBUF_INIT;
	const char *head;
	struct pretty_print_context pctx = {0};
	struct strbuf author_ident = STRBUF_INIT;
	struct strbuf committer_ident = STRBUF_INIT;

	commit = lookup_commit(the_repository, oid);
	if (!commit)
		die(_("couldn't look up newly created commit"));
	if (parse_commit(commit))
		die(_("could not parse newly created commit"));

	strbuf_addstr(&format, "format:%h] %s");

	format_commit_message(commit, "%an <%ae>", &author_ident, &pctx);
	format_commit_message(commit, "%cn <%ce>", &committer_ident, &pctx);
	if (strbuf_cmp(&author_ident, &committer_ident)) {
		strbuf_addstr(&format, "\n Author: ");
		strbuf_addbuf_percentquote(&format, &author_ident);
	}
	if (flags & SUMMARY_SHOW_AUTHOR_DATE) {
		struct strbuf date = STRBUF_INIT;

		format_commit_message(commit, "%ad", &date, &pctx);
		strbuf_addstr(&format, "\n Date: ");
		strbuf_addbuf_percentquote(&format, &date);
		strbuf_release(&date);
	}
	if (!committer_ident_sufficiently_given()) {
		strbuf_addstr(&format, "\n Committer: ");
		strbuf_addbuf_percentquote(&format, &committer_ident);
		if (advice_implicit_identity) {
			strbuf_addch(&format, '\n');
			strbuf_addstr(&format, implicit_ident_advice());
		}
	}
	strbuf_release(&author_ident);
	strbuf_release(&committer_ident);

	repo_init_revisions(the_repository, &rev, prefix);
	setup_revisions(0, NULL, &rev, NULL);

	rev.diff = 1;
	rev.diffopt.output_format =
		DIFF_FORMAT_SHORTSTAT | DIFF_FORMAT_SUMMARY;

	rev.verbose_header = 1;
	rev.show_root_diff = 1;
	get_commit_format(format.buf, &rev);
	rev.always_show_header = 0;
	rev.diffopt.detect_rename = DIFF_DETECT_RENAME;
	rev.diffopt.break_opt = 0;
	diff_setup_done(&rev.diffopt);

	head = resolve_ref_unsafe("HEAD", 0, NULL, NULL);
	if (!head)
		die_errno(_("unable to resolve HEAD after creating commit"));
	if (!strcmp(head, "HEAD"))
		head = _("detached HEAD");
	else
		skip_prefix(head, "refs/heads/", &head);
	printf("[%s%s ", head, (flags & SUMMARY_INITIAL_COMMIT) ?
						_(" (root-commit)") : "");

	if (!log_tree_commit(&rev, commit)) {
		rev.always_show_header = 1;
		rev.use_terminator = 1;
		log_tree_commit(&rev, commit);
	}

	strbuf_release(&format);
}

static int parse_head(struct commit **head)
{
	struct commit *current_head;
	struct object_id oid;

	if (get_oid("HEAD", &oid)) {
		current_head = NULL;
	} else {
		current_head = lookup_commit_reference(the_repository, &oid);
		if (!current_head)
			return error(_("could not parse HEAD"));
		if (!oideq(&oid, &current_head->object.oid)) {
			warning(_("HEAD %s is not a commit!"),
				oid_to_hex(&oid));
		}
		if (parse_commit(current_head))
			return error(_("could not parse HEAD commit"));
	}
	*head = current_head;

	return 0;
}

/*
 * Try to commit without forking 'git commit'. In some cases we need
 * to run 'git commit' to display an error message
 *
 * Returns:
 *  -1 - error unable to commit
 *   0 - success
 *   1 - run 'git commit'
 */
static int try_to_commit(struct strbuf *msg, const char *author,
			 struct replay_opts *opts, unsigned int flags,
			 struct object_id *oid)
{
	struct object_id tree;
	struct commit *current_head;
	struct commit_list *parents = NULL;
	struct commit_extra_header *extra = NULL;
	struct strbuf err = STRBUF_INIT;
	struct strbuf commit_msg = STRBUF_INIT;
	char *amend_author = NULL;
	const char *hook_commit = NULL;
	enum commit_msg_cleanup_mode cleanup;
	int res = 0;

	if (parse_head(&current_head))
		return -1;

	if (flags & AMEND_MSG) {
		const char *exclude_gpgsig[] = { "gpgsig", NULL };
		const char *out_enc = get_commit_output_encoding();
		const char *message = logmsg_reencode(current_head, NULL,
						      out_enc);

		if (!msg) {
			const char *orig_message = NULL;

			find_commit_subject(message, &orig_message);
			msg = &commit_msg;
			strbuf_addstr(msg, orig_message);
			hook_commit = "HEAD";
		}
		author = amend_author = get_author(message);
		unuse_commit_buffer(current_head, message);
		if (!author) {
			res = error(_("unable to parse commit author"));
			goto out;
		}
		parents = copy_commit_list(current_head->parents);
		extra = read_commit_extra_headers(current_head, exclude_gpgsig);
	} else if (current_head) {
		commit_list_insert(current_head, &parents);
	}

	if (write_index_as_tree(&tree, &the_index, get_index_file(), 0, NULL)) {
		res = error(_("git write-tree failed to write a tree"));
		goto out;
	}

	if (!(flags & ALLOW_EMPTY) && oideq(current_head ?
					    get_commit_tree_oid(current_head) :
					    the_hash_algo->empty_tree, &tree)) {
		res = 1; /* run 'git commit' to display error message */
		goto out;
	}

	if (find_hook("prepare-commit-msg")) {
		res = run_prepare_commit_msg_hook(msg, hook_commit);
		if (res)
			goto out;
		if (strbuf_read_file(&commit_msg, git_path_commit_editmsg(),
				     2048) < 0) {
			res = error_errno(_("unable to read commit message "
					      "from '%s'"),
					    git_path_commit_editmsg());
			goto out;
		}
		msg = &commit_msg;
	}

	cleanup = (flags & CLEANUP_MSG) ? COMMIT_MSG_CLEANUP_ALL :
					  opts->default_msg_cleanup;

	if (cleanup != COMMIT_MSG_CLEANUP_NONE)
		strbuf_stripspace(msg, cleanup == COMMIT_MSG_CLEANUP_ALL);
	if ((flags & EDIT_MSG) && message_is_empty(msg, cleanup)) {
		res = 1; /* run 'git commit' to display error message */
		goto out;
	}

	reset_ident_date();

	if (commit_tree_extended(msg->buf, msg->len, &tree, parents,
				 oid, author, opts->gpg_sign, extra)) {
		res = error(_("failed to write commit object"));
		goto out;
	}

	if (update_head_with_reflog(current_head, oid,
				    getenv("GIT_REFLOG_ACTION"), msg, &err)) {
		res = error("%s", err.buf);
		goto out;
	}

	if (flags & AMEND_MSG)
		commit_post_rewrite(current_head, oid);

out:
	free_commit_extra_headers(extra);
	strbuf_release(&err);
	strbuf_release(&commit_msg);
	free(amend_author);

	return res;
}

static int do_commit(const char *msg_file, const char *author,
		     struct replay_opts *opts, unsigned int flags)
{
	int res = 1;

	if (!(flags & EDIT_MSG) && !(flags & VERIFY_MSG) &&
	    !(flags & CREATE_ROOT_COMMIT)) {
		struct object_id oid;
		struct strbuf sb = STRBUF_INIT;

		if (msg_file && strbuf_read_file(&sb, msg_file, 2048) < 0)
			return error_errno(_("unable to read commit message "
					     "from '%s'"),
					   msg_file);

		res = try_to_commit(msg_file ? &sb : NULL, author, opts, flags,
				    &oid);
		strbuf_release(&sb);
		if (!res) {
			unlink(git_path_cherry_pick_head(the_repository));
			unlink(git_path_merge_msg(the_repository));
			if (!is_rebase_i(opts))
				print_commit_summary(NULL, &oid,
						SUMMARY_SHOW_AUTHOR_DATE);
			return res;
		}
	}
	if (res == 1)
		return run_git_commit(msg_file, opts, flags);

	return res;
}

static int is_original_commit_empty(struct commit *commit)
{
	const struct object_id *ptree_oid;

	if (parse_commit(commit))
		return error(_("could not parse commit %s"),
			     oid_to_hex(&commit->object.oid));
	if (commit->parents) {
		struct commit *parent = commit->parents->item;
		if (parse_commit(parent))
			return error(_("could not parse parent commit %s"),
				oid_to_hex(&parent->object.oid));
		ptree_oid = get_commit_tree_oid(parent);
	} else {
		ptree_oid = the_hash_algo->empty_tree; /* commit is root */
	}

	return oideq(ptree_oid, get_commit_tree_oid(commit));
}

/*
 * Do we run "git commit" with "--allow-empty"?
 */
static int allow_empty(struct replay_opts *opts, struct commit *commit)
{
	int index_unchanged, empty_commit;

	/*
	 * Three cases:
	 *
	 * (1) we do not allow empty at all and error out.
	 *
	 * (2) we allow ones that were initially empty, but
	 * forbid the ones that become empty;
	 *
	 * (3) we allow both.
	 */
	if (!opts->allow_empty)
		return 0; /* let "git commit" barf as necessary */

	index_unchanged = is_index_unchanged();
	if (index_unchanged < 0)
		return index_unchanged;
	if (!index_unchanged)
		return 0; /* we do not have to say --allow-empty */

	if (opts->keep_redundant_commits)
		return 1;

	empty_commit = is_original_commit_empty(commit);
	if (empty_commit < 0)
		return empty_commit;
	if (!empty_commit)
		return 0;
	else
		return 1;
}

<<<<<<< HEAD
/*
 * Note that ordering matters in this enum. Not only must it match the mapping
 * below, it is also divided into several sections that matter.  When adding
 * new commands, make sure you add it in the right section.
 */
enum todo_command {
	/* commands that handle commits */
	TODO_PICK = 0,
	TODO_REVERT,
	TODO_EDIT,
	TODO_REWORD,
	TODO_FIXUP,
	TODO_SQUASH,
	/* commands that do something else than handling a single commit */
	TODO_EXEC,
	TODO_BREAK,
	TODO_LABEL,
	TODO_RESET,
	TODO_MERGE,
	/* commands that do nothing but are counted for reporting progress */
	TODO_NOOP,
	TODO_DROP,
	/* comments (not counted for reporting progress) */
	TODO_COMMENT
};

=======
>>>>>>> 7ccfac40
static struct {
	char c;
	const char *str;
} todo_command_info[] = {
	{ 'p', "pick" },
	{ 0,   "revert" },
	{ 'e', "edit" },
	{ 'r', "reword" },
	{ 'f', "fixup" },
	{ 's', "squash" },
	{ 'x', "exec" },
	{ 'b', "break" },
	{ 'l', "label" },
	{ 't', "reset" },
	{ 'm', "merge" },
	{ 0,   "noop" },
	{ 'd', "drop" },
	{ 0,   NULL }
};

static const char *command_to_string(const enum todo_command command)
{
	if (command < TODO_COMMENT)
		return todo_command_info[command].str;
	die(_("unknown command: %d"), command);
}

static char command_to_char(const enum todo_command command)
{
	if (command < TODO_COMMENT && todo_command_info[command].c)
		return todo_command_info[command].c;
	return comment_line_char;
}

static int is_noop(const enum todo_command command)
{
	return TODO_NOOP <= command;
}

static int is_fixup(enum todo_command command)
{
	return command == TODO_FIXUP || command == TODO_SQUASH;
}

/* Does this command create a (non-merge) commit? */
static int is_pick_or_similar(enum todo_command command)
{
	switch (command) {
	case TODO_PICK:
	case TODO_REVERT:
	case TODO_EDIT:
	case TODO_REWORD:
	case TODO_FIXUP:
	case TODO_SQUASH:
		return 1;
	default:
		return 0;
	}
}

static int update_squash_messages(enum todo_command command,
		struct commit *commit, struct replay_opts *opts)
{
	struct strbuf buf = STRBUF_INIT;
	int res;
	const char *message, *body;

	if (opts->current_fixup_count > 0) {
		struct strbuf header = STRBUF_INIT;
		char *eol;

		if (strbuf_read_file(&buf, rebase_path_squash_msg(), 9) <= 0)
			return error(_("could not read '%s'"),
				rebase_path_squash_msg());

		eol = buf.buf[0] != comment_line_char ?
			buf.buf : strchrnul(buf.buf, '\n');

		strbuf_addf(&header, "%c ", comment_line_char);
		strbuf_addf(&header, _("This is a combination of %d commits."),
			    opts->current_fixup_count + 2);
		strbuf_splice(&buf, 0, eol - buf.buf, header.buf, header.len);
		strbuf_release(&header);
	} else {
		struct object_id head;
		struct commit *head_commit;
		const char *head_message, *body;

		if (get_oid("HEAD", &head))
			return error(_("need a HEAD to fixup"));
		if (!(head_commit = lookup_commit_reference(the_repository, &head)))
			return error(_("could not read HEAD"));
		if (!(head_message = get_commit_buffer(head_commit, NULL)))
			return error(_("could not read HEAD's commit message"));

		find_commit_subject(head_message, &body);
		if (write_message(body, strlen(body),
				  rebase_path_fixup_msg(), 0)) {
			unuse_commit_buffer(head_commit, head_message);
			return error(_("cannot write '%s'"),
				     rebase_path_fixup_msg());
		}

		strbuf_addf(&buf, "%c ", comment_line_char);
		strbuf_addf(&buf, _("This is a combination of %d commits."), 2);
		strbuf_addf(&buf, "\n%c ", comment_line_char);
		strbuf_addstr(&buf, _("This is the 1st commit message:"));
		strbuf_addstr(&buf, "\n\n");
		strbuf_addstr(&buf, body);

		unuse_commit_buffer(head_commit, head_message);
	}

	if (!(message = get_commit_buffer(commit, NULL)))
		return error(_("could not read commit message of %s"),
			     oid_to_hex(&commit->object.oid));
	find_commit_subject(message, &body);

	if (command == TODO_SQUASH) {
		unlink(rebase_path_fixup_msg());
		strbuf_addf(&buf, "\n%c ", comment_line_char);
		strbuf_addf(&buf, _("This is the commit message #%d:"),
			    ++opts->current_fixup_count + 1);
		strbuf_addstr(&buf, "\n\n");
		strbuf_addstr(&buf, body);
	} else if (command == TODO_FIXUP) {
		strbuf_addf(&buf, "\n%c ", comment_line_char);
		strbuf_addf(&buf, _("The commit message #%d will be skipped:"),
			    ++opts->current_fixup_count + 1);
		strbuf_addstr(&buf, "\n\n");
		strbuf_add_commented_lines(&buf, body, strlen(body));
	} else
		return error(_("unknown command: %d"), command);
	unuse_commit_buffer(commit, message);

	res = write_message(buf.buf, buf.len, rebase_path_squash_msg(), 0);
	strbuf_release(&buf);

	if (!res) {
		strbuf_addf(&opts->current_fixups, "%s%s %s",
			    opts->current_fixups.len ? "\n" : "",
			    command_to_string(command),
			    oid_to_hex(&commit->object.oid));
		res = write_message(opts->current_fixups.buf,
				    opts->current_fixups.len,
				    rebase_path_current_fixups(), 0);
	}

	return res;
}

static void flush_rewritten_pending(void) {
	struct strbuf buf = STRBUF_INIT;
	struct object_id newoid;
	FILE *out;

	if (strbuf_read_file(&buf, rebase_path_rewritten_pending(), (GIT_MAX_HEXSZ + 1) * 2) > 0 &&
	    !get_oid("HEAD", &newoid) &&
	    (out = fopen_or_warn(rebase_path_rewritten_list(), "a"))) {
		char *bol = buf.buf, *eol;

		while (*bol) {
			eol = strchrnul(bol, '\n');
			fprintf(out, "%.*s %s\n", (int)(eol - bol),
					bol, oid_to_hex(&newoid));
			if (!*eol)
				break;
			bol = eol + 1;
		}
		fclose(out);
		unlink(rebase_path_rewritten_pending());
	}
	strbuf_release(&buf);
}

static void record_in_rewritten(struct object_id *oid,
		enum todo_command next_command) {
	FILE *out = fopen_or_warn(rebase_path_rewritten_pending(), "a");

	if (!out)
		return;

	fprintf(out, "%s\n", oid_to_hex(oid));
	fclose(out);

	if (!is_fixup(next_command))
		flush_rewritten_pending();
}

static int do_pick_commit(enum todo_command command, struct commit *commit,
		struct replay_opts *opts, int final_fixup)
{
	unsigned int flags = opts->edit ? EDIT_MSG : 0;
	const char *msg_file = opts->edit ? NULL : git_path_merge_msg(the_repository);
	struct object_id head;
	struct commit *base, *next, *parent;
	const char *base_label, *next_label;
	char *author = NULL;
	struct commit_message msg = { NULL, NULL, NULL, NULL };
	struct strbuf msgbuf = STRBUF_INIT;
	int res, unborn = 0, allow;

	if (opts->no_commit) {
		/*
		 * We do not intend to commit immediately.  We just want to
		 * merge the differences in, so let's compute the tree
		 * that represents the "current" state for merge-recursive
		 * to work on.
		 */
		if (write_index_as_tree(&head, &the_index, get_index_file(), 0, NULL))
			return error(_("your index file is unmerged."));
	} else {
		unborn = get_oid("HEAD", &head);
		/* Do we want to generate a root commit? */
		if (is_pick_or_similar(command) && opts->have_squash_onto &&
		    oideq(&head, &opts->squash_onto)) {
			if (is_fixup(command))
				return error(_("cannot fixup root commit"));
			flags |= CREATE_ROOT_COMMIT;
			unborn = 1;
		} else if (unborn)
			oidcpy(&head, the_hash_algo->empty_tree);
		if (index_differs_from(unborn ? empty_tree_oid_hex() : "HEAD",
				       NULL, 0))
			return error_dirty_index(opts);
	}
	discard_cache();

	if (!commit->parents)
		parent = NULL;
	else if (commit->parents->next) {
		/* Reverting or cherry-picking a merge commit */
		int cnt;
		struct commit_list *p;

		if (!opts->mainline)
			return error(_("commit %s is a merge but no -m option was given."),
				oid_to_hex(&commit->object.oid));

		for (cnt = 1, p = commit->parents;
		     cnt != opts->mainline && p;
		     cnt++)
			p = p->next;
		if (cnt != opts->mainline || !p)
			return error(_("commit %s does not have parent %d"),
				oid_to_hex(&commit->object.oid), opts->mainline);
		parent = p->item;
	} else if (0 < opts->mainline)
		return error(_("mainline was specified but commit %s is not a merge."),
			oid_to_hex(&commit->object.oid));
	else
		parent = commit->parents->item;

	if (get_message(commit, &msg) != 0)
		return error(_("cannot get commit message for %s"),
			oid_to_hex(&commit->object.oid));

	if (opts->allow_ff && !is_fixup(command) &&
	    ((parent && oideq(&parent->object.oid, &head)) ||
	     (!parent && unborn))) {
		if (is_rebase_i(opts))
			write_author_script(msg.message);
		res = fast_forward_to(&commit->object.oid, &head, unborn,
			opts);
		if (res || command != TODO_REWORD)
			goto leave;
		flags |= EDIT_MSG | AMEND_MSG | VERIFY_MSG;
		msg_file = NULL;
		goto fast_forward_edit;
	}
	if (parent && parse_commit(parent) < 0)
		/* TRANSLATORS: The first %s will be a "todo" command like
		   "revert" or "pick", the second %s a SHA1. */
		return error(_("%s: cannot parse parent commit %s"),
			command_to_string(command),
			oid_to_hex(&parent->object.oid));

	/*
	 * "commit" is an existing commit.  We would want to apply
	 * the difference it introduces since its first parent "prev"
	 * on top of the current HEAD if we are cherry-pick.  Or the
	 * reverse of it if we are revert.
	 */

	if (command == TODO_REVERT) {
		base = commit;
		base_label = msg.label;
		next = parent;
		next_label = msg.parent_label;
		strbuf_addstr(&msgbuf, "Revert \"");
		strbuf_addstr(&msgbuf, msg.subject);
		strbuf_addstr(&msgbuf, "\"\n\nThis reverts commit ");
		strbuf_addstr(&msgbuf, oid_to_hex(&commit->object.oid));

		if (commit->parents && commit->parents->next) {
			strbuf_addstr(&msgbuf, ", reversing\nchanges made to ");
			strbuf_addstr(&msgbuf, oid_to_hex(&parent->object.oid));
		}
		strbuf_addstr(&msgbuf, ".\n");
	} else {
		const char *p;

		base = parent;
		base_label = msg.parent_label;
		next = commit;
		next_label = msg.label;

		/* Append the commit log message to msgbuf. */
		if (find_commit_subject(msg.message, &p))
			strbuf_addstr(&msgbuf, p);

		if (opts->record_origin) {
			strbuf_complete_line(&msgbuf);
			if (!has_conforming_footer(&msgbuf, NULL, 0))
				strbuf_addch(&msgbuf, '\n');
			strbuf_addstr(&msgbuf, cherry_picked_prefix);
			strbuf_addstr(&msgbuf, oid_to_hex(&commit->object.oid));
			strbuf_addstr(&msgbuf, ")\n");
		}
		if (!is_fixup(command))
			author = get_author(msg.message);
	}

	if (command == TODO_REWORD)
		flags |= EDIT_MSG | VERIFY_MSG;
	else if (is_fixup(command)) {
		if (update_squash_messages(command, commit, opts))
			return -1;
		flags |= AMEND_MSG;
		if (!final_fixup)
			msg_file = rebase_path_squash_msg();
		else if (file_exists(rebase_path_fixup_msg())) {
			flags |= CLEANUP_MSG;
			msg_file = rebase_path_fixup_msg();
		} else {
			const char *dest = git_path_squash_msg(the_repository);
			unlink(dest);
			if (copy_file(dest, rebase_path_squash_msg(), 0666))
				return error(_("could not rename '%s' to '%s'"),
					     rebase_path_squash_msg(), dest);
			unlink(git_path_merge_msg(the_repository));
			msg_file = dest;
			flags |= EDIT_MSG;
		}
	}

	if (opts->signoff && !is_fixup(command))
		append_signoff(&msgbuf, 0, 0);

	if (is_rebase_i(opts) && write_author_script(msg.message) < 0)
		res = -1;
	else if (!opts->strategy || !strcmp(opts->strategy, "recursive") || command == TODO_REVERT) {
		res = do_recursive_merge(base, next, base_label, next_label,
					 &head, &msgbuf, opts);
		if (res < 0)
			goto leave;

		res |= write_message(msgbuf.buf, msgbuf.len,
				     git_path_merge_msg(the_repository), 0);
	} else {
		struct commit_list *common = NULL;
		struct commit_list *remotes = NULL;

		res = write_message(msgbuf.buf, msgbuf.len,
				    git_path_merge_msg(the_repository), 0);

		commit_list_insert(base, &common);
		commit_list_insert(next, &remotes);
		res |= try_merge_command(the_repository, opts->strategy,
					 opts->xopts_nr, (const char **)opts->xopts,
					common, oid_to_hex(&head), remotes);
		free_commit_list(common);
		free_commit_list(remotes);
	}
	strbuf_release(&msgbuf);

	/*
	 * If the merge was clean or if it failed due to conflict, we write
	 * CHERRY_PICK_HEAD for the subsequent invocation of commit to use.
	 * However, if the merge did not even start, then we don't want to
	 * write it at all.
	 */
	if (command == TODO_PICK && !opts->no_commit && (res == 0 || res == 1) &&
	    update_ref(NULL, "CHERRY_PICK_HEAD", &commit->object.oid, NULL,
		       REF_NO_DEREF, UPDATE_REFS_MSG_ON_ERR))
		res = -1;
	if (command == TODO_REVERT && ((opts->no_commit && res == 0) || res == 1) &&
	    update_ref(NULL, "REVERT_HEAD", &commit->object.oid, NULL,
		       REF_NO_DEREF, UPDATE_REFS_MSG_ON_ERR))
		res = -1;

	if (res) {
		error(command == TODO_REVERT
		      ? _("could not revert %s... %s")
		      : _("could not apply %s... %s"),
		      short_commit_name(commit), msg.subject);
		print_advice(res == 1, opts);
		repo_rerere(the_repository, opts->allow_rerere_auto);
		goto leave;
	}

	allow = allow_empty(opts, commit);
	if (allow < 0) {
		res = allow;
		goto leave;
	} else if (allow)
		flags |= ALLOW_EMPTY;
	if (!opts->no_commit) {
fast_forward_edit:
		if (author || command == TODO_REVERT || (flags & AMEND_MSG))
			res = do_commit(msg_file, author, opts, flags);
		else
			res = error(_("unable to parse commit author"));
	}

	if (!res && final_fixup) {
		unlink(rebase_path_fixup_msg());
		unlink(rebase_path_squash_msg());
		unlink(rebase_path_current_fixups());
		strbuf_reset(&opts->current_fixups);
		opts->current_fixup_count = 0;
	}

leave:
	free_message(commit, &msg);
	free(author);
	update_abort_safety_file();

	return res;
}

static int prepare_revs(struct replay_opts *opts)
{
	/*
	 * picking (but not reverting) ranges (but not individual revisions)
	 * should be done in reverse
	 */
	if (opts->action == REPLAY_PICK && !opts->revs->no_walk)
		opts->revs->reverse ^= 1;

	if (prepare_revision_walk(opts->revs))
		return error(_("revision walk setup failed"));

	return 0;
}

static int read_and_refresh_cache(struct replay_opts *opts)
{
	struct lock_file index_lock = LOCK_INIT;
	int index_fd = hold_locked_index(&index_lock, 0);
	if (read_index_preload(&the_index, NULL, 0) < 0) {
		rollback_lock_file(&index_lock);
		return error(_("git %s: failed to read the index"),
			_(action_name(opts)));
	}
	refresh_index(&the_index, REFRESH_QUIET|REFRESH_UNMERGED, NULL, NULL, NULL);
	if (index_fd >= 0) {
		if (write_locked_index(&the_index, &index_lock,
				       COMMIT_LOCK | SKIP_IF_UNCHANGED)) {
			return error(_("git %s: failed to refresh the index"),
				_(action_name(opts)));
		}
	}
	return 0;
}

enum todo_item_flags {
	TODO_EDIT_MERGE_MSG = 1
};

void todo_list_release(struct todo_list *todo_list)
{
	strbuf_release(&todo_list->buf);
	FREE_AND_NULL(todo_list->items);
	todo_list->nr = todo_list->alloc = 0;
}

static struct todo_item *append_new_todo(struct todo_list *todo_list)
{
	ALLOC_GROW(todo_list->items, todo_list->nr + 1, todo_list->alloc);
	return todo_list->items + todo_list->nr++;
}

static int parse_insn_line(struct todo_item *item, const char *bol, char *eol)
{
	struct object_id commit_oid;
	char *end_of_object_name;
	int i, saved, status, padding;

	item->flags = 0;

	/* left-trim */
	bol += strspn(bol, " \t");

	if (bol == eol || *bol == '\r' || *bol == comment_line_char) {
		item->command = TODO_COMMENT;
		item->commit = NULL;
		item->arg = bol;
		item->arg_len = eol - bol;
		return 0;
	}

	for (i = 0; i < TODO_COMMENT; i++)
		if (skip_prefix(bol, todo_command_info[i].str, &bol)) {
			item->command = i;
			break;
		} else if ((bol + 1 == eol || bol[1] == ' ') &&
			   *bol == todo_command_info[i].c) {
			bol++;
			item->command = i;
			break;
		}
	if (i >= TODO_COMMENT)
		return -1;

	/* Eat up extra spaces/ tabs before object name */
	padding = strspn(bol, " \t");
	bol += padding;

	if (item->command == TODO_NOOP || item->command == TODO_BREAK) {
		if (bol != eol)
			return error(_("%s does not accept arguments: '%s'"),
				     command_to_string(item->command), bol);
		item->commit = NULL;
		item->arg = bol;
		item->arg_len = eol - bol;
		return 0;
	}

	if (!padding)
		return error(_("missing arguments for %s"),
			     command_to_string(item->command));

	if (item->command == TODO_EXEC || item->command == TODO_LABEL ||
	    item->command == TODO_RESET) {
		item->commit = NULL;
		item->arg = bol;
		item->arg_len = (int)(eol - bol);
		return 0;
	}

	if (item->command == TODO_MERGE) {
		if (skip_prefix(bol, "-C", &bol))
			bol += strspn(bol, " \t");
		else if (skip_prefix(bol, "-c", &bol)) {
			bol += strspn(bol, " \t");
			item->flags |= TODO_EDIT_MERGE_MSG;
		} else {
			item->flags |= TODO_EDIT_MERGE_MSG;
			item->commit = NULL;
			item->arg = bol;
			item->arg_len = (int)(eol - bol);
			return 0;
		}
	}

	end_of_object_name = (char *) bol + strcspn(bol, " \t\n");
	saved = *end_of_object_name;
	*end_of_object_name = '\0';
	status = get_oid(bol, &commit_oid);
	*end_of_object_name = saved;

	item->arg = end_of_object_name + strspn(end_of_object_name, " \t");
	item->arg_len = (int)(eol - item->arg);

	if (status < 0)
		return -1;

	item->commit = lookup_commit_reference(the_repository, &commit_oid);
	return !item->commit;
}

int todo_list_parse_insn_buffer(char *buf, struct todo_list *todo_list)
{
	struct todo_item *item;
	char *p = buf, *next_p;
	int i, res = 0, fixup_okay = file_exists(rebase_path_done());

	todo_list->current = todo_list->nr = 0;

	for (i = 1; *p; i++, p = next_p) {
		char *eol = strchrnul(p, '\n');

		next_p = *eol ? eol + 1 /* skip LF */ : eol;

		if (p != eol && eol[-1] == '\r')
			eol--; /* strip Carriage Return */

		item = append_new_todo(todo_list);
		item->offset_in_buf = p - todo_list->buf.buf;
		if (parse_insn_line(item, p, eol)) {
			res = error(_("invalid line %d: %.*s"),
				i, (int)(eol - p), p);
			item->command = TODO_NOOP;
		}

		if (fixup_okay)
			; /* do nothing */
		else if (is_fixup(item->command))
			return error(_("cannot '%s' without a previous commit"),
				command_to_string(item->command));
		else if (!is_noop(item->command))
			fixup_okay = 1;
	}

	return res;
}

static int count_commands(struct todo_list *todo_list)
{
	int count = 0, i;

	for (i = 0; i < todo_list->nr; i++)
		if (todo_list->items[i].command != TODO_COMMENT)
			count++;

	return count;
}

static int get_item_line_offset(struct todo_list *todo_list, int index)
{
	return index < todo_list->nr ?
		todo_list->items[index].offset_in_buf : todo_list->buf.len;
}

static const char *get_item_line(struct todo_list *todo_list, int index)
{
	return todo_list->buf.buf + get_item_line_offset(todo_list, index);
}

static int get_item_line_length(struct todo_list *todo_list, int index)
{
	return get_item_line_offset(todo_list, index + 1)
		-  get_item_line_offset(todo_list, index);
}

static ssize_t strbuf_read_file_or_whine(struct strbuf *sb, const char *path)
{
	int fd;
	ssize_t len;

	fd = open(path, O_RDONLY);
	if (fd < 0)
		return error_errno(_("could not open '%s'"), path);
	len = strbuf_read(sb, fd, 0);
	close(fd);
	if (len < 0)
		return error(_("could not read '%s'."), path);
	return len;
}

static int read_populate_todo(struct todo_list *todo_list,
			struct replay_opts *opts)
{
	struct stat st;
	const char *todo_file = get_todo_path(opts);
	int res;

	strbuf_reset(&todo_list->buf);
	if (strbuf_read_file_or_whine(&todo_list->buf, todo_file) < 0)
		return -1;

	res = stat(todo_file, &st);
	if (res)
		return error(_("could not stat '%s'"), todo_file);
	fill_stat_data(&todo_list->stat, &st);

	res = todo_list_parse_insn_buffer(todo_list->buf.buf, todo_list);
	if (res) {
		if (is_rebase_i(opts))
			return error(_("please fix this using "
				       "'git rebase --edit-todo'."));
		return error(_("unusable instruction sheet: '%s'"), todo_file);
	}

	if (!todo_list->nr &&
	    (!is_rebase_i(opts) || !file_exists(rebase_path_done())))
		return error(_("no commits parsed."));

	if (!is_rebase_i(opts)) {
		enum todo_command valid =
			opts->action == REPLAY_PICK ? TODO_PICK : TODO_REVERT;
		int i;

		for (i = 0; i < todo_list->nr; i++)
			if (valid == todo_list->items[i].command)
				continue;
			else if (valid == TODO_PICK)
				return error(_("cannot cherry-pick during a revert."));
			else
				return error(_("cannot revert during a cherry-pick."));
	}

	if (is_rebase_i(opts)) {
		struct todo_list done = TODO_LIST_INIT;
		FILE *f = fopen_or_warn(rebase_path_msgtotal(), "w");

		if (strbuf_read_file(&done.buf, rebase_path_done(), 0) > 0 &&
				!todo_list_parse_insn_buffer(done.buf.buf, &done))
			todo_list->done_nr = count_commands(&done);
		else
			todo_list->done_nr = 0;

		todo_list->total_nr = todo_list->done_nr
			+ count_commands(todo_list);
		todo_list_release(&done);

		if (f) {
			fprintf(f, "%d\n", todo_list->total_nr);
			fclose(f);
		}
	}

	return 0;
}

static int git_config_string_dup(char **dest,
				 const char *var, const char *value)
{
	if (!value)
		return config_error_nonbool(var);
	free(*dest);
	*dest = xstrdup(value);
	return 0;
}

static int populate_opts_cb(const char *key, const char *value, void *data)
{
	struct replay_opts *opts = data;
	int error_flag = 1;

	if (!value)
		error_flag = 0;
	else if (!strcmp(key, "options.no-commit"))
		opts->no_commit = git_config_bool_or_int(key, value, &error_flag);
	else if (!strcmp(key, "options.edit"))
		opts->edit = git_config_bool_or_int(key, value, &error_flag);
	else if (!strcmp(key, "options.signoff"))
		opts->signoff = git_config_bool_or_int(key, value, &error_flag);
	else if (!strcmp(key, "options.record-origin"))
		opts->record_origin = git_config_bool_or_int(key, value, &error_flag);
	else if (!strcmp(key, "options.allow-ff"))
		opts->allow_ff = git_config_bool_or_int(key, value, &error_flag);
	else if (!strcmp(key, "options.mainline"))
		opts->mainline = git_config_int(key, value);
	else if (!strcmp(key, "options.strategy"))
		git_config_string_dup(&opts->strategy, key, value);
	else if (!strcmp(key, "options.gpg-sign"))
		git_config_string_dup(&opts->gpg_sign, key, value);
	else if (!strcmp(key, "options.strategy-option")) {
		ALLOC_GROW(opts->xopts, opts->xopts_nr + 1, opts->xopts_alloc);
		opts->xopts[opts->xopts_nr++] = xstrdup(value);
	} else if (!strcmp(key, "options.allow-rerere-auto"))
		opts->allow_rerere_auto =
			git_config_bool_or_int(key, value, &error_flag) ?
				RERERE_AUTOUPDATE : RERERE_NOAUTOUPDATE;
	else
		return error(_("invalid key: %s"), key);

	if (!error_flag)
		return error(_("invalid value for %s: %s"), key, value);

	return 0;
}

void parse_strategy_opts(struct replay_opts *opts, char *raw_opts)
{
	int i;
	char *strategy_opts_string = raw_opts;

	if (*strategy_opts_string == ' ')
		strategy_opts_string++;

	opts->xopts_nr = split_cmdline(strategy_opts_string,
				       (const char ***)&opts->xopts);
	for (i = 0; i < opts->xopts_nr; i++) {
		const char *arg = opts->xopts[i];

		skip_prefix(arg, "--", &arg);
		opts->xopts[i] = xstrdup(arg);
	}
}

static void read_strategy_opts(struct replay_opts *opts, struct strbuf *buf)
{
	strbuf_reset(buf);
	if (!read_oneliner(buf, rebase_path_strategy(), 0))
		return;
	opts->strategy = strbuf_detach(buf, NULL);
	if (!read_oneliner(buf, rebase_path_strategy_opts(), 0))
		return;

	parse_strategy_opts(opts, buf->buf);
}

static int read_populate_opts(struct replay_opts *opts)
{
	if (is_rebase_i(opts)) {
		struct strbuf buf = STRBUF_INIT;

		if (read_oneliner(&buf, rebase_path_gpg_sign_opt(), 1)) {
			if (!starts_with(buf.buf, "-S"))
				strbuf_reset(&buf);
			else {
				free(opts->gpg_sign);
				opts->gpg_sign = xstrdup(buf.buf + 2);
			}
			strbuf_reset(&buf);
		}

		if (read_oneliner(&buf, rebase_path_allow_rerere_autoupdate(), 1)) {
			if (!strcmp(buf.buf, "--rerere-autoupdate"))
				opts->allow_rerere_auto = RERERE_AUTOUPDATE;
			else if (!strcmp(buf.buf, "--no-rerere-autoupdate"))
				opts->allow_rerere_auto = RERERE_NOAUTOUPDATE;
			strbuf_reset(&buf);
		}

		if (file_exists(rebase_path_verbose()))
			opts->verbose = 1;

		if (file_exists(rebase_path_signoff())) {
			opts->allow_ff = 0;
			opts->signoff = 1;
		}

		read_strategy_opts(opts, &buf);
		strbuf_release(&buf);

		if (read_oneliner(&opts->current_fixups,
				  rebase_path_current_fixups(), 1)) {
			const char *p = opts->current_fixups.buf;
			opts->current_fixup_count = 1;
			while ((p = strchr(p, '\n'))) {
				opts->current_fixup_count++;
				p++;
			}
		}

		if (read_oneliner(&buf, rebase_path_squash_onto(), 0)) {
			if (get_oid_hex(buf.buf, &opts->squash_onto) < 0)
				return error(_("unusable squash-onto"));
			opts->have_squash_onto = 1;
		}

		return 0;
	}

	if (!file_exists(git_path_opts_file()))
		return 0;
	/*
	 * The function git_parse_source(), called from git_config_from_file(),
	 * may die() in case of a syntactically incorrect file. We do not care
	 * about this case, though, because we wrote that file ourselves, so we
	 * are pretty certain that it is syntactically correct.
	 */
	if (git_config_from_file(populate_opts_cb, git_path_opts_file(), opts) < 0)
		return error(_("malformed options sheet: '%s'"),
			git_path_opts_file());
	return 0;
}

static void write_strategy_opts(struct replay_opts *opts)
{
	int i;
	struct strbuf buf = STRBUF_INIT;

	for (i = 0; i < opts->xopts_nr; ++i)
		strbuf_addf(&buf, " --%s", opts->xopts[i]);

	write_file(rebase_path_strategy_opts(), "%s\n", buf.buf);
	strbuf_release(&buf);
}

int write_basic_state(struct replay_opts *opts, const char *head_name,
		      const char *onto, const char *orig_head)
{
	const char *quiet = getenv("GIT_QUIET");

	if (head_name)
		write_file(rebase_path_head_name(), "%s\n", head_name);
	if (onto)
		write_file(rebase_path_onto(), "%s\n", onto);
	if (orig_head)
		write_file(rebase_path_orig_head(), "%s\n", orig_head);

	if (quiet)
		write_file(rebase_path_quiet(), "%s\n", quiet);
	else
		write_file(rebase_path_quiet(), "\n");

	if (opts->verbose)
		write_file(rebase_path_verbose(), "");
	if (opts->strategy)
		write_file(rebase_path_strategy(), "%s\n", opts->strategy);
	if (opts->xopts_nr > 0)
		write_strategy_opts(opts);

	if (opts->allow_rerere_auto == RERERE_AUTOUPDATE)
		write_file(rebase_path_allow_rerere_autoupdate(), "--rerere-autoupdate\n");
	else if (opts->allow_rerere_auto == RERERE_NOAUTOUPDATE)
		write_file(rebase_path_allow_rerere_autoupdate(), "--no-rerere-autoupdate\n");

	if (opts->gpg_sign)
		write_file(rebase_path_gpg_sign_opt(), "-S%s\n", opts->gpg_sign);
	if (opts->signoff)
		write_file(rebase_path_signoff(), "--signoff\n");

	return 0;
}

static int walk_revs_populate_todo(struct todo_list *todo_list,
				struct replay_opts *opts)
{
	enum todo_command command = opts->action == REPLAY_PICK ?
		TODO_PICK : TODO_REVERT;
	const char *command_string = todo_command_info[command].str;
	struct commit *commit;

	if (prepare_revs(opts))
		return -1;

	while ((commit = get_revision(opts->revs))) {
		struct todo_item *item = append_new_todo(todo_list);
		const char *commit_buffer = get_commit_buffer(commit, NULL);
		const char *subject;
		int subject_len;

		item->command = command;
		item->commit = commit;
		item->arg = NULL;
		item->arg_len = 0;
		item->offset_in_buf = todo_list->buf.len;
		subject_len = find_commit_subject(commit_buffer, &subject);
		strbuf_addf(&todo_list->buf, "%s %s %.*s\n", command_string,
			short_commit_name(commit), subject_len, subject);
		unuse_commit_buffer(commit, commit_buffer);
	}

	if (!todo_list->nr)
		return error(_("empty commit set passed"));

	return 0;
}

static int create_seq_dir(void)
{
	if (file_exists(git_path_seq_dir())) {
		error(_("a cherry-pick or revert is already in progress"));
		advise(_("try \"git cherry-pick (--continue | --quit | --abort)\""));
		return -1;
	} else if (mkdir(git_path_seq_dir(), 0777) < 0)
		return error_errno(_("could not create sequencer directory '%s'"),
				   git_path_seq_dir());
	return 0;
}

static int save_head(const char *head)
{
	struct lock_file head_lock = LOCK_INIT;
	struct strbuf buf = STRBUF_INIT;
	int fd;
	ssize_t written;

	fd = hold_lock_file_for_update(&head_lock, git_path_head_file(), 0);
	if (fd < 0)
		return error_errno(_("could not lock HEAD"));
	strbuf_addf(&buf, "%s\n", head);
	written = write_in_full(fd, buf.buf, buf.len);
	strbuf_release(&buf);
	if (written < 0) {
		error_errno(_("could not write to '%s'"), git_path_head_file());
		rollback_lock_file(&head_lock);
		return -1;
	}
	if (commit_lock_file(&head_lock) < 0)
		return error(_("failed to finalize '%s'"), git_path_head_file());
	return 0;
}

static int rollback_is_safe(void)
{
	struct strbuf sb = STRBUF_INIT;
	struct object_id expected_head, actual_head;

	if (strbuf_read_file(&sb, git_path_abort_safety_file(), 0) >= 0) {
		strbuf_trim(&sb);
		if (get_oid_hex(sb.buf, &expected_head)) {
			strbuf_release(&sb);
			die(_("could not parse %s"), git_path_abort_safety_file());
		}
		strbuf_release(&sb);
	}
	else if (errno == ENOENT)
		oidclr(&expected_head);
	else
		die_errno(_("could not read '%s'"), git_path_abort_safety_file());

	if (get_oid("HEAD", &actual_head))
		oidclr(&actual_head);

	return oideq(&actual_head, &expected_head);
}

static int reset_for_rollback(const struct object_id *oid)
{
	const char *argv[4];	/* reset --merge <arg> + NULL */

	argv[0] = "reset";
	argv[1] = "--merge";
	argv[2] = oid_to_hex(oid);
	argv[3] = NULL;
	return run_command_v_opt(argv, RUN_GIT_CMD);
}

static int rollback_single_pick(void)
{
	struct object_id head_oid;

	if (!file_exists(git_path_cherry_pick_head(the_repository)) &&
	    !file_exists(git_path_revert_head(the_repository)))
		return error(_("no cherry-pick or revert in progress"));
	if (read_ref_full("HEAD", 0, &head_oid, NULL))
		return error(_("cannot resolve HEAD"));
	if (is_null_oid(&head_oid))
		return error(_("cannot abort from a branch yet to be born"));
	return reset_for_rollback(&head_oid);
}

int sequencer_rollback(struct replay_opts *opts)
{
	FILE *f;
	struct object_id oid;
	struct strbuf buf = STRBUF_INIT;
	const char *p;

	f = fopen(git_path_head_file(), "r");
	if (!f && errno == ENOENT) {
		/*
		 * There is no multiple-cherry-pick in progress.
		 * If CHERRY_PICK_HEAD or REVERT_HEAD indicates
		 * a single-cherry-pick in progress, abort that.
		 */
		return rollback_single_pick();
	}
	if (!f)
		return error_errno(_("cannot open '%s'"), git_path_head_file());
	if (strbuf_getline_lf(&buf, f)) {
		error(_("cannot read '%s': %s"), git_path_head_file(),
		      ferror(f) ?  strerror(errno) : _("unexpected end of file"));
		fclose(f);
		goto fail;
	}
	fclose(f);
	if (parse_oid_hex(buf.buf, &oid, &p) || *p != '\0') {
		error(_("stored pre-cherry-pick HEAD file '%s' is corrupt"),
			git_path_head_file());
		goto fail;
	}
	if (is_null_oid(&oid)) {
		error(_("cannot abort from a branch yet to be born"));
		goto fail;
	}

	if (!rollback_is_safe()) {
		/* Do not error, just do not rollback */
		warning(_("You seem to have moved HEAD. "
			  "Not rewinding, check your HEAD!"));
	} else
	if (reset_for_rollback(&oid))
		goto fail;
	strbuf_release(&buf);
	return sequencer_remove_state(opts);
fail:
	strbuf_release(&buf);
	return -1;
}

static int save_todo(struct todo_list *todo_list, struct replay_opts *opts)
{
	struct lock_file todo_lock = LOCK_INIT;
	const char *todo_path = get_todo_path(opts);
	int next = todo_list->current, offset, fd;

	/*
	 * rebase -i writes "git-rebase-todo" without the currently executing
	 * command, appending it to "done" instead.
	 */
	if (is_rebase_i(opts))
		next++;

	fd = hold_lock_file_for_update(&todo_lock, todo_path, 0);
	if (fd < 0)
		return error_errno(_("could not lock '%s'"), todo_path);
	offset = get_item_line_offset(todo_list, next);
	if (write_in_full(fd, todo_list->buf.buf + offset,
			todo_list->buf.len - offset) < 0)
		return error_errno(_("could not write to '%s'"), todo_path);
	if (commit_lock_file(&todo_lock) < 0)
		return error(_("failed to finalize '%s'"), todo_path);

	if (is_rebase_i(opts) && next > 0) {
		const char *done = rebase_path_done();
		int fd = open(done, O_CREAT | O_WRONLY | O_APPEND, 0666);
		int ret = 0;

		if (fd < 0)
			return 0;
		if (write_in_full(fd, get_item_line(todo_list, next - 1),
				  get_item_line_length(todo_list, next - 1))
		    < 0)
			ret = error_errno(_("could not write to '%s'"), done);
		if (close(fd) < 0)
			ret = error_errno(_("failed to finalize '%s'"), done);
		return ret;
	}
	return 0;
}

static int save_opts(struct replay_opts *opts)
{
	const char *opts_file = git_path_opts_file();
	int res = 0;

	if (opts->no_commit)
		res |= git_config_set_in_file_gently(opts_file, "options.no-commit", "true");
	if (opts->edit)
		res |= git_config_set_in_file_gently(opts_file, "options.edit", "true");
	if (opts->signoff)
		res |= git_config_set_in_file_gently(opts_file, "options.signoff", "true");
	if (opts->record_origin)
		res |= git_config_set_in_file_gently(opts_file, "options.record-origin", "true");
	if (opts->allow_ff)
		res |= git_config_set_in_file_gently(opts_file, "options.allow-ff", "true");
	if (opts->mainline) {
		struct strbuf buf = STRBUF_INIT;
		strbuf_addf(&buf, "%d", opts->mainline);
		res |= git_config_set_in_file_gently(opts_file, "options.mainline", buf.buf);
		strbuf_release(&buf);
	}
	if (opts->strategy)
		res |= git_config_set_in_file_gently(opts_file, "options.strategy", opts->strategy);
	if (opts->gpg_sign)
		res |= git_config_set_in_file_gently(opts_file, "options.gpg-sign", opts->gpg_sign);
	if (opts->xopts) {
		int i;
		for (i = 0; i < opts->xopts_nr; i++)
			res |= git_config_set_multivar_in_file_gently(opts_file,
							"options.strategy-option",
							opts->xopts[i], "^$", 0);
	}
	if (opts->allow_rerere_auto)
		res |= git_config_set_in_file_gently(opts_file, "options.allow-rerere-auto",
						     opts->allow_rerere_auto == RERERE_AUTOUPDATE ?
						     "true" : "false");
	return res;
}

static int make_patch(struct commit *commit, struct replay_opts *opts)
{
	struct strbuf buf = STRBUF_INIT;
	struct rev_info log_tree_opt;
	const char *subject, *p;
	int res = 0;

	p = short_commit_name(commit);
	if (write_message(p, strlen(p), rebase_path_stopped_sha(), 1) < 0)
		return -1;
	if (update_ref("rebase", "REBASE_HEAD", &commit->object.oid,
		       NULL, REF_NO_DEREF, UPDATE_REFS_MSG_ON_ERR))
		res |= error(_("could not update %s"), "REBASE_HEAD");

	strbuf_addf(&buf, "%s/patch", get_dir(opts));
	memset(&log_tree_opt, 0, sizeof(log_tree_opt));
	repo_init_revisions(the_repository, &log_tree_opt, NULL);
	log_tree_opt.abbrev = 0;
	log_tree_opt.diff = 1;
	log_tree_opt.diffopt.output_format = DIFF_FORMAT_PATCH;
	log_tree_opt.disable_stdin = 1;
	log_tree_opt.no_commit_id = 1;
	log_tree_opt.diffopt.file = fopen(buf.buf, "w");
	log_tree_opt.diffopt.use_color = GIT_COLOR_NEVER;
	if (!log_tree_opt.diffopt.file)
		res |= error_errno(_("could not open '%s'"), buf.buf);
	else {
		res |= log_tree_commit(&log_tree_opt, commit);
		fclose(log_tree_opt.diffopt.file);
	}
	strbuf_reset(&buf);

	strbuf_addf(&buf, "%s/message", get_dir(opts));
	if (!file_exists(buf.buf)) {
		const char *commit_buffer = get_commit_buffer(commit, NULL);
		find_commit_subject(commit_buffer, &subject);
		res |= write_message(subject, strlen(subject), buf.buf, 1);
		unuse_commit_buffer(commit, commit_buffer);
	}
	strbuf_release(&buf);

	return res;
}

static int intend_to_amend(void)
{
	struct object_id head;
	char *p;

	if (get_oid("HEAD", &head))
		return error(_("cannot read HEAD"));

	p = oid_to_hex(&head);
	return write_message(p, strlen(p), rebase_path_amend(), 1);
}

static int error_with_patch(struct commit *commit,
	const char *subject, int subject_len,
	struct replay_opts *opts, int exit_code, int to_amend)
{
	if (commit) {
		if (make_patch(commit, opts))
			return -1;
	} else if (copy_file(rebase_path_message(),
			     git_path_merge_msg(the_repository), 0666))
		return error(_("unable to copy '%s' to '%s'"),
			     git_path_merge_msg(the_repository), rebase_path_message());

	if (to_amend) {
		if (intend_to_amend())
			return -1;

		fprintf(stderr,
			_("You can amend the commit now, with\n"
			  "\n"
			  "  git commit --amend %s\n"
			  "\n"
			  "Once you are satisfied with your changes, run\n"
			  "\n"
			  "  git rebase --continue\n"),
			gpg_sign_opt_quoted(opts));
	} else if (exit_code) {
		if (commit)
			fprintf_ln(stderr, _("Could not apply %s... %.*s"),
				   short_commit_name(commit), subject_len, subject);
		else
			/*
			 * We don't have the hash of the parent so
			 * just print the line from the todo file.
			 */
			fprintf_ln(stderr, _("Could not merge %.*s"),
				   subject_len, subject);
	}

	return exit_code;
}

static int error_failed_squash(struct commit *commit,
	struct replay_opts *opts, int subject_len, const char *subject)
{
	if (copy_file(rebase_path_message(), rebase_path_squash_msg(), 0666))
		return error(_("could not copy '%s' to '%s'"),
			rebase_path_squash_msg(), rebase_path_message());
	unlink(git_path_merge_msg(the_repository));
	if (copy_file(git_path_merge_msg(the_repository), rebase_path_message(), 0666))
		return error(_("could not copy '%s' to '%s'"),
			     rebase_path_message(),
			     git_path_merge_msg(the_repository));
	return error_with_patch(commit, subject, subject_len, opts, 1, 0);
}

static int do_exec(const char *command_line)
{
	struct argv_array child_env = ARGV_ARRAY_INIT;
	const char *child_argv[] = { NULL, NULL };
	int dirty, status;

	fprintf(stderr, "Executing: %s\n", command_line);
	child_argv[0] = command_line;
	argv_array_pushf(&child_env, "GIT_DIR=%s", absolute_path(get_git_dir()));
	argv_array_pushf(&child_env, "GIT_WORK_TREE=%s",
			 absolute_path(get_git_work_tree()));
	status = run_command_v_opt_cd_env(child_argv, RUN_USING_SHELL, NULL,
					  child_env.argv);

	/* force re-reading of the cache */
	if (discard_cache() < 0 || read_cache() < 0)
		return error(_("could not read index"));

	dirty = require_clean_work_tree("rebase", NULL, 1, 1);

	if (status) {
		warning(_("execution failed: %s\n%s"
			  "You can fix the problem, and then run\n"
			  "\n"
			  "  git rebase --continue\n"
			  "\n"),
			command_line,
			dirty ? N_("and made changes to the index and/or the "
				"working tree\n") : "");
		if (status == 127)
			/* command not found */
			status = 1;
	} else if (dirty) {
		warning(_("execution succeeded: %s\nbut "
			  "left changes to the index and/or the working tree\n"
			  "Commit or stash your changes, and then run\n"
			  "\n"
			  "  git rebase --continue\n"
			  "\n"), command_line);
		status = 1;
	}

	argv_array_clear(&child_env);

	return status;
}

static int safe_append(const char *filename, const char *fmt, ...)
{
	va_list ap;
	struct lock_file lock = LOCK_INIT;
	int fd = hold_lock_file_for_update(&lock, filename,
					   LOCK_REPORT_ON_ERROR);
	struct strbuf buf = STRBUF_INIT;

	if (fd < 0)
		return -1;

	if (strbuf_read_file(&buf, filename, 0) < 0 && errno != ENOENT) {
		error_errno(_("could not read '%s'"), filename);
		rollback_lock_file(&lock);
		return -1;
	}
	strbuf_complete(&buf, '\n');
	va_start(ap, fmt);
	strbuf_vaddf(&buf, fmt, ap);
	va_end(ap);

	if (write_in_full(fd, buf.buf, buf.len) < 0) {
		error_errno(_("could not write to '%s'"), filename);
		strbuf_release(&buf);
		rollback_lock_file(&lock);
		return -1;
	}
	if (commit_lock_file(&lock) < 0) {
		strbuf_release(&buf);
		rollback_lock_file(&lock);
		return error(_("failed to finalize '%s'"), filename);
	}

	strbuf_release(&buf);
	return 0;
}

static int do_label(const char *name, int len)
{
	struct ref_store *refs = get_main_ref_store(the_repository);
	struct ref_transaction *transaction;
	struct strbuf ref_name = STRBUF_INIT, err = STRBUF_INIT;
	struct strbuf msg = STRBUF_INIT;
	int ret = 0;
	struct object_id head_oid;

	if (len == 1 && *name == '#')
		return error(_("illegal label name: '%.*s'"), len, name);

	strbuf_addf(&ref_name, "refs/rewritten/%.*s", len, name);
	strbuf_addf(&msg, "rebase -i (label) '%.*s'", len, name);

	transaction = ref_store_transaction_begin(refs, &err);
	if (!transaction) {
		error("%s", err.buf);
		ret = -1;
	} else if (get_oid("HEAD", &head_oid)) {
		error(_("could not read HEAD"));
		ret = -1;
	} else if (ref_transaction_update(transaction, ref_name.buf, &head_oid,
					  NULL, 0, msg.buf, &err) < 0 ||
		   ref_transaction_commit(transaction, &err)) {
		error("%s", err.buf);
		ret = -1;
	}
	ref_transaction_free(transaction);
	strbuf_release(&err);
	strbuf_release(&msg);

	if (!ret)
		ret = safe_append(rebase_path_refs_to_delete(),
				  "%s\n", ref_name.buf);
	strbuf_release(&ref_name);

	return ret;
}

static const char *reflog_message(struct replay_opts *opts,
	const char *sub_action, const char *fmt, ...);

static int do_reset(const char *name, int len, struct replay_opts *opts)
{
	struct strbuf ref_name = STRBUF_INIT;
	struct object_id oid;
	struct lock_file lock = LOCK_INIT;
	struct tree_desc desc;
	struct tree *tree;
	struct unpack_trees_options unpack_tree_opts;
	int ret = 0, i;

	if (hold_locked_index(&lock, LOCK_REPORT_ON_ERROR) < 0)
		return -1;

	if (len == 10 && !strncmp("[new root]", name, len)) {
		if (!opts->have_squash_onto) {
			const char *hex;
			if (commit_tree("", 0, the_hash_algo->empty_tree,
					NULL, &opts->squash_onto,
					NULL, NULL))
				return error(_("writing fake root commit"));
			opts->have_squash_onto = 1;
			hex = oid_to_hex(&opts->squash_onto);
			if (write_message(hex, strlen(hex),
					  rebase_path_squash_onto(), 0))
				return error(_("writing squash-onto"));
		}
		oidcpy(&oid, &opts->squash_onto);
	} else {
		/* Determine the length of the label */
		for (i = 0; i < len; i++)
			if (isspace(name[i]))
				len = i;

		strbuf_addf(&ref_name, "refs/rewritten/%.*s", len, name);
		if (get_oid(ref_name.buf, &oid) &&
		    get_oid(ref_name.buf + strlen("refs/rewritten/"), &oid)) {
			error(_("could not read '%s'"), ref_name.buf);
			rollback_lock_file(&lock);
			strbuf_release(&ref_name);
			return -1;
		}
	}

	memset(&unpack_tree_opts, 0, sizeof(unpack_tree_opts));
	setup_unpack_trees_porcelain(&unpack_tree_opts, "reset");
	unpack_tree_opts.head_idx = 1;
	unpack_tree_opts.src_index = &the_index;
	unpack_tree_opts.dst_index = &the_index;
	unpack_tree_opts.fn = oneway_merge;
	unpack_tree_opts.merge = 1;
	unpack_tree_opts.update = 1;

	if (read_cache_unmerged()) {
		rollback_lock_file(&lock);
		strbuf_release(&ref_name);
		return error_resolve_conflict(_(action_name(opts)));
	}

	if (!fill_tree_descriptor(&desc, &oid)) {
		error(_("failed to find tree of %s"), oid_to_hex(&oid));
		rollback_lock_file(&lock);
		free((void *)desc.buffer);
		strbuf_release(&ref_name);
		return -1;
	}

	if (unpack_trees(1, &desc, &unpack_tree_opts)) {
		rollback_lock_file(&lock);
		free((void *)desc.buffer);
		strbuf_release(&ref_name);
		return -1;
	}

	tree = parse_tree_indirect(&oid);
	prime_cache_tree(&the_index, tree);

	if (write_locked_index(&the_index, &lock, COMMIT_LOCK) < 0)
		ret = error(_("could not write index"));
	free((void *)desc.buffer);

	if (!ret)
		ret = update_ref(reflog_message(opts, "reset", "'%.*s'",
						len, name), "HEAD", &oid,
				 NULL, 0, UPDATE_REFS_MSG_ON_ERR);

	strbuf_release(&ref_name);
	return ret;
}

static struct commit *lookup_label(const char *label, int len,
				   struct strbuf *buf)
{
	struct commit *commit;

	strbuf_reset(buf);
	strbuf_addf(buf, "refs/rewritten/%.*s", len, label);
	commit = lookup_commit_reference_by_name(buf->buf);
	if (!commit) {
		/* fall back to non-rewritten ref or commit */
		strbuf_splice(buf, 0, strlen("refs/rewritten/"), "", 0);
		commit = lookup_commit_reference_by_name(buf->buf);
	}

	if (!commit)
		error(_("could not resolve '%s'"), buf->buf);

	return commit;
}

static int do_merge(struct commit *commit, const char *arg, int arg_len,
		    int flags, struct replay_opts *opts)
{
	int run_commit_flags = (flags & TODO_EDIT_MERGE_MSG) ?
		EDIT_MSG | VERIFY_MSG : 0;
	struct strbuf ref_name = STRBUF_INIT;
	struct commit *head_commit, *merge_commit, *i;
	struct commit_list *bases, *j, *reversed = NULL;
	struct commit_list *to_merge = NULL, **tail = &to_merge;
	struct merge_options o;
	int merge_arg_len, oneline_offset, can_fast_forward, ret, k;
	static struct lock_file lock;
	const char *p;

	if (hold_locked_index(&lock, LOCK_REPORT_ON_ERROR) < 0) {
		ret = -1;
		goto leave_merge;
	}

	head_commit = lookup_commit_reference_by_name("HEAD");
	if (!head_commit) {
		ret = error(_("cannot merge without a current revision"));
		goto leave_merge;
	}

	/*
	 * For octopus merges, the arg starts with the list of revisions to be
	 * merged. The list is optionally followed by '#' and the oneline.
	 */
	merge_arg_len = oneline_offset = arg_len;
	for (p = arg; p - arg < arg_len; p += strspn(p, " \t\n")) {
		if (!*p)
			break;
		if (*p == '#' && (!p[1] || isspace(p[1]))) {
			p += 1 + strspn(p + 1, " \t\n");
			oneline_offset = p - arg;
			break;
		}
		k = strcspn(p, " \t\n");
		if (!k)
			continue;
		merge_commit = lookup_label(p, k, &ref_name);
		if (!merge_commit) {
			ret = error(_("unable to parse '%.*s'"), k, p);
			goto leave_merge;
		}
		tail = &commit_list_insert(merge_commit, tail)->next;
		p += k;
		merge_arg_len = p - arg;
	}

	if (!to_merge) {
		ret = error(_("nothing to merge: '%.*s'"), arg_len, arg);
		goto leave_merge;
	}

	if (opts->have_squash_onto &&
	    oideq(&head_commit->object.oid, &opts->squash_onto)) {
		/*
		 * When the user tells us to "merge" something into a
		 * "[new root]", let's simply fast-forward to the merge head.
		 */
		rollback_lock_file(&lock);
		if (to_merge->next)
			ret = error(_("octopus merge cannot be executed on "
				      "top of a [new root]"));
		else
			ret = fast_forward_to(&to_merge->item->object.oid,
					      &head_commit->object.oid, 0,
					      opts);
		goto leave_merge;
	}

	if (commit) {
		const char *message = get_commit_buffer(commit, NULL);
		const char *body;
		int len;

		if (!message) {
			ret = error(_("could not get commit message of '%s'"),
				    oid_to_hex(&commit->object.oid));
			goto leave_merge;
		}
		write_author_script(message);
		find_commit_subject(message, &body);
		len = strlen(body);
		ret = write_message(body, len, git_path_merge_msg(the_repository), 0);
		unuse_commit_buffer(commit, message);
		if (ret) {
			error_errno(_("could not write '%s'"),
				    git_path_merge_msg(the_repository));
			goto leave_merge;
		}
	} else {
		struct strbuf buf = STRBUF_INIT;
		int len;

		strbuf_addf(&buf, "author %s", git_author_info(0));
		write_author_script(buf.buf);
		strbuf_reset(&buf);

		if (oneline_offset < arg_len) {
			p = arg + oneline_offset;
			len = arg_len - oneline_offset;
		} else {
			strbuf_addf(&buf, "Merge %s '%.*s'",
				    to_merge->next ? "branches" : "branch",
				    merge_arg_len, arg);
			p = buf.buf;
			len = buf.len;
		}

		ret = write_message(p, len, git_path_merge_msg(the_repository), 0);
		strbuf_release(&buf);
		if (ret) {
			error_errno(_("could not write '%s'"),
				    git_path_merge_msg(the_repository));
			goto leave_merge;
		}
	}

	/*
	 * If HEAD is not identical to the first parent of the original merge
	 * commit, we cannot fast-forward.
	 */
	can_fast_forward = opts->allow_ff && commit && commit->parents &&
		oideq(&commit->parents->item->object.oid,
		      &head_commit->object.oid);

	/*
	 * If any merge head is different from the original one, we cannot
	 * fast-forward.
	 */
	if (can_fast_forward) {
		struct commit_list *p = commit->parents->next;

		for (j = to_merge; j && p; j = j->next, p = p->next)
			if (!oideq(&j->item->object.oid,
				   &p->item->object.oid)) {
				can_fast_forward = 0;
				break;
			}
		/*
		 * If the number of merge heads differs from the original merge
		 * commit, we cannot fast-forward.
		 */
		if (j || p)
			can_fast_forward = 0;
	}

	if (can_fast_forward) {
		rollback_lock_file(&lock);
		ret = fast_forward_to(&commit->object.oid,
				      &head_commit->object.oid, 0, opts);
		goto leave_merge;
	}

	if (to_merge->next) {
		/* Octopus merge */
		struct child_process cmd = CHILD_PROCESS_INIT;

		if (read_env_script(&cmd.env_array)) {
			const char *gpg_opt = gpg_sign_opt_quoted(opts);

			ret = error(_(staged_changes_advice), gpg_opt, gpg_opt);
			goto leave_merge;
		}

		cmd.git_cmd = 1;
		argv_array_push(&cmd.args, "merge");
		argv_array_push(&cmd.args, "-s");
		argv_array_push(&cmd.args, "octopus");
		argv_array_push(&cmd.args, "--no-edit");
		argv_array_push(&cmd.args, "--no-ff");
		argv_array_push(&cmd.args, "--no-log");
		argv_array_push(&cmd.args, "--no-stat");
		argv_array_push(&cmd.args, "-F");
		argv_array_push(&cmd.args, git_path_merge_msg(the_repository));
		if (opts->gpg_sign)
			argv_array_push(&cmd.args, opts->gpg_sign);

		/* Add the tips to be merged */
		for (j = to_merge; j; j = j->next)
			argv_array_push(&cmd.args,
					oid_to_hex(&j->item->object.oid));

		strbuf_release(&ref_name);
		unlink(git_path_cherry_pick_head(the_repository));
		rollback_lock_file(&lock);

		rollback_lock_file(&lock);
		ret = run_command(&cmd);

		/* force re-reading of the cache */
		if (!ret && (discard_cache() < 0 || read_cache() < 0))
			ret = error(_("could not read index"));
		goto leave_merge;
	}

	merge_commit = to_merge->item;
	write_message(oid_to_hex(&merge_commit->object.oid), GIT_SHA1_HEXSZ,
		      git_path_merge_head(the_repository), 0);
	write_message("no-ff", 5, git_path_merge_mode(the_repository), 0);

	bases = get_merge_bases(head_commit, merge_commit);
	if (bases && oideq(&merge_commit->object.oid,
			   &bases->item->object.oid)) {
		ret = 0;
		/* skip merging an ancestor of HEAD */
		goto leave_merge;
	}

	for (j = bases; j; j = j->next)
		commit_list_insert(j->item, &reversed);
	free_commit_list(bases);

	read_cache();
	init_merge_options(&o);
	o.branch1 = "HEAD";
	o.branch2 = ref_name.buf;
	o.buffer_output = 2;

	ret = merge_recursive(&o, head_commit, merge_commit, reversed, &i);
	if (ret <= 0)
		fputs(o.obuf.buf, stdout);
	strbuf_release(&o.obuf);
	if (ret < 0) {
		error(_("could not even attempt to merge '%.*s'"),
		      merge_arg_len, arg);
		goto leave_merge;
	}
	/*
	 * The return value of merge_recursive() is 1 on clean, and 0 on
	 * unclean merge.
	 *
	 * Let's reverse that, so that do_merge() returns 0 upon success and
	 * 1 upon failed merge (keeping the return value -1 for the cases where
	 * we will want to reschedule the `merge` command).
	 */
	ret = !ret;

	if (active_cache_changed &&
	    write_locked_index(&the_index, &lock, COMMIT_LOCK)) {
		ret = error(_("merge: Unable to write new index file"));
		goto leave_merge;
	}

	rollback_lock_file(&lock);
	if (ret)
		repo_rerere(the_repository, opts->allow_rerere_auto);
	else
		/*
		 * In case of problems, we now want to return a positive
		 * value (a negative one would indicate that the `merge`
		 * command needs to be rescheduled).
		 */
		ret = !!run_git_commit(git_path_merge_msg(the_repository), opts,
				     run_commit_flags);

leave_merge:
	strbuf_release(&ref_name);
	rollback_lock_file(&lock);
	free_commit_list(to_merge);
	return ret;
}

static int is_final_fixup(struct todo_list *todo_list)
{
	int i = todo_list->current;

	if (!is_fixup(todo_list->items[i].command))
		return 0;

	while (++i < todo_list->nr)
		if (is_fixup(todo_list->items[i].command))
			return 0;
		else if (!is_noop(todo_list->items[i].command))
			break;
	return 1;
}

static enum todo_command peek_command(struct todo_list *todo_list, int offset)
{
	int i;

	for (i = todo_list->current + offset; i < todo_list->nr; i++)
		if (!is_noop(todo_list->items[i].command))
			return todo_list->items[i].command;

	return -1;
}

static int apply_autostash(struct replay_opts *opts)
{
	struct strbuf stash_sha1 = STRBUF_INIT;
	struct child_process child = CHILD_PROCESS_INIT;
	int ret = 0;

	if (!read_oneliner(&stash_sha1, rebase_path_autostash(), 1)) {
		strbuf_release(&stash_sha1);
		return 0;
	}
	strbuf_trim(&stash_sha1);

	child.git_cmd = 1;
	child.no_stdout = 1;
	child.no_stderr = 1;
	argv_array_push(&child.args, "stash");
	argv_array_push(&child.args, "apply");
	argv_array_push(&child.args, stash_sha1.buf);
	if (!run_command(&child))
		fprintf(stderr, _("Applied autostash.\n"));
	else {
		struct child_process store = CHILD_PROCESS_INIT;

		store.git_cmd = 1;
		argv_array_push(&store.args, "stash");
		argv_array_push(&store.args, "store");
		argv_array_push(&store.args, "-m");
		argv_array_push(&store.args, "autostash");
		argv_array_push(&store.args, "-q");
		argv_array_push(&store.args, stash_sha1.buf);
		if (run_command(&store))
			ret = error(_("cannot store %s"), stash_sha1.buf);
		else
			fprintf(stderr,
				_("Applying autostash resulted in conflicts.\n"
				  "Your changes are safe in the stash.\n"
				  "You can run \"git stash pop\" or"
				  " \"git stash drop\" at any time.\n"));
	}

	strbuf_release(&stash_sha1);
	return ret;
}

static const char *reflog_message(struct replay_opts *opts,
	const char *sub_action, const char *fmt, ...)
{
	va_list ap;
	static struct strbuf buf = STRBUF_INIT;

	va_start(ap, fmt);
	strbuf_reset(&buf);
	strbuf_addstr(&buf, action_name(opts));
	if (sub_action)
		strbuf_addf(&buf, " (%s)", sub_action);
	if (fmt) {
		strbuf_addstr(&buf, ": ");
		strbuf_vaddf(&buf, fmt, ap);
	}
	va_end(ap);

	return buf.buf;
}

static int run_git_checkout(struct replay_opts *opts, const char *commit,
			    const char *action)
{
	struct child_process cmd = CHILD_PROCESS_INIT;

	cmd.git_cmd = 1;

	argv_array_push(&cmd.args, "checkout");
	argv_array_push(&cmd.args, commit);
	argv_array_pushf(&cmd.env_array, GIT_REFLOG_ACTION "=%s", action);

	if (opts->verbose)
		return run_command(&cmd);
	else
		return run_command_silent_on_success(&cmd);
}

int prepare_branch_to_be_rebased(struct replay_opts *opts, const char *commit)
{
	const char *action;

	if (commit && *commit) {
		action = reflog_message(opts, "start", "checkout %s", commit);
		if (run_git_checkout(opts, commit, action))
			return error(_("could not checkout %s"), commit);
	}

	return 0;
}

static int checkout_onto(struct replay_opts *opts,
			 const char *onto_name, const char *onto,
			 const char *orig_head)
{
	struct object_id oid;
	const char *action = reflog_message(opts, "start", "checkout %s", onto_name);

	if (get_oid(orig_head, &oid))
		return error(_("%s: not a valid OID"), orig_head);

	if (run_git_checkout(opts, onto, action)) {
		apply_autostash(opts);
		sequencer_remove_state(opts);
		return error(_("could not detach HEAD"));
	}

	return update_ref(NULL, "ORIG_HEAD", &oid, NULL, 0, UPDATE_REFS_MSG_ON_ERR);
}

static int stopped_at_head(void)
{
	struct object_id head;
	struct commit *commit;
	struct commit_message message;

	if (get_oid("HEAD", &head) ||
	    !(commit = lookup_commit(the_repository, &head)) ||
	    parse_commit(commit) || get_message(commit, &message))
		fprintf(stderr, _("Stopped at HEAD\n"));
	else {
		fprintf(stderr, _("Stopped at %s\n"), message.label);
		free_message(commit, &message);
	}
	return 0;

}

static const char rescheduled_advice[] =
N_("Could not execute the todo command\n"
"\n"
"    %.*s"
"\n"
"It has been rescheduled; To edit the command before continuing, please\n"
"edit the todo list first:\n"
"\n"
"    git rebase --edit-todo\n"
"    git rebase --continue\n");

static int pick_commits(struct todo_list *todo_list, struct replay_opts *opts)
{
	int res = 0, reschedule = 0;

	setenv(GIT_REFLOG_ACTION, action_name(opts), 0);
	if (opts->allow_ff)
		assert(!(opts->signoff || opts->no_commit ||
				opts->record_origin || opts->edit));
	if (read_and_refresh_cache(opts))
		return -1;

	while (todo_list->current < todo_list->nr) {
		struct todo_item *item = todo_list->items + todo_list->current;
		if (save_todo(todo_list, opts))
			return -1;
		if (is_rebase_i(opts)) {
			if (item->command != TODO_COMMENT) {
				FILE *f = fopen(rebase_path_msgnum(), "w");

				todo_list->done_nr++;

				if (f) {
					fprintf(f, "%d\n", todo_list->done_nr);
					fclose(f);
				}
				fprintf(stderr, "Rebasing (%d/%d)%s",
					todo_list->done_nr,
					todo_list->total_nr,
					opts->verbose ? "\n" : "\r");
			}
			unlink(rebase_path_message());
			unlink(rebase_path_author_script());
			unlink(rebase_path_stopped_sha());
			unlink(rebase_path_amend());
			delete_ref(NULL, "REBASE_HEAD", NULL, REF_NO_DEREF);

			if (item->command == TODO_BREAK)
				return stopped_at_head();
		}
		if (item->command <= TODO_SQUASH) {
			if (is_rebase_i(opts))
				setenv("GIT_REFLOG_ACTION", reflog_message(opts,
					command_to_string(item->command), NULL),
					1);
			res = do_pick_commit(item->command, item->commit,
					opts, is_final_fixup(todo_list));
			if (is_rebase_i(opts) && res < 0) {
				/* Reschedule */
				advise(_(rescheduled_advice),
				       get_item_line_length(todo_list,
							    todo_list->current),
				       get_item_line(todo_list,
						     todo_list->current));
				todo_list->current--;
				if (save_todo(todo_list, opts))
					return -1;
			}
			if (item->command == TODO_EDIT) {
				struct commit *commit = item->commit;
				if (!res)
					fprintf(stderr,
						_("Stopped at %s...  %.*s\n"),
						short_commit_name(commit),
						item->arg_len, item->arg);
				return error_with_patch(commit,
					item->arg, item->arg_len, opts, res,
					!res);
			}
			if (is_rebase_i(opts) && !res)
				record_in_rewritten(&item->commit->object.oid,
					peek_command(todo_list, 1));
			if (res && is_fixup(item->command)) {
				if (res == 1)
					intend_to_amend();
				return error_failed_squash(item->commit, opts,
					item->arg_len, item->arg);
			} else if (res && is_rebase_i(opts) && item->commit) {
				int to_amend = 0;
				struct object_id oid;

				/*
				 * If we are rewording and have either
				 * fast-forwarded already, or are about to
				 * create a new root commit, we want to amend,
				 * otherwise we do not.
				 */
				if (item->command == TODO_REWORD &&
				    !get_oid("HEAD", &oid) &&
				    (oideq(&item->commit->object.oid, &oid) ||
				     (opts->have_squash_onto &&
				      oideq(&opts->squash_onto, &oid))))
					to_amend = 1;

				return res | error_with_patch(item->commit,
						item->arg, item->arg_len, opts,
						res, to_amend);
			}
		} else if (item->command == TODO_EXEC) {
			char *end_of_arg = (char *)(item->arg + item->arg_len);
			int saved = *end_of_arg;
			struct stat st;

			*end_of_arg = '\0';
			res = do_exec(item->arg);
			*end_of_arg = saved;

			/* Reread the todo file if it has changed. */
			if (res)
				; /* fall through */
			else if (stat(get_todo_path(opts), &st))
				res = error_errno(_("could not stat '%s'"),
						  get_todo_path(opts));
			else if (match_stat_data(&todo_list->stat, &st)) {
				todo_list_release(todo_list);
				if (read_populate_todo(todo_list, opts))
					res = -1; /* message was printed */
				/* `current` will be incremented below */
				todo_list->current = -1;
			}
		} else if (item->command == TODO_LABEL) {
			if ((res = do_label(item->arg, item->arg_len)))
				reschedule = 1;
		} else if (item->command == TODO_RESET) {
			if ((res = do_reset(item->arg, item->arg_len, opts)))
				reschedule = 1;
		} else if (item->command == TODO_MERGE) {
			if ((res = do_merge(item->commit,
					    item->arg, item->arg_len,
					    item->flags, opts)) < 0)
				reschedule = 1;
			else if (item->commit)
				record_in_rewritten(&item->commit->object.oid,
						    peek_command(todo_list, 1));
			if (res > 0)
				/* failed with merge conflicts */
				return error_with_patch(item->commit,
							item->arg,
							item->arg_len, opts,
							res, 0);
		} else if (!is_noop(item->command))
			return error(_("unknown command %d"), item->command);

		if (reschedule) {
			advise(_(rescheduled_advice),
			       get_item_line_length(todo_list,
						    todo_list->current),
			       get_item_line(todo_list, todo_list->current));
			todo_list->current--;
			if (save_todo(todo_list, opts))
				return -1;
			if (item->commit)
				return error_with_patch(item->commit,
							item->arg,
							item->arg_len, opts,
							res, 0);
		}

		todo_list->current++;
		if (res)
			return res;
	}

	if (is_rebase_i(opts)) {
		struct strbuf head_ref = STRBUF_INIT, buf = STRBUF_INIT;
		struct stat st;

		/* Stopped in the middle, as planned? */
		if (todo_list->current < todo_list->nr)
			return 0;

		if (read_oneliner(&head_ref, rebase_path_head_name(), 0) &&
				starts_with(head_ref.buf, "refs/")) {
			const char *msg;
			struct object_id head, orig;
			int res;

			if (get_oid("HEAD", &head)) {
				res = error(_("cannot read HEAD"));
cleanup_head_ref:
				strbuf_release(&head_ref);
				strbuf_release(&buf);
				return res;
			}
			if (!read_oneliner(&buf, rebase_path_orig_head(), 0) ||
					get_oid_hex(buf.buf, &orig)) {
				res = error(_("could not read orig-head"));
				goto cleanup_head_ref;
			}
			strbuf_reset(&buf);
			if (!read_oneliner(&buf, rebase_path_onto(), 0)) {
				res = error(_("could not read 'onto'"));
				goto cleanup_head_ref;
			}
			msg = reflog_message(opts, "finish", "%s onto %s",
				head_ref.buf, buf.buf);
			if (update_ref(msg, head_ref.buf, &head, &orig,
				       REF_NO_DEREF, UPDATE_REFS_MSG_ON_ERR)) {
				res = error(_("could not update %s"),
					head_ref.buf);
				goto cleanup_head_ref;
			}
			msg = reflog_message(opts, "finish", "returning to %s",
				head_ref.buf);
			if (create_symref("HEAD", head_ref.buf, msg)) {
				res = error(_("could not update HEAD to %s"),
					head_ref.buf);
				goto cleanup_head_ref;
			}
			strbuf_reset(&buf);
		}

		if (opts->verbose) {
			struct rev_info log_tree_opt;
			struct object_id orig, head;

			memset(&log_tree_opt, 0, sizeof(log_tree_opt));
			repo_init_revisions(the_repository, &log_tree_opt, NULL);
			log_tree_opt.diff = 1;
			log_tree_opt.diffopt.output_format =
				DIFF_FORMAT_DIFFSTAT;
			log_tree_opt.disable_stdin = 1;

			if (read_oneliner(&buf, rebase_path_orig_head(), 0) &&
			    !get_oid(buf.buf, &orig) &&
			    !get_oid("HEAD", &head)) {
				diff_tree_oid(&orig, &head, "",
					      &log_tree_opt.diffopt);
				log_tree_diff_flush(&log_tree_opt);
			}
		}
		flush_rewritten_pending();
		if (!stat(rebase_path_rewritten_list(), &st) &&
				st.st_size > 0) {
			struct child_process child = CHILD_PROCESS_INIT;
			const char *post_rewrite_hook =
				find_hook("post-rewrite");

			child.in = open(rebase_path_rewritten_list(), O_RDONLY);
			child.git_cmd = 1;
			argv_array_push(&child.args, "notes");
			argv_array_push(&child.args, "copy");
			argv_array_push(&child.args, "--for-rewrite=rebase");
			/* we don't care if this copying failed */
			run_command(&child);

			if (post_rewrite_hook) {
				struct child_process hook = CHILD_PROCESS_INIT;

				hook.in = open(rebase_path_rewritten_list(),
					O_RDONLY);
				hook.stdout_to_stderr = 1;
				argv_array_push(&hook.args, post_rewrite_hook);
				argv_array_push(&hook.args, "rebase");
				/* we don't care if this hook failed */
				run_command(&hook);
			}
		}
		apply_autostash(opts);

		fprintf(stderr, "Successfully rebased and updated %s.\n",
			head_ref.buf);

		strbuf_release(&buf);
		strbuf_release(&head_ref);
	}

	/*
	 * Sequence of picks finished successfully; cleanup by
	 * removing the .git/sequencer directory
	 */
	return sequencer_remove_state(opts);
}

static int continue_single_pick(void)
{
	const char *argv[] = { "commit", NULL };

	if (!file_exists(git_path_cherry_pick_head(the_repository)) &&
	    !file_exists(git_path_revert_head(the_repository)))
		return error(_("no cherry-pick or revert in progress"));
	return run_command_v_opt(argv, RUN_GIT_CMD);
}

static int commit_staged_changes(struct replay_opts *opts,
				 struct todo_list *todo_list)
{
	unsigned int flags = ALLOW_EMPTY | EDIT_MSG;
	unsigned int final_fixup = 0, is_clean;

	if (has_unstaged_changes(1))
		return error(_("cannot rebase: You have unstaged changes."));

	is_clean = !has_uncommitted_changes(0);

	if (file_exists(rebase_path_amend())) {
		struct strbuf rev = STRBUF_INIT;
		struct object_id head, to_amend;

		if (get_oid("HEAD", &head))
			return error(_("cannot amend non-existing commit"));
		if (!read_oneliner(&rev, rebase_path_amend(), 0))
			return error(_("invalid file: '%s'"), rebase_path_amend());
		if (get_oid_hex(rev.buf, &to_amend))
			return error(_("invalid contents: '%s'"),
				rebase_path_amend());
		if (!is_clean && !oideq(&head, &to_amend))
			return error(_("\nYou have uncommitted changes in your "
				       "working tree. Please, commit them\n"
				       "first and then run 'git rebase "
				       "--continue' again."));
		/*
		 * When skipping a failed fixup/squash, we need to edit the
		 * commit message, the current fixup list and count, and if it
		 * was the last fixup/squash in the chain, we need to clean up
		 * the commit message and if there was a squash, let the user
		 * edit it.
		 */
		if (!is_clean || !opts->current_fixup_count)
			; /* this is not the final fixup */
		else if (!oideq(&head, &to_amend) ||
			 !file_exists(rebase_path_stopped_sha())) {
			/* was a final fixup or squash done manually? */
			if (!is_fixup(peek_command(todo_list, 0))) {
				unlink(rebase_path_fixup_msg());
				unlink(rebase_path_squash_msg());
				unlink(rebase_path_current_fixups());
				strbuf_reset(&opts->current_fixups);
				opts->current_fixup_count = 0;
			}
		} else {
			/* we are in a fixup/squash chain */
			const char *p = opts->current_fixups.buf;
			int len = opts->current_fixups.len;

			opts->current_fixup_count--;
			if (!len)
				BUG("Incorrect current_fixups:\n%s", p);
			while (len && p[len - 1] != '\n')
				len--;
			strbuf_setlen(&opts->current_fixups, len);
			if (write_message(p, len, rebase_path_current_fixups(),
					  0) < 0)
				return error(_("could not write file: '%s'"),
					     rebase_path_current_fixups());

			/*
			 * If a fixup/squash in a fixup/squash chain failed, the
			 * commit message is already correct, no need to commit
			 * it again.
			 *
			 * Only if it is the final command in the fixup/squash
			 * chain, and only if the chain is longer than a single
			 * fixup/squash command (which was just skipped), do we
			 * actually need to re-commit with a cleaned up commit
			 * message.
			 */
			if (opts->current_fixup_count > 0 &&
			    !is_fixup(peek_command(todo_list, 0))) {
				final_fixup = 1;
				/*
				 * If there was not a single "squash" in the
				 * chain, we only need to clean up the commit
				 * message, no need to bother the user with
				 * opening the commit message in the editor.
				 */
				if (!starts_with(p, "squash ") &&
				    !strstr(p, "\nsquash "))
					flags = (flags & ~EDIT_MSG) | CLEANUP_MSG;
			} else if (is_fixup(peek_command(todo_list, 0))) {
				/*
				 * We need to update the squash message to skip
				 * the latest commit message.
				 */
				struct commit *commit;
				const char *path = rebase_path_squash_msg();

				if (parse_head(&commit) ||
				    !(p = get_commit_buffer(commit, NULL)) ||
				    write_message(p, strlen(p), path, 0)) {
					unuse_commit_buffer(commit, p);
					return error(_("could not write file: "
						       "'%s'"), path);
				}
				unuse_commit_buffer(commit, p);
			}
		}

		strbuf_release(&rev);
		flags |= AMEND_MSG;
	}

	if (is_clean) {
		const char *cherry_pick_head = git_path_cherry_pick_head(the_repository);

		if (file_exists(cherry_pick_head) && unlink(cherry_pick_head))
			return error(_("could not remove CHERRY_PICK_HEAD"));
		if (!final_fixup)
			return 0;
	}

	if (run_git_commit(final_fixup ? NULL : rebase_path_message(),
			   opts, flags))
		return error(_("could not commit staged changes."));
	unlink(rebase_path_amend());
	if (final_fixup) {
		unlink(rebase_path_fixup_msg());
		unlink(rebase_path_squash_msg());
	}
	if (opts->current_fixup_count > 0) {
		/*
		 * Whether final fixup or not, we just cleaned up the commit
		 * message...
		 */
		unlink(rebase_path_current_fixups());
		strbuf_reset(&opts->current_fixups);
		opts->current_fixup_count = 0;
	}
	return 0;
}

int sequencer_continue(struct replay_opts *opts)
{
	struct todo_list todo_list = TODO_LIST_INIT;
	int res;

	if (read_and_refresh_cache(opts))
		return -1;

	if (read_populate_opts(opts))
		return -1;
	if (is_rebase_i(opts)) {
		if ((res = read_populate_todo(&todo_list, opts)))
			goto release_todo_list;
		if (commit_staged_changes(opts, &todo_list))
			return -1;
	} else if (!file_exists(get_todo_path(opts)))
		return continue_single_pick();
	else if ((res = read_populate_todo(&todo_list, opts)))
		goto release_todo_list;

	if (!is_rebase_i(opts)) {
		/* Verify that the conflict has been resolved */
		if (file_exists(git_path_cherry_pick_head(the_repository)) ||
		    file_exists(git_path_revert_head(the_repository))) {
			res = continue_single_pick();
			if (res)
				goto release_todo_list;
		}
		if (index_differs_from("HEAD", NULL, 0)) {
			res = error_dirty_index(opts);
			goto release_todo_list;
		}
		todo_list.current++;
	} else if (file_exists(rebase_path_stopped_sha())) {
		struct strbuf buf = STRBUF_INIT;
		struct object_id oid;

		if (read_oneliner(&buf, rebase_path_stopped_sha(), 1) &&
		    !get_oid_committish(buf.buf, &oid))
			record_in_rewritten(&oid, peek_command(&todo_list, 0));
		strbuf_release(&buf);
	}

	res = pick_commits(&todo_list, opts);
release_todo_list:
	todo_list_release(&todo_list);
	return res;
}

static int single_pick(struct commit *cmit, struct replay_opts *opts)
{
	setenv(GIT_REFLOG_ACTION, action_name(opts), 0);
	return do_pick_commit(opts->action == REPLAY_PICK ?
		TODO_PICK : TODO_REVERT, cmit, opts, 0);
}

int sequencer_pick_revisions(struct replay_opts *opts)
{
	struct todo_list todo_list = TODO_LIST_INIT;
	struct object_id oid;
	int i, res;

	assert(opts->revs);
	if (read_and_refresh_cache(opts))
		return -1;

	for (i = 0; i < opts->revs->pending.nr; i++) {
		struct object_id oid;
		const char *name = opts->revs->pending.objects[i].name;

		/* This happens when using --stdin. */
		if (!strlen(name))
			continue;

		if (!get_oid(name, &oid)) {
			if (!lookup_commit_reference_gently(the_repository, &oid, 1)) {
				enum object_type type = oid_object_info(the_repository,
									&oid,
									NULL);
				return error(_("%s: can't cherry-pick a %s"),
					name, type_name(type));
			}
		} else
			return error(_("%s: bad revision"), name);
	}

	/*
	 * If we were called as "git cherry-pick <commit>", just
	 * cherry-pick/revert it, set CHERRY_PICK_HEAD /
	 * REVERT_HEAD, and don't touch the sequencer state.
	 * This means it is possible to cherry-pick in the middle
	 * of a cherry-pick sequence.
	 */
	if (opts->revs->cmdline.nr == 1 &&
	    opts->revs->cmdline.rev->whence == REV_CMD_REV &&
	    opts->revs->no_walk &&
	    !opts->revs->cmdline.rev->flags) {
		struct commit *cmit;
		if (prepare_revision_walk(opts->revs))
			return error(_("revision walk setup failed"));
		cmit = get_revision(opts->revs);
		if (!cmit)
			return error(_("empty commit set passed"));
		if (get_revision(opts->revs))
			BUG("unexpected extra commit from walk");
		return single_pick(cmit, opts);
	}

	/*
	 * Start a new cherry-pick/ revert sequence; but
	 * first, make sure that an existing one isn't in
	 * progress
	 */

	if (walk_revs_populate_todo(&todo_list, opts) ||
			create_seq_dir() < 0)
		return -1;
	if (get_oid("HEAD", &oid) && (opts->action == REPLAY_REVERT))
		return error(_("can't revert as initial commit"));
	if (save_head(oid_to_hex(&oid)))
		return -1;
	if (save_opts(opts))
		return -1;
	update_abort_safety_file();
	res = pick_commits(&todo_list, opts);
	todo_list_release(&todo_list);
	return res;
}

void append_signoff(struct strbuf *msgbuf, size_t ignore_footer, unsigned flag)
{
	unsigned no_dup_sob = flag & APPEND_SIGNOFF_DEDUP;
	struct strbuf sob = STRBUF_INIT;
	int has_footer;

	strbuf_addstr(&sob, sign_off_header);
	strbuf_addstr(&sob, fmt_name(getenv("GIT_COMMITTER_NAME"),
				getenv("GIT_COMMITTER_EMAIL")));
	strbuf_addch(&sob, '\n');

	if (!ignore_footer)
		strbuf_complete_line(msgbuf);

	/*
	 * If the whole message buffer is equal to the sob, pretend that we
	 * found a conforming footer with a matching sob
	 */
	if (msgbuf->len - ignore_footer == sob.len &&
	    !strncmp(msgbuf->buf, sob.buf, sob.len))
		has_footer = 3;
	else
		has_footer = has_conforming_footer(msgbuf, &sob, ignore_footer);

	if (!has_footer) {
		const char *append_newlines = NULL;
		size_t len = msgbuf->len - ignore_footer;

		if (!len) {
			/*
			 * The buffer is completely empty.  Leave foom for
			 * the title and body to be filled in by the user.
			 */
			append_newlines = "\n\n";
		} else if (len == 1) {
			/*
			 * Buffer contains a single newline.  Add another
			 * so that we leave room for the title and body.
			 */
			append_newlines = "\n";
		} else if (msgbuf->buf[len - 2] != '\n') {
			/*
			 * Buffer ends with a single newline.  Add another
			 * so that there is an empty line between the message
			 * body and the sob.
			 */
			append_newlines = "\n";
		} /* else, the buffer already ends with two newlines. */

		if (append_newlines)
			strbuf_splice(msgbuf, msgbuf->len - ignore_footer, 0,
				append_newlines, strlen(append_newlines));
	}

	if (has_footer != 3 && (!no_dup_sob || has_footer != 2))
		strbuf_splice(msgbuf, msgbuf->len - ignore_footer, 0,
				sob.buf, sob.len);

	strbuf_release(&sob);
}

struct labels_entry {
	struct hashmap_entry entry;
	char label[FLEX_ARRAY];
};

static int labels_cmp(const void *fndata, const struct labels_entry *a,
		      const struct labels_entry *b, const void *key)
{
	return key ? strcmp(a->label, key) : strcmp(a->label, b->label);
}

struct string_entry {
	struct oidmap_entry entry;
	char string[FLEX_ARRAY];
};

struct label_state {
	struct oidmap commit2label;
	struct hashmap labels;
	struct strbuf buf;
};

static const char *label_oid(struct object_id *oid, const char *label,
			     struct label_state *state)
{
	struct labels_entry *labels_entry;
	struct string_entry *string_entry;
	struct object_id dummy;
	size_t len;
	int i;

	string_entry = oidmap_get(&state->commit2label, oid);
	if (string_entry)
		return string_entry->string;

	/*
	 * For "uninteresting" commits, i.e. commits that are not to be
	 * rebased, and which can therefore not be labeled, we use a unique
	 * abbreviation of the commit name. This is slightly more complicated
	 * than calling find_unique_abbrev() because we also need to make
	 * sure that the abbreviation does not conflict with any other
	 * label.
	 *
	 * We disallow "interesting" commits to be labeled by a string that
	 * is a valid full-length hash, to ensure that we always can find an
	 * abbreviation for any uninteresting commit's names that does not
	 * clash with any other label.
	 */
	if (!label) {
		char *p;

		strbuf_reset(&state->buf);
		strbuf_grow(&state->buf, GIT_SHA1_HEXSZ);
		label = p = state->buf.buf;

		find_unique_abbrev_r(p, oid, default_abbrev);

		/*
		 * We may need to extend the abbreviated hash so that there is
		 * no conflicting label.
		 */
		if (hashmap_get_from_hash(&state->labels, strihash(p), p)) {
			size_t i = strlen(p) + 1;

			oid_to_hex_r(p, oid);
			for (; i < GIT_SHA1_HEXSZ; i++) {
				char save = p[i];
				p[i] = '\0';
				if (!hashmap_get_from_hash(&state->labels,
							   strihash(p), p))
					break;
				p[i] = save;
			}
		}
	} else if (((len = strlen(label)) == the_hash_algo->hexsz &&
		    !get_oid_hex(label, &dummy)) ||
		   (len == 1 && *label == '#') ||
		   hashmap_get_from_hash(&state->labels,
					 strihash(label), label)) {
		/*
		 * If the label already exists, or if the label is a valid full
		 * OID, or the label is a '#' (which we use as a separator
		 * between merge heads and oneline), we append a dash and a
		 * number to make it unique.
		 */
		struct strbuf *buf = &state->buf;

		strbuf_reset(buf);
		strbuf_add(buf, label, len);

		for (i = 2; ; i++) {
			strbuf_setlen(buf, len);
			strbuf_addf(buf, "-%d", i);
			if (!hashmap_get_from_hash(&state->labels,
						   strihash(buf->buf),
						   buf->buf))
				break;
		}

		label = buf->buf;
	}

	FLEX_ALLOC_STR(labels_entry, label, label);
	hashmap_entry_init(labels_entry, strihash(label));
	hashmap_add(&state->labels, labels_entry);

	FLEX_ALLOC_STR(string_entry, string, label);
	oidcpy(&string_entry->entry.oid, oid);
	oidmap_put(&state->commit2label, string_entry);

	return string_entry->string;
}

static int make_script_with_merges(struct pretty_print_context *pp,
				   struct rev_info *revs, struct strbuf *out,
				   unsigned flags)
{
	int keep_empty = flags & TODO_LIST_KEEP_EMPTY;
	int rebase_cousins = flags & TODO_LIST_REBASE_COUSINS;
	struct strbuf buf = STRBUF_INIT, oneline = STRBUF_INIT;
	struct strbuf label = STRBUF_INIT;
	struct commit_list *commits = NULL, **tail = &commits, *iter;
	struct commit_list *tips = NULL, **tips_tail = &tips;
	struct commit *commit;
	struct oidmap commit2todo = OIDMAP_INIT;
	struct string_entry *entry;
	struct oidset interesting = OIDSET_INIT, child_seen = OIDSET_INIT,
		shown = OIDSET_INIT;
	struct label_state state = { OIDMAP_INIT, { NULL }, STRBUF_INIT };

	int abbr = flags & TODO_LIST_ABBREVIATE_CMDS;
	const char *cmd_pick = abbr ? "p" : "pick",
		*cmd_label = abbr ? "l" : "label",
		*cmd_reset = abbr ? "t" : "reset",
		*cmd_merge = abbr ? "m" : "merge";

	oidmap_init(&commit2todo, 0);
	oidmap_init(&state.commit2label, 0);
	hashmap_init(&state.labels, (hashmap_cmp_fn) labels_cmp, NULL, 0);
	strbuf_init(&state.buf, 32);

	if (revs->cmdline.nr && (revs->cmdline.rev[0].flags & BOTTOM)) {
		struct object_id *oid = &revs->cmdline.rev[0].item->oid;
		FLEX_ALLOC_STR(entry, string, "onto");
		oidcpy(&entry->entry.oid, oid);
		oidmap_put(&state.commit2label, entry);
	}

	/*
	 * First phase:
	 * - get onelines for all commits
	 * - gather all branch tips (i.e. 2nd or later parents of merges)
	 * - label all branch tips
	 */
	while ((commit = get_revision(revs))) {
		struct commit_list *to_merge;
		const char *p1, *p2;
		struct object_id *oid;
		int is_empty;

		tail = &commit_list_insert(commit, tail)->next;
		oidset_insert(&interesting, &commit->object.oid);

		is_empty = is_original_commit_empty(commit);
		if (!is_empty && (commit->object.flags & PATCHSAME))
			continue;

		strbuf_reset(&oneline);
		pretty_print_commit(pp, commit, &oneline);

		to_merge = commit->parents ? commit->parents->next : NULL;
		if (!to_merge) {
			/* non-merge commit: easy case */
			strbuf_reset(&buf);
			if (!keep_empty && is_empty)
				strbuf_addf(&buf, "%c ", comment_line_char);
			strbuf_addf(&buf, "%s %s %s", cmd_pick,
				    oid_to_hex(&commit->object.oid),
				    oneline.buf);

			FLEX_ALLOC_STR(entry, string, buf.buf);
			oidcpy(&entry->entry.oid, &commit->object.oid);
			oidmap_put(&commit2todo, entry);

			continue;
		}

		/* Create a label */
		strbuf_reset(&label);
		if (skip_prefix(oneline.buf, "Merge ", &p1) &&
		    (p1 = strchr(p1, '\'')) &&
		    (p2 = strchr(++p1, '\'')))
			strbuf_add(&label, p1, p2 - p1);
		else if (skip_prefix(oneline.buf, "Merge pull request ",
				     &p1) &&
			 (p1 = strstr(p1, " from ")))
			strbuf_addstr(&label, p1 + strlen(" from "));
		else
			strbuf_addbuf(&label, &oneline);

		for (p1 = label.buf; *p1; p1++)
			if (isspace(*p1))
				*(char *)p1 = '-';

		strbuf_reset(&buf);
		strbuf_addf(&buf, "%s -C %s",
			    cmd_merge, oid_to_hex(&commit->object.oid));

		/* label the tips of merged branches */
		for (; to_merge; to_merge = to_merge->next) {
			oid = &to_merge->item->object.oid;
			strbuf_addch(&buf, ' ');

			if (!oidset_contains(&interesting, oid)) {
				strbuf_addstr(&buf, label_oid(oid, NULL,
							      &state));
				continue;
			}

			tips_tail = &commit_list_insert(to_merge->item,
							tips_tail)->next;

			strbuf_addstr(&buf, label_oid(oid, label.buf, &state));
		}
		strbuf_addf(&buf, " # %s", oneline.buf);

		FLEX_ALLOC_STR(entry, string, buf.buf);
		oidcpy(&entry->entry.oid, &commit->object.oid);
		oidmap_put(&commit2todo, entry);
	}

	/*
	 * Second phase:
	 * - label branch points
	 * - add HEAD to the branch tips
	 */
	for (iter = commits; iter; iter = iter->next) {
		struct commit_list *parent = iter->item->parents;
		for (; parent; parent = parent->next) {
			struct object_id *oid = &parent->item->object.oid;
			if (!oidset_contains(&interesting, oid))
				continue;
			if (oidset_insert(&child_seen, oid))
				label_oid(oid, "branch-point", &state);
		}

		/* Add HEAD as implict "tip of branch" */
		if (!iter->next)
			tips_tail = &commit_list_insert(iter->item,
							tips_tail)->next;
	}

	/*
	 * Third phase: output the todo list. This is a bit tricky, as we
	 * want to avoid jumping back and forth between revisions. To
	 * accomplish that goal, we walk backwards from the branch tips,
	 * gathering commits not yet shown, reversing the list on the fly,
	 * then outputting that list (labeling revisions as needed).
	 */
	strbuf_addf(out, "%s onto\n", cmd_label);
	for (iter = tips; iter; iter = iter->next) {
		struct commit_list *list = NULL, *iter2;

		commit = iter->item;
		if (oidset_contains(&shown, &commit->object.oid))
			continue;
		entry = oidmap_get(&state.commit2label, &commit->object.oid);

		if (entry)
<<<<<<< HEAD
			fprintf(out, "\n%c Branch %s\n", comment_line_char, entry->string);
=======
			strbuf_addf(out, "\n%c Branch %s\n", comment_line_char, entry->string);
>>>>>>> 7ccfac40
		else
			strbuf_addf(out, "\n");

		while (oidset_contains(&interesting, &commit->object.oid) &&
		       !oidset_contains(&shown, &commit->object.oid)) {
			commit_list_insert(commit, &list);
			if (!commit->parents) {
				commit = NULL;
				break;
			}
			commit = commit->parents->item;
		}

		if (!commit)
			strbuf_addf(out, "%s %s\n", cmd_reset,
				    rebase_cousins ? "onto" : "[new root]");
		else {
			const char *to = NULL;

			entry = oidmap_get(&state.commit2label,
					   &commit->object.oid);
			if (entry)
				to = entry->string;
			else if (!rebase_cousins)
				to = label_oid(&commit->object.oid, NULL,
					       &state);

			if (!to || !strcmp(to, "onto"))
				strbuf_addf(out, "%s onto\n", cmd_reset);
			else {
				strbuf_reset(&oneline);
				pretty_print_commit(pp, commit, &oneline);
				strbuf_addf(out, "%s %s # %s\n",
					    cmd_reset, to, oneline.buf);
			}
		}

		for (iter2 = list; iter2; iter2 = iter2->next) {
			struct object_id *oid = &iter2->item->object.oid;
			entry = oidmap_get(&commit2todo, oid);
			/* only show if not already upstream */
			if (entry)
				strbuf_addf(out, "%s\n", entry->string);
			entry = oidmap_get(&state.commit2label, oid);
			if (entry)
				strbuf_addf(out, "%s %s\n",
					    cmd_label, entry->string);
			oidset_insert(&shown, oid);
		}

		free_commit_list(list);
	}

	free_commit_list(commits);
	free_commit_list(tips);

	strbuf_release(&label);
	strbuf_release(&oneline);
	strbuf_release(&buf);

	oidmap_free(&commit2todo, 1);
	oidmap_free(&state.commit2label, 1);
	hashmap_free(&state.labels, 1);
	strbuf_release(&state.buf);

	return 0;
}

int sequencer_make_script(struct strbuf *out, int argc, const char **argv,
			  unsigned flags)
{
	char *format = NULL;
	struct pretty_print_context pp = {0};
	struct rev_info revs;
	struct commit *commit;
	int keep_empty = flags & TODO_LIST_KEEP_EMPTY;
	const char *insn = flags & TODO_LIST_ABBREVIATE_CMDS ? "p" : "pick";
	int rebase_merges = flags & TODO_LIST_REBASE_MERGES;

	repo_init_revisions(the_repository, &revs, NULL);
	revs.verbose_header = 1;
	if (!rebase_merges)
		revs.max_parents = 1;
	revs.cherry_mark = 1;
	revs.limited = 1;
	revs.reverse = 1;
	revs.right_only = 1;
	revs.sort_order = REV_SORT_IN_GRAPH_ORDER;
	revs.topo_order = 1;

	revs.pretty_given = 1;
	git_config_get_string("rebase.instructionFormat", &format);
	if (!format || !*format) {
		free(format);
		format = xstrdup("%s");
	}
	get_commit_format(format, &revs);
	free(format);
	pp.fmt = revs.commit_format;
	pp.output_encoding = get_log_output_encoding();

	if (setup_revisions(argc, argv, &revs, NULL) > 1)
		return error(_("make_script: unhandled options"));

	if (prepare_revision_walk(&revs) < 0)
		return error(_("make_script: error preparing revisions"));

	if (rebase_merges)
		return make_script_with_merges(&pp, &revs, out, flags);

	while ((commit = get_revision(&revs))) {
		int is_empty  = is_original_commit_empty(commit);

		if (!is_empty && (commit->object.flags & PATCHSAME))
			continue;
		if (!keep_empty && is_empty)
			strbuf_addf(out, "%c ", comment_line_char);
		strbuf_addf(out, "%s %s ", insn,
			    oid_to_hex(&commit->object.oid));
		pretty_print_commit(&pp, commit, out);
		strbuf_addch(out, '\n');
	}
	return 0;
}

static void todo_list_add_exec_commands(struct todo_list *todo_list,
					const char *commands)
{
	struct strbuf *buf = &todo_list->buf;
	size_t offset = 0, commands_len = strlen(commands);
	int i, insert;

	/*
	 * Insert <commands> after every pick. Here, fixup/squash chains
	 * are considered part of the pick, so we insert the commands *after*
	 * those chains if there are any.
	 */
	insert = -1;
	for (i = 0; i < todo_list->nr; i++) {
		enum todo_command command = todo_list->items[i].command;

		if (insert >= 0) {
			/* skip fixup/squash chains */
			if (command == TODO_COMMENT)
				continue;
			else if (is_fixup(command)) {
				insert = i + 1;
				continue;
			}
			strbuf_insert(buf,
				      todo_list->items[insert].offset_in_buf +
				      offset, commands, commands_len);
			offset += commands_len;
			insert = -1;
		}

		if (command == TODO_PICK || command == TODO_MERGE)
			insert = i + 1;
	}

	/* insert or append final <commands> */
	if (insert >= 0 && insert < todo_list->nr)
		strbuf_insert(buf, todo_list->items[insert].offset_in_buf +
			      offset, commands, commands_len);
	else if (insert >= 0 || !offset)
		strbuf_add(buf, commands, commands_len);

	if (todo_list_parse_insn_buffer(buf->buf, todo_list))
		BUG("unusable todo list");}

/*
 * Add commands after pick and (series of) squash/fixup commands
 * in the todo list.
 */
int sequencer_add_exec_commands(const char *commands)
{
	const char *todo_file = rebase_path_todo();
	struct todo_list todo_list = TODO_LIST_INIT;
<<<<<<< HEAD
	struct strbuf *buf = &todo_list.buf;
	size_t offset = 0, commands_len = strlen(commands);
	int i, insert;
=======
	int res;
>>>>>>> 7ccfac40

	if (strbuf_read_file(&todo_list.buf, todo_file, 0) < 0)
		return error_errno(_("could not read '%s'."), todo_file);

	if (todo_list_parse_insn_buffer(todo_list.buf.buf, &todo_list)) {
		todo_list_release(&todo_list);
		return error(_("unusable todo list: '%s'"), todo_file);
	}

<<<<<<< HEAD
	/*
	 * Insert <commands> after every pick. Here, fixup/squash chains
	 * are considered part of the pick, so we insert the commands *after*
	 * those chains if there are any.
	 */
	insert = -1;
	for (i = 0; i < todo_list.nr; i++) {
		enum todo_command command = todo_list.items[i].command;

		if (insert >= 0) {
			/* skip fixup/squash chains */
			if (command == TODO_COMMENT)
				continue;
			else if (is_fixup(command)) {
				insert = i + 1;
				continue;
			}
			strbuf_insert(buf,
				      todo_list.items[insert].offset_in_buf +
				      offset, commands, commands_len);
			offset += commands_len;
			insert = -1;
		}

		if (command == TODO_PICK || command == TODO_MERGE)
			insert = i + 1;
	}

	/* insert or append final <commands> */
	if (insert >= 0 && insert < todo_list.nr)
		strbuf_insert(buf, todo_list.items[insert].offset_in_buf +
			      offset, commands, commands_len);
	else if (insert >= 0 || !offset)
		strbuf_add(buf, commands, commands_len);

	i = write_message(buf->buf, buf->len, todo_file, 0);
=======
	todo_list_add_exec_commands(&todo_list, commands);
	res = write_message(todo_list.buf.buf, todo_list.buf.len, todo_file, 0);
>>>>>>> 7ccfac40
	todo_list_release(&todo_list);

	return res;
}

void todo_list_transform(struct todo_list *todo_list, unsigned flags)
{
	struct strbuf buf = STRBUF_INIT;
	struct todo_item *item;
	int i;

	for (item = todo_list->items, i = 0; i < todo_list->nr; i++, item++) {
		/* if the item is not a command write it and continue */
		if (item->command >= TODO_COMMENT) {
			strbuf_addf(&buf, "%.*s\n", item->arg_len, item->arg);
			continue;
		}

		/* add command to the buffer */
		if (flags & TODO_LIST_ABBREVIATE_CMDS)
			strbuf_addch(&buf, command_to_char(item->command));
		else
			strbuf_addstr(&buf, command_to_string(item->command));

		/* add commit id */
		if (item->commit) {
			const char *oid = flags & TODO_LIST_SHORTEN_IDS ?
					  short_commit_name(item->commit) :
					  oid_to_hex(&item->commit->object.oid);

			if (item->command == TODO_MERGE) {
				if (item->flags & TODO_EDIT_MERGE_MSG)
					strbuf_addstr(&buf, " -c");
				else
					strbuf_addstr(&buf, " -C");
			}

			strbuf_addf(&buf, " %s", oid);
		}

		/* add all the rest */
		if (!item->arg_len)
			strbuf_addch(&buf, '\n');
		else
			strbuf_addf(&buf, " %.*s\n", item->arg_len, item->arg);
	}

	strbuf_reset(&todo_list->buf);
	strbuf_add(&todo_list->buf, buf.buf, buf.len);
	strbuf_release(&buf);

	if (todo_list_parse_insn_buffer(todo_list->buf.buf, todo_list))
		BUG("unusable todo list");
}

int check_todo_list_from_file(void)
{
	struct todo_list old_todo = TODO_LIST_INIT, new_todo = TODO_LIST_INIT;
	int res = 0;

	if (strbuf_read_file_or_whine(&new_todo.buf, rebase_path_todo()) < 0) {
		res = -1;
		goto out;
	}

	if (strbuf_read_file_or_whine(&old_todo.buf, rebase_path_todo_backup()) < 0) {
		res = -1;
		goto out;
	}

	res = todo_list_check(&old_todo, &new_todo);

out:
	todo_list_release(&old_todo);
	todo_list_release(&new_todo);

	return res;
}

static int rewrite_file(const char *path, const char *buf, size_t len)
{
	int rc = 0;
	int fd = open(path, O_WRONLY | O_TRUNC);
	if (fd < 0)
		return error_errno(_("could not open '%s' for writing"), path);
	if (write_in_full(fd, buf, len) < 0)
		rc = error_errno(_("could not write to '%s'"), path);
	if (close(fd) && !rc)
		rc = error_errno(_("could not close '%s'"), path);
	return rc;
}

/* skip picking commits whose parents are unchanged */
static int skip_unnecessary_picks(struct todo_list *todo_list,
				  struct object_id *output_oid)
{
	struct object_id *parent_oid;
	int fd, i;

	for (i = 0; i < todo_list->nr; i++) {
		struct todo_item *item = todo_list->items + i;

		if (item->command >= TODO_NOOP)
			continue;
		if (item->command != TODO_PICK)
			break;
		if (parse_commit(item->commit)) {
			return error(_("could not parse commit '%s'"),
				oid_to_hex(&item->commit->object.oid));
		}
		if (!item->commit->parents)
			break; /* root commit */
		if (item->commit->parents->next)
			break; /* merge commit */
		parent_oid = &item->commit->parents->item->object.oid;
		if (!oideq(parent_oid, output_oid))
			break;
		oidcpy(output_oid, &item->commit->object.oid);
	}
	if (i > 0) {
		int offset = get_item_line_offset(todo_list, i);
		const char *done_path = rebase_path_done();

		fd = open(done_path, O_CREAT | O_WRONLY | O_APPEND, 0666);
		if (fd < 0) {
			error_errno(_("could not open '%s' for writing"),
				    done_path);
			return -1;
		}
		if (write_in_full(fd, todo_list->buf.buf, offset) < 0) {
			error_errno(_("could not write to '%s'"), done_path);
			close(fd);
			return -1;
		}
		close(fd);

		strbuf_splice(&todo_list->buf, 0, offset, NULL, 0);

		todo_list->current = i;
		if (is_fixup(peek_command(todo_list, 0)))
			record_in_rewritten(output_oid, peek_command(todo_list, 0));
	}

	return 0;
}

static int todo_list_rearrange_squash(struct todo_list *todo_list);

int complete_action(struct replay_opts *opts, unsigned flags,
		    const char *shortrevisions, const char *onto_name,
		    const char *onto, const char *orig_head, const char *cmd,
		    unsigned autosquash, struct todo_list *todo_list)
{
	const char *shortonto, *todo_file = rebase_path_todo();
	struct todo_list new_todo = TODO_LIST_INIT;
	struct strbuf *buf = &todo_list->buf;
	struct object_id oid;
	int command_count, res;

	get_oid(onto, &oid);
	shortonto = find_unique_abbrev(&oid, DEFAULT_ABBREV);

	if (buf->len == 0)
		strbuf_add(buf, "noop\n", 5);

	if (todo_list_parse_insn_buffer(buf->buf, todo_list))
		BUG("unusable todo list");

	if (autosquash && todo_list_rearrange_squash(todo_list))
		return -1;

	if (cmd && *cmd)
		todo_list_add_exec_commands(todo_list, cmd);

	command_count = count_commands(todo_list);
	if (command_count == 0) {
		apply_autostash(opts);
		sequencer_remove_state(opts);

		return error(_("nothing to do"));
	}

	res = edit_todo_list(todo_list, &new_todo, flags,
			     command_count, shortrevisions, shortonto);
	if (res == -1)
		return -1;
	else if (res == -2) {
		apply_autostash(opts);
		sequencer_remove_state(opts);

		return -1;
	} else if (res == -3) {
		apply_autostash(opts);
		sequencer_remove_state(opts);
		todo_list_release(&new_todo);

		return error(_("nothing to do"));
	}

	if (todo_list_check(todo_list, &new_todo)) {
		checkout_onto(opts, onto_name, onto, orig_head);
		todo_list_release(&new_todo);

		return -1;
	}

	if (opts->allow_ff && skip_unnecessary_picks(&new_todo, &oid)) {
		todo_list_release(&new_todo);
		return error(_("could not skip unnecessary pick commands"));
	}

	if (rewrite_file(todo_file, new_todo.buf.buf, new_todo.buf.len) < 0) {
		todo_list_release(&new_todo);
		return error_errno(_("could not write '%s'"), todo_file);
	}

	todo_list_release(&new_todo);

	if (checkout_onto(opts, onto_name, oid_to_hex(&oid), orig_head))
		return -1;

	if (require_clean_work_tree("rebase", "", 1, 1))
		return -1;

	return sequencer_continue(opts);
}

struct subject2item_entry {
	struct hashmap_entry entry;
	int i;
	char subject[FLEX_ARRAY];
};

static int subject2item_cmp(const void *fndata,
			    const struct subject2item_entry *a,
			    const struct subject2item_entry *b, const void *key)
{
	return key ? strcmp(a->subject, key) : strcmp(a->subject, b->subject);
}

define_commit_slab(commit_todo_item, struct todo_item *);

/*
 * Rearrange the todo list that has both "pick commit-id msg" and "pick
 * commit-id fixup!/squash! msg" in it so that the latter is put immediately
 * after the former, and change "pick" to "fixup"/"squash".
 *
 * Note that if the config has specified a custom instruction format, each log
 * message will have to be retrieved from the commit (as the oneline in the
 * script cannot be trusted) in order to normalize the autosquash arrangement.
 */
static int todo_list_rearrange_squash(struct todo_list *todo_list)
{
	struct hashmap subject2item;
	int rearranged = 0, *next, *tail, i;
	char **subjects;
	struct commit_todo_item commit_todo;

	init_commit_todo_item(&commit_todo);
	/*
	 * The hashmap maps onelines to the respective todo list index.
	 *
	 * If any items need to be rearranged, the next[i] value will indicate
	 * which item was moved directly after the i'th.
	 *
	 * In that case, last[i] will indicate the index of the latest item to
	 * be moved to appear after the i'th.
	 */
	hashmap_init(&subject2item, (hashmap_cmp_fn) subject2item_cmp,
		     NULL, todo_list->nr);
	ALLOC_ARRAY(next, todo_list->nr);
	ALLOC_ARRAY(tail, todo_list->nr);
	ALLOC_ARRAY(subjects, todo_list->nr);
	for (i = 0; i < todo_list->nr; i++) {
		struct strbuf buf = STRBUF_INIT;
		struct todo_item *item = todo_list->items + i;
		const char *commit_buffer, *subject, *p;
		size_t subject_len;
		int i2 = -1;
		struct subject2item_entry *entry;

		next[i] = tail[i] = -1;
		if (!item->commit || item->command == TODO_DROP) {
			subjects[i] = NULL;
			continue;
		}

		if (is_fixup(item->command)) {
			clear_commit_todo_item(&commit_todo);
			return error(_("the script was already rearranged."));
		}

		*commit_todo_item_at(&commit_todo, item->commit) = item;

		parse_commit(item->commit);
		commit_buffer = get_commit_buffer(item->commit, NULL);
		find_commit_subject(commit_buffer, &subject);
		format_subject(&buf, subject, " ");
		subject = subjects[i] = strbuf_detach(&buf, &subject_len);
		unuse_commit_buffer(item->commit, commit_buffer);
		if ((skip_prefix(subject, "fixup! ", &p) ||
		     skip_prefix(subject, "squash! ", &p))) {
			struct commit *commit2;

			for (;;) {
				while (isspace(*p))
					p++;
				if (!skip_prefix(p, "fixup! ", &p) &&
				    !skip_prefix(p, "squash! ", &p))
					break;
			}

			if ((entry = hashmap_get_from_hash(&subject2item,
							   strhash(p), p)))
				/* found by title */
				i2 = entry->i;
			else if (!strchr(p, ' ') &&
				 (commit2 =
				  lookup_commit_reference_by_name(p)) &&
				 *commit_todo_item_at(&commit_todo, commit2))
				/* found by commit name */
				i2 = *commit_todo_item_at(&commit_todo, commit2)
					- todo_list->items;
			else {
				/* copy can be a prefix of the commit subject */
				for (i2 = 0; i2 < i; i2++)
					if (subjects[i2] &&
					    starts_with(subjects[i2], p))
						break;
				if (i2 == i)
					i2 = -1;
			}
		}
		if (i2 >= 0) {
			rearranged = 1;
			todo_list->items[i].command =
				starts_with(subject, "fixup!") ?
				TODO_FIXUP : TODO_SQUASH;
			if (next[i2] < 0)
				next[i2] = i;
			else
				next[tail[i2]] = i;
			tail[i2] = i;
		} else if (!hashmap_get_from_hash(&subject2item,
						strhash(subject), subject)) {
			FLEX_ALLOC_MEM(entry, subject, subject, subject_len);
			entry->i = i;
			hashmap_entry_init(entry, strhash(entry->subject));
			hashmap_put(&subject2item, entry);
		}
	}

	if (rearranged) {
		struct strbuf buf = STRBUF_INIT;

		for (i = 0; i < todo_list->nr; i++) {
			enum todo_command command = todo_list->items[i].command;
			int cur = i;

			/*
			 * Initially, all commands are 'pick's. If it is a
			 * fixup or a squash now, we have rearranged it.
			 */
			if (is_fixup(command))
				continue;

			while (cur >= 0) {
				const char *bol =
					get_item_line(todo_list, cur);
				const char *eol =
					get_item_line(todo_list, cur + 1);

				/* replace 'pick', by 'fixup' or 'squash' */
				command = todo_list->items[cur].command;
				if (is_fixup(command)) {
					strbuf_addstr(&buf,
						todo_command_info[command].str);
					bol += strcspn(bol, " \t");
				}

				strbuf_add(&buf, bol, eol - bol);

				cur = next[cur];
			}
		}

		strbuf_reset(&todo_list->buf);
		strbuf_add(&todo_list->buf, buf.buf, buf.len);
		strbuf_release(&buf);
	}

	free(next);
	free(tail);
	for (i = 0; i < todo_list->nr; i++)
		free(subjects[i]);
	free(subjects);
	hashmap_free(&subject2item, 1);

	clear_commit_todo_item(&commit_todo);

	if (todo_list_parse_insn_buffer(todo_list->buf.buf, todo_list))
		BUG("unusable todo list");

	return 0;
}

int rearrange_squash_in_todo_file(void)
{
	const char *todo_file = rebase_path_todo();
	struct todo_list todo_list = TODO_LIST_INIT;
	int res = 0;

	if (strbuf_read_file_or_whine(&todo_list.buf, todo_file) < 0)
		return -1;
	if (todo_list_parse_insn_buffer(todo_list.buf.buf, &todo_list) < 0) {
		todo_list_release(&todo_list);
		return -1;
	}

	res = todo_list_rearrange_squash(&todo_list);
	if (!res)
		res = rewrite_file(todo_file, todo_list.buf.buf, todo_list.buf.len);

	todo_list_release(&todo_list);
	return res;
}<|MERGE_RESOLUTION|>--- conflicted
+++ resolved
@@ -668,7 +668,6 @@
 	return res;
 }
 
-<<<<<<< HEAD
 /**
  * Take a series of KEY='VALUE' lines where VALUE part is
  * sq-quoted, and append <KEY, VALUE> at the end of the string list
@@ -773,24 +772,6 @@
 	string_list_clear(&kv, !!retval);
 	strbuf_release(&buf);
 	return retval;
-=======
-
-/*
- * write_author_script() used to fail to terminate the last line with a "'" and
- * also escaped "'" incorrectly as "'\\\\''" rather than "'\\''". We check for
- * the terminating "'" on the last line to see how "'" has been escaped in case
- * git was upgraded while rebase was stopped.
- */
-static int quoting_is_broken(const char *s, size_t n)
-{
-	/* Skip any empty lines in case the file was hand edited */
-	while (n > 0 && s[--n] == '\n')
-		; /* empty */
-	if (n > 0 && s[n] != '\'')
-		return 1;
-
-	return 0;
->>>>>>> 7ccfac40
 }
 
 /*
@@ -800,19 +781,11 @@
  */
 static int read_env_script(struct argv_array *env)
 {
-<<<<<<< HEAD
 	char *name, *email, *date;
-=======
-	struct strbuf script = STRBUF_INIT;
-	int i, count = 0, sq_bug;
-	const char *p2;
-	char *p;
->>>>>>> 7ccfac40
 
 	if (read_author_script(rebase_path_author_script(),
 			       &name, &email, &date, 0))
 		return -1;
-<<<<<<< HEAD
 
 	argv_array_pushf(env, "GIT_AUTHOR_NAME=%s", name);
 	argv_array_pushf(env, "GIT_AUTHOR_EMAIL=%s", email);
@@ -820,26 +793,6 @@
 	free(name);
 	free(email);
 	free(date);
-=======
-	/* write_author_script() used to quote incorrectly */
-	sq_bug = quoting_is_broken(script.buf, script.len);
-	for (p = script.buf; *p; p++)
-		if (sq_bug && skip_prefix(p, "'\\\\''", &p2))
-			strbuf_splice(&script, p - script.buf, p2 - p, "'", 1);
-		else if (skip_prefix(p, "'\\''", &p2))
-			strbuf_splice(&script, p - script.buf, p2 - p, "'", 1);
-		else if (*p == '\'')
-			strbuf_splice(&script, p-- - script.buf, 1, "", 0);
-		else if (*p == '\n') {
-			*p = '\0';
-			count++;
-		}
-
-	for (i = 0, p = script.buf; i < count; i++) {
-		argv_array_push(env, p);
-		p += strlen(p) + 1;
-	}
->>>>>>> 7ccfac40
 
 	return 0;
 }
@@ -859,24 +812,13 @@
 /* Read author-script and return an ident line (author <email> timestamp) */
 static const char *read_author_ident(struct strbuf *buf)
 {
-<<<<<<< HEAD
 	struct strbuf out = STRBUF_INIT;
 	char *name, *email, *date;
-=======
-	const char *keys[] = {
-		"GIT_AUTHOR_NAME=", "GIT_AUTHOR_EMAIL=", "GIT_AUTHOR_DATE="
-	};
-	struct strbuf out = STRBUF_INIT;
-	char *in, *eol;
-	const char *val[3];
-	int i = 0;
->>>>>>> 7ccfac40
 
 	if (read_author_script(rebase_path_author_script(),
 			       &name, &email, &date, 0))
 		return NULL;
 
-<<<<<<< HEAD
 	/* validate date since fmt_ident() will die() on bad value */
 	if (parse_date(date, &out)){
 		warning(_("invalid date format '%s' in '%s'"),
@@ -892,45 +834,6 @@
 	free(name);
 	free(email);
 	free(date);
-=======
-	/* dequote values and construct ident line in-place */
-	for (in = buf->buf; i < 3 && in - buf->buf < buf->len; i++) {
-		if (!skip_prefix(in, keys[i], (const char **)&in)) {
-			warning(_("could not parse '%s' (looking for '%s')"),
-				rebase_path_author_script(), keys[i]);
-			return NULL;
-		}
-
-		eol = strchrnul(in, '\n');
-		*eol = '\0';
-		if (!sq_dequote(in)) {
-			warning(_("bad quoting on %s value in '%s'"),
-				keys[i], rebase_path_author_script());
-			return NULL;
-		}
-		val[i] = in;
-		in = eol + 1;
-	}
-
-	if (i < 3) {
-		warning(_("could not parse '%s' (looking for '%s')"),
-			rebase_path_author_script(), keys[i]);
-		return NULL;
-	}
-
-	/* validate date since fmt_ident() will die() on bad value */
-	if (parse_date(val[2], &out)){
-		warning(_("invalid date format '%s' in '%s'"),
-			val[2], rebase_path_author_script());
-		strbuf_release(&out);
-		return NULL;
-	}
-
-	strbuf_reset(&out);
-	strbuf_addstr(&out, fmt_ident(val[0], val[1], val[2], 0));
-	strbuf_swap(buf, &out);
-	strbuf_release(&out);
->>>>>>> 7ccfac40
 	return buf->buf;
 }
 
@@ -1589,35 +1492,6 @@
 		return 1;
 }
 
-<<<<<<< HEAD
-/*
- * Note that ordering matters in this enum. Not only must it match the mapping
- * below, it is also divided into several sections that matter.  When adding
- * new commands, make sure you add it in the right section.
- */
-enum todo_command {
-	/* commands that handle commits */
-	TODO_PICK = 0,
-	TODO_REVERT,
-	TODO_EDIT,
-	TODO_REWORD,
-	TODO_FIXUP,
-	TODO_SQUASH,
-	/* commands that do something else than handling a single commit */
-	TODO_EXEC,
-	TODO_BREAK,
-	TODO_LABEL,
-	TODO_RESET,
-	TODO_MERGE,
-	/* commands that do nothing but are counted for reporting progress */
-	TODO_NOOP,
-	TODO_DROP,
-	/* comments (not counted for reporting progress) */
-	TODO_COMMENT
-};
-
-=======
->>>>>>> 7ccfac40
 static struct {
 	char c;
 	const char *str;
@@ -4436,11 +4310,7 @@
 		entry = oidmap_get(&state.commit2label, &commit->object.oid);
 
 		if (entry)
-<<<<<<< HEAD
-			fprintf(out, "\n%c Branch %s\n", comment_line_char, entry->string);
-=======
 			strbuf_addf(out, "\n%c Branch %s\n", comment_line_char, entry->string);
->>>>>>> 7ccfac40
 		else
 			strbuf_addf(out, "\n");
 
@@ -4619,13 +4489,7 @@
 {
 	const char *todo_file = rebase_path_todo();
 	struct todo_list todo_list = TODO_LIST_INIT;
-<<<<<<< HEAD
-	struct strbuf *buf = &todo_list.buf;
-	size_t offset = 0, commands_len = strlen(commands);
-	int i, insert;
-=======
 	int res;
->>>>>>> 7ccfac40
 
 	if (strbuf_read_file(&todo_list.buf, todo_file, 0) < 0)
 		return error_errno(_("could not read '%s'."), todo_file);
@@ -4635,47 +4499,8 @@
 		return error(_("unusable todo list: '%s'"), todo_file);
 	}
 
-<<<<<<< HEAD
-	/*
-	 * Insert <commands> after every pick. Here, fixup/squash chains
-	 * are considered part of the pick, so we insert the commands *after*
-	 * those chains if there are any.
-	 */
-	insert = -1;
-	for (i = 0; i < todo_list.nr; i++) {
-		enum todo_command command = todo_list.items[i].command;
-
-		if (insert >= 0) {
-			/* skip fixup/squash chains */
-			if (command == TODO_COMMENT)
-				continue;
-			else if (is_fixup(command)) {
-				insert = i + 1;
-				continue;
-			}
-			strbuf_insert(buf,
-				      todo_list.items[insert].offset_in_buf +
-				      offset, commands, commands_len);
-			offset += commands_len;
-			insert = -1;
-		}
-
-		if (command == TODO_PICK || command == TODO_MERGE)
-			insert = i + 1;
-	}
-
-	/* insert or append final <commands> */
-	if (insert >= 0 && insert < todo_list.nr)
-		strbuf_insert(buf, todo_list.items[insert].offset_in_buf +
-			      offset, commands, commands_len);
-	else if (insert >= 0 || !offset)
-		strbuf_add(buf, commands, commands_len);
-
-	i = write_message(buf->buf, buf->len, todo_file, 0);
-=======
 	todo_list_add_exec_commands(&todo_list, commands);
 	res = write_message(todo_list.buf.buf, todo_list.buf.len, todo_file, 0);
->>>>>>> 7ccfac40
 	todo_list_release(&todo_list);
 
 	return res;
