--- conflicted
+++ resolved
@@ -30,13 +30,7 @@
 static const char *head;
 static unsigned char head_sha1[20];
 
-<<<<<<< HEAD
-static int branch_track = 1;
-
 static int branch_use_color = -1;
-=======
-static int branch_use_color;
->>>>>>> 572fc81d
 static char branch_colors[][COLOR_MAXLEN] = {
 	"\033[m",	/* reset */
 	"",		/* PLAIN (normal) */
@@ -80,15 +74,7 @@
 		color_parse(value, var, branch_colors[slot]);
 		return 0;
 	}
-<<<<<<< HEAD
-	if (!strcmp(var, "branch.autosetupmerge")) {
-		branch_track = git_config_bool(var, value);
-		return 0;
-	}
 	return git_color_default_config(var, value);
-=======
-	return git_default_config(var, value);
->>>>>>> 572fc81d
 }
 
 static const char *branch_get_color(enum color_branch ix)
@@ -464,15 +450,11 @@
 	};
 
 	git_config(git_branch_config);
-<<<<<<< HEAD
 
 	if (branch_use_color == -1)
 		branch_use_color = git_use_color_default;
 
-	track = branch_track;
-=======
 	track = git_branch_track;
->>>>>>> 572fc81d
 	argc = parse_options(argc, argv, options, builtin_branch_usage, 0);
 	if (!!delete + !!rename + !!force_create > 1)
 		usage_with_options(builtin_branch_usage, options);
