--- conflicted
+++ resolved
@@ -1238,13 +1238,9 @@
 		printf("Diag: path=%s\n", path ? path : "NULL");
 		conn = NULL;
 	} else if (protocol == PROTO_GIT) {
-<<<<<<< HEAD
-		conn = git_connect_git(fd, hostandport, path, prog, version, flags);
-		conn->trace2_child_class = "transport/git";
-=======
 		conn = git_connect_git(fd, hostandport, path, prog,
 				       &version_advert, flags);
->>>>>>> 6da1f1a9
+		conn->trace2_child_class = "transport/git";
 	} else {
 		struct strbuf cmd = STRBUF_INIT;
 		const char *const *var;
@@ -1287,25 +1283,15 @@
 				strbuf_release(&cmd);
 				return NULL;
 			}
-<<<<<<< HEAD
 			conn->trace2_child_class = "transport/ssh";
-			fill_ssh_args(conn, ssh_host, port, version, flags);
-		} else {
-			transport_check_allowed("file");
-			conn->trace2_child_class = "transport/file";
-			if (version > 0) {
-				argv_array_pushf(&conn->env_array, GIT_PROTOCOL_ENVIRONMENT "=version=%d",
-						 version);
-			}
-=======
 			fill_ssh_args(conn, ssh_host, port, &version_advert,
 				      flags);
 		} else {
 			transport_check_allowed("file");
+			conn->trace2_child_class = "transport/file";
 			argv_array_pushf(&conn->env_array,
 					 GIT_PROTOCOL_ENVIRONMENT "=%s",
 					 version_advert.buf);
->>>>>>> 6da1f1a9
 		}
 		argv_array_push(&conn->args, cmd.buf);
 
