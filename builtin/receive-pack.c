#include "builtin.h"
#include "repository.h"
#include "config.h"
#include "lockfile.h"
#include "pack.h"
#include "refs.h"
#include "pkt-line.h"
#include "sideband.h"
#include "run-command.h"
#include "hook.h"
#include "exec-cmd.h"
#include "commit.h"
#include "object.h"
#include "remote.h"
#include "connect.h"
#include "string-list.h"
#include "oid-array.h"
#include "connected.h"
#include "strvec.h"
#include "version.h"
#include "tag.h"
#include "gpg-interface.h"
#include "sigchain.h"
#include "fsck.h"
#include "tmp-objdir.h"
#include "oidset.h"
#include "packfile.h"
#include "object-store.h"
#include "protocol.h"
#include "commit-reach.h"
#include "worktree.h"
#include "shallow.h"

static const char * const receive_pack_usage[] = {
	N_("git receive-pack <git-dir>"),
	NULL
};

enum deny_action {
	DENY_UNCONFIGURED,
	DENY_IGNORE,
	DENY_WARN,
	DENY_REFUSE,
	DENY_UPDATE_INSTEAD
};

static int deny_deletes;
static int deny_non_fast_forwards;
static enum deny_action deny_current_branch = DENY_UNCONFIGURED;
static enum deny_action deny_delete_current = DENY_UNCONFIGURED;
static int receive_fsck_objects = -1;
static int transfer_fsck_objects = -1;
static struct strbuf fsck_msg_types = STRBUF_INIT;
static int receive_unpack_limit = -1;
static int transfer_unpack_limit = -1;
static int advertise_atomic_push = 1;
static int advertise_push_options;
static int advertise_sid;
static int unpack_limit = 100;
static off_t max_input_size;
static int report_status;
static int report_status_v2;
static int use_sideband;
static int use_atomic;
static int use_push_options;
static int quiet;
static int prefer_ofs_delta = 1;
static int auto_update_server_info;
static int auto_gc = 1;
static int reject_thin;
static int stateless_rpc;
static const char *service_dir;
static const char *head_name;
static void *head_name_to_free;
static int sent_capabilities;
static int shallow_update;
static const char *alt_shallow_file;
static struct strbuf push_cert = STRBUF_INIT;
static struct object_id push_cert_oid;
static struct signature_check sigcheck;
static const char *push_cert_nonce;
static const char *cert_nonce_seed;

static const char *NONCE_UNSOLICITED = "UNSOLICITED";
static const char *NONCE_BAD = "BAD";
static const char *NONCE_MISSING = "MISSING";
static const char *NONCE_OK = "OK";
static const char *NONCE_SLOP = "SLOP";
static const char *nonce_status;
static long nonce_stamp_slop;
static timestamp_t nonce_stamp_slop_limit;
static struct ref_transaction *transaction;

static enum {
	KEEPALIVE_NEVER = 0,
	KEEPALIVE_AFTER_NUL,
	KEEPALIVE_ALWAYS
} use_keepalive;
static int keepalive_in_sec = 5;

static struct tmp_objdir *tmp_objdir;

static struct proc_receive_ref {
	unsigned int want_add:1,
		     want_delete:1,
		     want_modify:1,
		     negative_ref:1;
	char *ref_prefix;
	struct proc_receive_ref *next;
} *proc_receive_ref;

static void proc_receive_ref_append(const char *prefix);

static enum deny_action parse_deny_action(const char *var, const char *value)
{
	if (value) {
		if (!strcasecmp(value, "ignore"))
			return DENY_IGNORE;
		if (!strcasecmp(value, "warn"))
			return DENY_WARN;
		if (!strcasecmp(value, "refuse"))
			return DENY_REFUSE;
		if (!strcasecmp(value, "updateinstead"))
			return DENY_UPDATE_INSTEAD;
	}
	if (git_config_bool(var, value))
		return DENY_REFUSE;
	return DENY_IGNORE;
}

static int receive_pack_config(const char *var, const char *value, void *cb)
{
	int status = parse_hide_refs_config(var, value, "receive");

	if (status)
		return status;

	status = git_gpg_config(var, value, NULL);
	if (status)
		return status;

	if (strcmp(var, "receive.denydeletes") == 0) {
		deny_deletes = git_config_bool(var, value);
		return 0;
	}

	if (strcmp(var, "receive.denynonfastforwards") == 0) {
		deny_non_fast_forwards = git_config_bool(var, value);
		return 0;
	}

	if (strcmp(var, "receive.unpacklimit") == 0) {
		receive_unpack_limit = git_config_int(var, value);
		return 0;
	}

	if (strcmp(var, "transfer.unpacklimit") == 0) {
		transfer_unpack_limit = git_config_int(var, value);
		return 0;
	}

	if (strcmp(var, "receive.fsck.skiplist") == 0) {
		const char *path;

		if (git_config_pathname(&path, var, value))
			return 1;
		strbuf_addf(&fsck_msg_types, "%cskiplist=%s",
			fsck_msg_types.len ? ',' : '=', path);
		free((char *)path);
		return 0;
	}

	if (skip_prefix(var, "receive.fsck.", &var)) {
		if (is_valid_msg_type(var, value))
			strbuf_addf(&fsck_msg_types, "%c%s=%s",
				fsck_msg_types.len ? ',' : '=', var, value);
		else
			warning("skipping unknown msg id '%s'", var);
		return 0;
	}

	if (strcmp(var, "receive.fsckobjects") == 0) {
		receive_fsck_objects = git_config_bool(var, value);
		return 0;
	}

	if (strcmp(var, "transfer.fsckobjects") == 0) {
		transfer_fsck_objects = git_config_bool(var, value);
		return 0;
	}

	if (!strcmp(var, "receive.denycurrentbranch")) {
		deny_current_branch = parse_deny_action(var, value);
		return 0;
	}

	if (strcmp(var, "receive.denydeletecurrent") == 0) {
		deny_delete_current = parse_deny_action(var, value);
		return 0;
	}

	if (strcmp(var, "repack.usedeltabaseoffset") == 0) {
		prefer_ofs_delta = git_config_bool(var, value);
		return 0;
	}

	if (strcmp(var, "receive.updateserverinfo") == 0) {
		auto_update_server_info = git_config_bool(var, value);
		return 0;
	}

	if (strcmp(var, "receive.autogc") == 0) {
		auto_gc = git_config_bool(var, value);
		return 0;
	}

	if (strcmp(var, "receive.shallowupdate") == 0) {
		shallow_update = git_config_bool(var, value);
		return 0;
	}

	if (strcmp(var, "receive.certnonceseed") == 0)
		return git_config_string(&cert_nonce_seed, var, value);

	if (strcmp(var, "receive.certnonceslop") == 0) {
		nonce_stamp_slop_limit = git_config_ulong(var, value);
		return 0;
	}

	if (strcmp(var, "receive.advertiseatomic") == 0) {
		advertise_atomic_push = git_config_bool(var, value);
		return 0;
	}

	if (strcmp(var, "receive.advertisepushoptions") == 0) {
		advertise_push_options = git_config_bool(var, value);
		return 0;
	}

	if (strcmp(var, "receive.keepalive") == 0) {
		keepalive_in_sec = git_config_int(var, value);
		return 0;
	}

	if (strcmp(var, "receive.maxinputsize") == 0) {
		max_input_size = git_config_int64(var, value);
		return 0;
	}

	if (strcmp(var, "receive.procreceiverefs") == 0) {
		if (!value)
			return config_error_nonbool(var);
		proc_receive_ref_append(value);
		return 0;
	}

	if (strcmp(var, "transfer.advertisesid") == 0) {
		advertise_sid = git_config_bool(var, value);
		return 0;
	}

	return git_default_config(var, value, cb);
}

static void show_ref(const char *path, const struct object_id *oid)
{
	if (sent_capabilities) {
		packet_write_fmt(1, "%s %s\n", oid_to_hex(oid), path);
	} else {
		struct strbuf cap = STRBUF_INIT;

		strbuf_addstr(&cap,
			      "report-status report-status-v2 delete-refs side-band-64k quiet");
		if (advertise_atomic_push)
			strbuf_addstr(&cap, " atomic");
		if (prefer_ofs_delta)
			strbuf_addstr(&cap, " ofs-delta");
		if (push_cert_nonce)
			strbuf_addf(&cap, " push-cert=%s", push_cert_nonce);
		if (advertise_push_options)
			strbuf_addstr(&cap, " push-options");
		if (advertise_sid)
			strbuf_addf(&cap, " session-id=%s", trace2_session_id());
		strbuf_addf(&cap, " object-format=%s", the_hash_algo->name);
		strbuf_addf(&cap, " agent=%s", git_user_agent_sanitized());
		packet_write_fmt(1, "%s %s%c%s\n",
			     oid_to_hex(oid), path, 0, cap.buf);
		strbuf_release(&cap);
		sent_capabilities = 1;
	}
}

static int show_ref_cb(const char *path_full, const struct object_id *oid,
		       int flag, void *data)
{
	struct oidset *seen = data;
	const char *path = strip_namespace(path_full);

	if (ref_is_hidden(path, path_full))
		return 0;

	/*
	 * Advertise refs outside our current namespace as ".have"
	 * refs, so that the client can use them to minimize data
	 * transfer but will otherwise ignore them.
	 */
	if (!path) {
		if (oidset_insert(seen, oid))
			return 0;
		path = ".have";
	} else {
		oidset_insert(seen, oid);
	}
	show_ref(path, oid);
	return 0;
}

static void show_one_alternate_ref(const struct object_id *oid,
				   void *data)
{
	struct oidset *seen = data;

	if (oidset_insert(seen, oid))
		return;

	show_ref(".have", oid);
}

static void write_head_info(void)
{
	static struct oidset seen = OIDSET_INIT;

	for_each_ref(show_ref_cb, &seen);
	for_each_alternate_ref(show_one_alternate_ref, &seen);
	oidset_clear(&seen);
	if (!sent_capabilities)
		show_ref("capabilities^{}", null_oid());

	advertise_shallow_grafts(1);

	/* EOF */
	packet_flush(1);
}

#define RUN_PROC_RECEIVE_SCHEDULED	1
#define RUN_PROC_RECEIVE_RETURNED	2
struct command {
	struct command *next;
	const char *error_string;
	struct ref_push_report *report;
	unsigned int skip_update:1,
		     did_not_exist:1,
		     run_proc_receive:2;
	int index;
	struct object_id old_oid;
	struct object_id new_oid;
	char ref_name[FLEX_ARRAY]; /* more */
};

static void proc_receive_ref_append(const char *prefix)
{
	struct proc_receive_ref *ref_pattern;
	char *p;
	int len;

	CALLOC_ARRAY(ref_pattern, 1);
	p = strchr(prefix, ':');
	if (p) {
		while (prefix < p) {
			if (*prefix == 'a')
				ref_pattern->want_add = 1;
			else if (*prefix == 'd')
				ref_pattern->want_delete = 1;
			else if (*prefix == 'm')
				ref_pattern->want_modify = 1;
			else if (*prefix == '!')
				ref_pattern->negative_ref = 1;
			prefix++;
		}
		prefix++;
	} else {
		ref_pattern->want_add = 1;
		ref_pattern->want_delete = 1;
		ref_pattern->want_modify = 1;
	}
	len = strlen(prefix);
	while (len && prefix[len - 1] == '/')
		len--;
	ref_pattern->ref_prefix = xmemdupz(prefix, len);
	if (!proc_receive_ref) {
		proc_receive_ref = ref_pattern;
	} else {
		struct proc_receive_ref *end;

		end = proc_receive_ref;
		while (end->next)
			end = end->next;
		end->next = ref_pattern;
	}
}

static int proc_receive_ref_matches(struct command *cmd)
{
	struct proc_receive_ref *p;

	if (!proc_receive_ref)
		return 0;

	for (p = proc_receive_ref; p; p = p->next) {
		const char *match = p->ref_prefix;
		const char *remains;

		if (!p->want_add && is_null_oid(&cmd->old_oid))
			continue;
		else if (!p->want_delete && is_null_oid(&cmd->new_oid))
			continue;
		else if (!p->want_modify &&
			 !is_null_oid(&cmd->old_oid) &&
			 !is_null_oid(&cmd->new_oid))
			continue;

		if (skip_prefix(cmd->ref_name, match, &remains) &&
		    (!*remains || *remains == '/')) {
			if (!p->negative_ref)
				return 1;
		} else if (p->negative_ref) {
			return 1;
		}
	}
	return 0;
}

static void report_message(const char *prefix, const char *err, va_list params)
{
	int sz;
	char msg[4096];

	sz = xsnprintf(msg, sizeof(msg), "%s", prefix);
	sz += vsnprintf(msg + sz, sizeof(msg) - sz, err, params);
	if (sz > (sizeof(msg) - 1))
		sz = sizeof(msg) - 1;
	msg[sz++] = '\n';

	if (use_sideband)
		send_sideband(1, 2, msg, sz, use_sideband);
	else
		xwrite(2, msg, sz);
}

__attribute__((format (printf, 1, 2)))
static void rp_warning(const char *err, ...)
{
	va_list params;
	va_start(params, err);
	report_message("warning: ", err, params);
	va_end(params);
}

__attribute__((format (printf, 1, 2)))
static void rp_error(const char *err, ...)
{
	va_list params;
	va_start(params, err);
	report_message("error: ", err, params);
	va_end(params);
}

static int copy_to_sideband(int in, int out, void *arg)
{
	char data[128];
	int keepalive_active = 0;

	if (keepalive_in_sec <= 0)
		use_keepalive = KEEPALIVE_NEVER;
	if (use_keepalive == KEEPALIVE_ALWAYS)
		keepalive_active = 1;

	while (1) {
		ssize_t sz;

		if (keepalive_active) {
			struct pollfd pfd;
			int ret;

			pfd.fd = in;
			pfd.events = POLLIN;
			ret = poll(&pfd, 1, 1000 * keepalive_in_sec);

			if (ret < 0) {
				if (errno == EINTR)
					continue;
				else
					break;
			} else if (ret == 0) {
				/* no data; send a keepalive packet */
				static const char buf[] = "0005\1";
				write_or_die(1, buf, sizeof(buf) - 1);
				continue;
			} /* else there is actual data to read */
		}

		sz = xread(in, data, sizeof(data));
		if (sz <= 0)
			break;

		if (use_keepalive == KEEPALIVE_AFTER_NUL && !keepalive_active) {
			const char *p = memchr(data, '\0', sz);
			if (p) {
				/*
				 * The NUL tells us to start sending keepalives. Make
				 * sure we send any other data we read along
				 * with it.
				 */
				keepalive_active = 1;
				send_sideband(1, 2, data, p - data, use_sideband);
				send_sideband(1, 2, p + 1, sz - (p - data + 1), use_sideband);
				continue;
			}
		}

		/*
		 * Either we're not looking for a NUL signal, or we didn't see
		 * it yet; just pass along the data.
		 */
		send_sideband(1, 2, data, sz, use_sideband);
	}
	close(in);
	return 0;
}

static void hmac_hash(unsigned char *out,
		      const char *key_in, size_t key_len,
		      const char *text, size_t text_len)
{
	unsigned char key[GIT_MAX_BLKSZ];
	unsigned char k_ipad[GIT_MAX_BLKSZ];
	unsigned char k_opad[GIT_MAX_BLKSZ];
	int i;
	git_hash_ctx ctx;

	/* RFC 2104 2. (1) */
	memset(key, '\0', GIT_MAX_BLKSZ);
	if (the_hash_algo->blksz < key_len) {
		the_hash_algo->init_fn(&ctx);
		the_hash_algo->update_fn(&ctx, key_in, key_len);
		the_hash_algo->final_fn(key, &ctx);
	} else {
		memcpy(key, key_in, key_len);
	}

	/* RFC 2104 2. (2) & (5) */
	for (i = 0; i < sizeof(key); i++) {
		k_ipad[i] = key[i] ^ 0x36;
		k_opad[i] = key[i] ^ 0x5c;
	}

	/* RFC 2104 2. (3) & (4) */
	the_hash_algo->init_fn(&ctx);
	the_hash_algo->update_fn(&ctx, k_ipad, sizeof(k_ipad));
	the_hash_algo->update_fn(&ctx, text, text_len);
	the_hash_algo->final_fn(out, &ctx);

	/* RFC 2104 2. (6) & (7) */
	the_hash_algo->init_fn(&ctx);
	the_hash_algo->update_fn(&ctx, k_opad, sizeof(k_opad));
	the_hash_algo->update_fn(&ctx, out, the_hash_algo->rawsz);
	the_hash_algo->final_fn(out, &ctx);
}

static char *prepare_push_cert_nonce(const char *path, timestamp_t stamp)
{
	struct strbuf buf = STRBUF_INIT;
	unsigned char hash[GIT_MAX_RAWSZ];

	strbuf_addf(&buf, "%s:%"PRItime, path, stamp);
	hmac_hash(hash, buf.buf, buf.len, cert_nonce_seed, strlen(cert_nonce_seed));
	strbuf_release(&buf);

	/* RFC 2104 5. HMAC-SHA1 or HMAC-SHA256 */
	strbuf_addf(&buf, "%"PRItime"-%.*s", stamp, (int)the_hash_algo->hexsz, hash_to_hex(hash));
	return strbuf_detach(&buf, NULL);
}

/*
 * NEEDSWORK: reuse find_commit_header() from jk/commit-author-parsing
 * after dropping "_commit" from its name and possibly moving it out
 * of commit.c
 */
static char *find_header(const char *msg, size_t len, const char *key,
			 const char **next_line)
{
	int key_len = strlen(key);
	const char *line = msg;

	while (line && line < msg + len) {
		const char *eol = strchrnul(line, '\n');

		if ((msg + len <= eol) || line == eol)
			return NULL;
		if (line + key_len < eol &&
		    !memcmp(line, key, key_len) && line[key_len] == ' ') {
			int offset = key_len + 1;
			if (next_line)
				*next_line = *eol ? eol + 1 : eol;
			return xmemdupz(line + offset, (eol - line) - offset);
		}
		line = *eol ? eol + 1 : NULL;
	}
	return NULL;
}

/*
 * Return zero if a and b are equal up to n bytes and nonzero if they are not.
 * This operation is guaranteed to run in constant time to avoid leaking data.
 */
static int constant_memequal(const char *a, const char *b, size_t n)
{
	int res = 0;
	size_t i;

	for (i = 0; i < n; i++)
		res |= a[i] ^ b[i];
	return res;
}

static const char *check_nonce(const char *buf, size_t len)
{
	char *nonce = find_header(buf, len, "nonce", NULL);
	timestamp_t stamp, ostamp;
	char *bohmac, *expect = NULL;
	const char *retval = NONCE_BAD;
	size_t noncelen;

	if (!nonce) {
		retval = NONCE_MISSING;
		goto leave;
	} else if (!push_cert_nonce) {
		retval = NONCE_UNSOLICITED;
		goto leave;
	} else if (!strcmp(push_cert_nonce, nonce)) {
		retval = NONCE_OK;
		goto leave;
	}

	if (!stateless_rpc) {
		/* returned nonce MUST match what we gave out earlier */
		retval = NONCE_BAD;
		goto leave;
	}

	/*
	 * In stateless mode, we may be receiving a nonce issued by
	 * another instance of the server that serving the same
	 * repository, and the timestamps may not match, but the
	 * nonce-seed and dir should match, so we can recompute and
	 * report the time slop.
	 *
	 * In addition, when a nonce issued by another instance has
	 * timestamp within receive.certnonceslop seconds, we pretend
	 * as if we issued that nonce when reporting to the hook.
	 */

	/* nonce is concat(<seconds-since-epoch>, "-", <hmac>) */
	if (*nonce <= '0' || '9' < *nonce) {
		retval = NONCE_BAD;
		goto leave;
	}
	stamp = parse_timestamp(nonce, &bohmac, 10);
	if (bohmac == nonce || bohmac[0] != '-') {
		retval = NONCE_BAD;
		goto leave;
	}

	noncelen = strlen(nonce);
	expect = prepare_push_cert_nonce(service_dir, stamp);
	if (noncelen != strlen(expect)) {
		/* This is not even the right size. */
		retval = NONCE_BAD;
		goto leave;
	}
	if (constant_memequal(expect, nonce, noncelen)) {
		/* Not what we would have signed earlier */
		retval = NONCE_BAD;
		goto leave;
	}

	/*
	 * By how many seconds is this nonce stale?  Negative value
	 * would mean it was issued by another server with its clock
	 * skewed in the future.
	 */
	ostamp = parse_timestamp(push_cert_nonce, NULL, 10);
	nonce_stamp_slop = (long)ostamp - (long)stamp;

	if (nonce_stamp_slop_limit &&
	    labs(nonce_stamp_slop) <= nonce_stamp_slop_limit) {
		/*
		 * Pretend as if the received nonce (which passes the
		 * HMAC check, so it is not a forged by third-party)
		 * is what we issued.
		 */
		free((void *)push_cert_nonce);
		push_cert_nonce = xstrdup(nonce);
		retval = NONCE_OK;
	} else {
		retval = NONCE_SLOP;
	}

leave:
	free(nonce);
	free(expect);
	return retval;
}

/*
 * Return 1 if there is no push_cert or if the push options in push_cert are
 * the same as those in the argument; 0 otherwise.
 */
static int check_cert_push_options(const struct string_list *push_options)
{
	const char *buf = push_cert.buf;
	int len = push_cert.len;

	char *option;
	const char *next_line;
	int options_seen = 0;

	int retval = 1;

	if (!len)
		return 1;

	while ((option = find_header(buf, len, "push-option", &next_line))) {
		len -= (next_line - buf);
		buf = next_line;
		options_seen++;
		if (options_seen > push_options->nr
		    || strcmp(option,
			      push_options->items[options_seen - 1].string)) {
			retval = 0;
			goto leave;
		}
		free(option);
	}

	if (options_seen != push_options->nr)
		retval = 0;

leave:
	free(option);
	return retval;
}

static void prepare_push_cert_sha1(struct child_process *proc)
{
	static int already_done;

	if (!push_cert.len)
		return;

	if (!already_done) {
		int bogs /* beginning_of_gpg_sig */;

		already_done = 1;
		if (write_object_file(push_cert.buf, push_cert.len, "blob",
				      &push_cert_oid))
			oidclr(&push_cert_oid);

		memset(&sigcheck, '\0', sizeof(sigcheck));

		bogs = parse_signed_buffer(push_cert.buf, push_cert.len);
		sigcheck.payload = xmemdupz(push_cert.buf, bogs);
		sigcheck.payload_len = bogs;
		check_signature(&sigcheck, push_cert.buf + bogs,
				push_cert.len - bogs);

		nonce_status = check_nonce(push_cert.buf, bogs);
	}
	if (!is_null_oid(&push_cert_oid)) {
		strvec_pushf(&proc->env_array, "GIT_PUSH_CERT=%s",
			     oid_to_hex(&push_cert_oid));
		strvec_pushf(&proc->env_array, "GIT_PUSH_CERT_SIGNER=%s",
			     sigcheck.signer ? sigcheck.signer : "");
		strvec_pushf(&proc->env_array, "GIT_PUSH_CERT_KEY=%s",
			     sigcheck.key ? sigcheck.key : "");
		strvec_pushf(&proc->env_array, "GIT_PUSH_CERT_STATUS=%c",
			     sigcheck.result);
		if (push_cert_nonce) {
			strvec_pushf(&proc->env_array,
				     "GIT_PUSH_CERT_NONCE=%s",
				     push_cert_nonce);
			strvec_pushf(&proc->env_array,
				     "GIT_PUSH_CERT_NONCE_STATUS=%s",
				     nonce_status);
			if (nonce_status == NONCE_SLOP)
				strvec_pushf(&proc->env_array,
					     "GIT_PUSH_CERT_NONCE_SLOP=%ld",
					     nonce_stamp_slop);
		}
	}
}

struct receive_hook_feed_state {
	struct command *cmd;
	struct ref_push_report *report;
	int skip_broken;
	struct strbuf buf;
	const struct string_list *push_options;
};

typedef int (*feed_fn)(void *, const char **, size_t *);
static int run_and_feed_hook(const char *hook_name, feed_fn feed,
			     struct receive_hook_feed_state *feed_state)
{
	struct child_process proc = CHILD_PROCESS_INIT;
	struct async muxer;
	const char *argv[2];
	int code;

	argv[0] = find_hook(hook_name);
	if (!argv[0])
		return 0;

	argv[1] = NULL;

	proc.argv = argv;
	proc.in = -1;
	proc.stdout_to_stderr = 1;
	proc.trace2_hook_name = hook_name;

	if (feed_state->push_options) {
		int i;
		for (i = 0; i < feed_state->push_options->nr; i++)
			strvec_pushf(&proc.env_array,
				     "GIT_PUSH_OPTION_%d=%s", i,
				     feed_state->push_options->items[i].string);
		strvec_pushf(&proc.env_array, "GIT_PUSH_OPTION_COUNT=%d",
			     feed_state->push_options->nr);
	} else
		strvec_pushf(&proc.env_array, "GIT_PUSH_OPTION_COUNT");

	if (tmp_objdir)
		strvec_pushv(&proc.env_array, tmp_objdir_env(tmp_objdir));

	if (use_sideband) {
		memset(&muxer, 0, sizeof(muxer));
		muxer.proc = copy_to_sideband;
		muxer.in = -1;
		code = start_async(&muxer);
		if (code)
			return code;
		proc.err = muxer.in;
	}

	prepare_push_cert_sha1(&proc);

	code = start_command(&proc);
	if (code) {
		if (use_sideband)
			finish_async(&muxer);
		return code;
	}

	sigchain_push(SIGPIPE, SIG_IGN);

	while (1) {
		const char *buf;
		size_t n;
		if (feed(feed_state, &buf, &n))
			break;
		if (write_in_full(proc.in, buf, n) < 0)
			break;
	}
	close(proc.in);
	if (use_sideband)
		finish_async(&muxer);

	sigchain_pop(SIGPIPE);

	return finish_command(&proc);
}

static int feed_receive_hook(void *state_, const char **bufp, size_t *sizep)
{
	struct receive_hook_feed_state *state = state_;
	struct command *cmd = state->cmd;

	while (cmd &&
	       state->skip_broken && (cmd->error_string || cmd->did_not_exist))
		cmd = cmd->next;
	if (!cmd)
		return -1; /* EOF */
	if (!bufp)
		return 0; /* OK, can feed something. */
	strbuf_reset(&state->buf);
	if (!state->report)
		state->report = cmd->report;
	if (state->report) {
		struct object_id *old_oid;
		struct object_id *new_oid;
		const char *ref_name;

		old_oid = state->report->old_oid ? state->report->old_oid : &cmd->old_oid;
		new_oid = state->report->new_oid ? state->report->new_oid : &cmd->new_oid;
		ref_name = state->report->ref_name ? state->report->ref_name : cmd->ref_name;
		strbuf_addf(&state->buf, "%s %s %s\n",
			    oid_to_hex(old_oid), oid_to_hex(new_oid),
			    ref_name);
		state->report = state->report->next;
		if (!state->report)
			state->cmd = cmd->next;
	} else {
		strbuf_addf(&state->buf, "%s %s %s\n",
			    oid_to_hex(&cmd->old_oid), oid_to_hex(&cmd->new_oid),
			    cmd->ref_name);
		state->cmd = cmd->next;
	}
	if (bufp) {
		*bufp = state->buf.buf;
		*sizep = state->buf.len;
	}
	return 0;
}

static int run_receive_hook(struct command *commands,
			    const char *hook_name,
			    int skip_broken,
			    const struct string_list *push_options)
{
	struct receive_hook_feed_state state;
	int status;

	strbuf_init(&state.buf, 0);
	state.cmd = commands;
	state.skip_broken = skip_broken;
	state.report = NULL;
	if (feed_receive_hook(&state, NULL, NULL))
		return 0;
	state.cmd = commands;
	state.push_options = push_options;
	status = run_and_feed_hook(hook_name, feed_receive_hook, &state);
	strbuf_release(&state.buf);
	return status;
}

static int run_update_hook(struct command *cmd)
{
	const char *argv[5];
	struct child_process proc = CHILD_PROCESS_INIT;
	int code;

	argv[0] = find_hook("update");
	if (!argv[0])
		return 0;

	argv[1] = cmd->ref_name;
	argv[2] = oid_to_hex(&cmd->old_oid);
	argv[3] = oid_to_hex(&cmd->new_oid);
	argv[4] = NULL;

	proc.no_stdin = 1;
	proc.stdout_to_stderr = 1;
	proc.err = use_sideband ? -1 : 0;
	proc.argv = argv;
	proc.trace2_hook_name = "update";

	code = start_command(&proc);
	if (code)
		return code;
	if (use_sideband)
		copy_to_sideband(proc.err, -1, NULL);
	return finish_command(&proc);
}

static struct command *find_command_by_refname(struct command *list,
					       const char *refname)
{
	for (; list; list = list->next)
		if (!strcmp(list->ref_name, refname))
			return list;
	return NULL;
}

static int read_proc_receive_report(struct packet_reader *reader,
				    struct command *commands,
				    struct strbuf *errmsg)
{
	struct command *cmd;
	struct command *hint = NULL;
	struct ref_push_report *report = NULL;
	int new_report = 0;
	int code = 0;
	int once = 0;
	int response = 0;

	for (;;) {
		struct object_id old_oid, new_oid;
		const char *head;
		const char *refname;
		char *p;
		enum packet_read_status status;

		status = packet_reader_read(reader);
		if (status != PACKET_READ_NORMAL) {
			/* Check whether proc-receive exited abnormally */
			if (status == PACKET_READ_EOF && !response) {
				strbuf_addstr(errmsg, "proc-receive exited abnormally");
				return -1;
			}
			break;
		}
		response++;

		head = reader->line;
		p = strchr(head, ' ');
		if (!p) {
			strbuf_addf(errmsg, "proc-receive reported incomplete status line: '%s'\n", head);
			code = -1;
			continue;
		}
		*p++ = '\0';
		if (!strcmp(head, "option")) {
			const char *key, *val;

			if (!hint || !(report || new_report)) {
				if (!once++)
					strbuf_addstr(errmsg, "proc-receive reported 'option' without a matching 'ok/ng' directive\n");
				code = -1;
				continue;
			}
			if (new_report) {
				if (!hint->report) {
					CALLOC_ARRAY(hint->report, 1);
					report = hint->report;
				} else {
					report = hint->report;
					while (report->next)
						report = report->next;
					report->next = xcalloc(1, sizeof(struct ref_push_report));
					report = report->next;
				}
				new_report = 0;
			}
			key = p;
			p = strchr(key, ' ');
			if (p)
				*p++ = '\0';
			val = p;
			if (!strcmp(key, "refname"))
				report->ref_name = xstrdup_or_null(val);
			else if (!strcmp(key, "old-oid") && val &&
				 !parse_oid_hex(val, &old_oid, &val))
				report->old_oid = oiddup(&old_oid);
			else if (!strcmp(key, "new-oid") && val &&
				 !parse_oid_hex(val, &new_oid, &val))
				report->new_oid = oiddup(&new_oid);
			else if (!strcmp(key, "forced-update"))
				report->forced_update = 1;
			else if (!strcmp(key, "fall-through"))
				/* Fall through, let 'receive-pack' to execute it. */
				hint->run_proc_receive = 0;
			continue;
		}

		report = NULL;
		new_report = 0;
		refname = p;
		p = strchr(refname, ' ');
		if (p)
			*p++ = '\0';
		if (strcmp(head, "ok") && strcmp(head, "ng")) {
			strbuf_addf(errmsg, "proc-receive reported bad status '%s' on ref '%s'\n",
				    head, refname);
			code = -1;
			continue;
		}

		/* first try searching at our hint, falling back to all refs */
		if (hint)
			hint = find_command_by_refname(hint, refname);
		if (!hint)
			hint = find_command_by_refname(commands, refname);
		if (!hint) {
			strbuf_addf(errmsg, "proc-receive reported status on unknown ref: %s\n",
				    refname);
			code = -1;
			continue;
		}
		if (!hint->run_proc_receive) {
			strbuf_addf(errmsg, "proc-receive reported status on unexpected ref: %s\n",
				    refname);
			code = -1;
			continue;
		}
		hint->run_proc_receive |= RUN_PROC_RECEIVE_RETURNED;
		if (!strcmp(head, "ng")) {
			if (p)
				hint->error_string = xstrdup(p);
			else
				hint->error_string = "failed";
			code = -1;
			continue;
		}
		new_report = 1;
	}

	for (cmd = commands; cmd; cmd = cmd->next)
		if (cmd->run_proc_receive && !cmd->error_string &&
		    !(cmd->run_proc_receive & RUN_PROC_RECEIVE_RETURNED)) {
		    cmd->error_string = "proc-receive failed to report status";
		    code = -1;
		}
	return code;
}

static int run_proc_receive_hook(struct command *commands,
				 const struct string_list *push_options)
{
	struct child_process proc = CHILD_PROCESS_INIT;
	struct async muxer;
	struct command *cmd;
	const char *argv[2];
	struct packet_reader reader;
	struct strbuf cap = STRBUF_INIT;
	struct strbuf errmsg = STRBUF_INIT;
	int hook_use_push_options = 0;
	int version = 0;
	int code;

	argv[0] = find_hook("proc-receive");
	if (!argv[0]) {
		rp_error("cannot find hook 'proc-receive'");
		return -1;
	}
	argv[1] = NULL;

	proc.argv = argv;
	proc.in = -1;
	proc.out = -1;
	proc.trace2_hook_name = "proc-receive";

	if (use_sideband) {
		memset(&muxer, 0, sizeof(muxer));
		muxer.proc = copy_to_sideband;
		muxer.in = -1;
		code = start_async(&muxer);
		if (code)
			return code;
		proc.err = muxer.in;
	} else {
		proc.err = 0;
	}

	code = start_command(&proc);
	if (code) {
		if (use_sideband)
			finish_async(&muxer);
		return code;
	}

	sigchain_push(SIGPIPE, SIG_IGN);

	/* Version negotiaton */
	packet_reader_init(&reader, proc.out, NULL, 0,
			   PACKET_READ_CHOMP_NEWLINE |
			   PACKET_READ_GENTLE_ON_EOF);
	if (use_atomic)
		strbuf_addstr(&cap, " atomic");
	if (use_push_options)
		strbuf_addstr(&cap, " push-options");
	if (cap.len) {
		code = packet_write_fmt_gently(proc.in, "version=1%c%s\n", '\0', cap.buf + 1);
		strbuf_release(&cap);
	} else {
		code = packet_write_fmt_gently(proc.in, "version=1\n");
	}
	if (!code)
		code = packet_flush_gently(proc.in);

	if (!code)
		for (;;) {
			int linelen;
			enum packet_read_status status;

			status = packet_reader_read(&reader);
			if (status != PACKET_READ_NORMAL) {
				/* Check whether proc-receive exited abnormally */
				if (status == PACKET_READ_EOF)
					code = -1;
				break;
			}

			if (reader.pktlen > 8 && starts_with(reader.line, "version=")) {
				version = atoi(reader.line + 8);
				linelen = strlen(reader.line);
				if (linelen < reader.pktlen) {
					const char *feature_list = reader.line + linelen + 1;
					if (parse_feature_request(feature_list, "push-options"))
						hook_use_push_options = 1;
				}
			}
		}

	if (code) {
		strbuf_addstr(&errmsg, "fail to negotiate version with proc-receive hook");
		goto cleanup;
	}

	switch (version) {
	case 0:
		/* fallthrough */
	case 1:
		break;
	default:
		strbuf_addf(&errmsg, "proc-receive version '%d' is not supported",
			    version);
		code = -1;
		goto cleanup;
	}

	/* Send commands */
	for (cmd = commands; cmd; cmd = cmd->next) {
		if (!cmd->run_proc_receive || cmd->skip_update || cmd->error_string)
			continue;
		code = packet_write_fmt_gently(proc.in, "%s %s %s",
					       oid_to_hex(&cmd->old_oid),
					       oid_to_hex(&cmd->new_oid),
					       cmd->ref_name);
		if (code)
			break;
	}
	if (!code)
		code = packet_flush_gently(proc.in);
	if (code) {
		strbuf_addstr(&errmsg, "fail to write commands to proc-receive hook");
		goto cleanup;
	}

	/* Send push options */
	if (hook_use_push_options) {
		struct string_list_item *item;

		for_each_string_list_item(item, push_options) {
			code = packet_write_fmt_gently(proc.in, "%s", item->string);
			if (code)
				break;
		}
		if (!code)
			code = packet_flush_gently(proc.in);
		if (code) {
			strbuf_addstr(&errmsg,
				      "fail to write push-options to proc-receive hook");
			goto cleanup;
		}
	}

	/* Read result from proc-receive */
	code = read_proc_receive_report(&reader, commands, &errmsg);

cleanup:
	close(proc.in);
	close(proc.out);
	if (use_sideband)
		finish_async(&muxer);
	if (finish_command(&proc))
		code = -1;
	if (errmsg.len >0) {
		char *p = errmsg.buf;

		p += errmsg.len - 1;
		if (*p == '\n')
			*p = '\0';
		rp_error("%s", errmsg.buf);
		strbuf_release(&errmsg);
	}
	sigchain_pop(SIGPIPE);

	return code;
}

static char *refuse_unconfigured_deny_msg =
	N_("By default, updating the current branch in a non-bare repository\n"
	   "is denied, because it will make the index and work tree inconsistent\n"
	   "with what you pushed, and will require 'git reset --hard' to match\n"
	   "the work tree to HEAD.\n"
	   "\n"
	   "You can set the 'receive.denyCurrentBranch' configuration variable\n"
	   "to 'ignore' or 'warn' in the remote repository to allow pushing into\n"
	   "its current branch; however, this is not recommended unless you\n"
	   "arranged to update its work tree to match what you pushed in some\n"
	   "other way.\n"
	   "\n"
	   "To squelch this message and still keep the default behaviour, set\n"
	   "'receive.denyCurrentBranch' configuration variable to 'refuse'.");

static void refuse_unconfigured_deny(void)
{
	rp_error("%s", _(refuse_unconfigured_deny_msg));
}

static char *refuse_unconfigured_deny_delete_current_msg =
	N_("By default, deleting the current branch is denied, because the next\n"
	   "'git clone' won't result in any file checked out, causing confusion.\n"
	   "\n"
	   "You can set 'receive.denyDeleteCurrent' configuration variable to\n"
	   "'warn' or 'ignore' in the remote repository to allow deleting the\n"
	   "current branch, with or without a warning message.\n"
	   "\n"
	   "To squelch this message, you can set it to 'refuse'.");

static void refuse_unconfigured_deny_delete_current(void)
{
	rp_error("%s", _(refuse_unconfigured_deny_delete_current_msg));
}

static const struct object_id *command_singleton_iterator(void *cb_data);
static int update_shallow_ref(struct command *cmd, struct shallow_info *si)
{
	struct shallow_lock shallow_lock = SHALLOW_LOCK_INIT;
	struct oid_array extra = OID_ARRAY_INIT;
	struct check_connected_options opt = CHECK_CONNECTED_INIT;
	uint32_t mask = 1 << (cmd->index % 32);
	int i;

	trace_printf_key(&trace_shallow,
			 "shallow: update_shallow_ref %s\n", cmd->ref_name);
	for (i = 0; i < si->shallow->nr; i++)
		if (si->used_shallow[i] &&
		    (si->used_shallow[i][cmd->index / 32] & mask) &&
		    !delayed_reachability_test(si, i))
			oid_array_append(&extra, &si->shallow->oid[i]);

	opt.env = tmp_objdir_env(tmp_objdir);
	setup_alternate_shallow(&shallow_lock, &opt.shallow_file, &extra);
	if (check_connected(command_singleton_iterator, cmd, &opt)) {
		rollback_shallow_file(the_repository, &shallow_lock);
		oid_array_clear(&extra);
		return -1;
	}

	commit_shallow_file(the_repository, &shallow_lock);

	/*
	 * Make sure setup_alternate_shallow() for the next ref does
	 * not lose these new roots..
	 */
	for (i = 0; i < extra.nr; i++)
		register_shallow(the_repository, &extra.oid[i]);

	si->shallow_ref[cmd->index] = 0;
	oid_array_clear(&extra);
	return 0;
}

/*
 * NEEDSWORK: we should consolidate various implementions of "are we
 * on an unborn branch?" test into one, and make the unified one more
 * robust. !get_sha1() based check used here and elsewhere would not
 * allow us to tell an unborn branch from corrupt ref, for example.
 * For the purpose of fixing "deploy-to-update does not work when
 * pushing into an empty repository" issue, this should suffice for
 * now.
 */
static int head_has_history(void)
{
	struct object_id oid;

	return !get_oid("HEAD", &oid);
}

static const char *push_to_deploy(unsigned char *sha1,
				  struct strvec *env,
				  const char *work_tree)
{
	const char *update_refresh[] = {
		"update-index", "-q", "--ignore-submodules", "--refresh", NULL
	};
	const char *diff_files[] = {
		"diff-files", "--quiet", "--ignore-submodules", "--", NULL
	};
	const char *diff_index[] = {
		"diff-index", "--quiet", "--cached", "--ignore-submodules",
		NULL, "--", NULL
	};
	const char *read_tree[] = {
		"read-tree", "-u", "-m", NULL, NULL
	};
	struct child_process child = CHILD_PROCESS_INIT;

	child.argv = update_refresh;
	child.env = env->v;
	child.dir = work_tree;
	child.no_stdin = 1;
	child.stdout_to_stderr = 1;
	child.git_cmd = 1;
	if (run_command(&child))
		return "Up-to-date check failed";

	/* run_command() does not clean up completely; reinitialize */
	child_process_init(&child);
	child.argv = diff_files;
	child.env = env->v;
	child.dir = work_tree;
	child.no_stdin = 1;
	child.stdout_to_stderr = 1;
	child.git_cmd = 1;
	if (run_command(&child))
		return "Working directory has unstaged changes";

	/* diff-index with either HEAD or an empty tree */
	diff_index[4] = head_has_history() ? "HEAD" : empty_tree_oid_hex();

	child_process_init(&child);
	child.argv = diff_index;
	child.env = env->v;
	child.no_stdin = 1;
	child.no_stdout = 1;
	child.stdout_to_stderr = 0;
	child.git_cmd = 1;
	if (run_command(&child))
		return "Working directory has staged changes";

	read_tree[3] = hash_to_hex(sha1);
	child_process_init(&child);
	child.argv = read_tree;
	child.env = env->v;
	child.dir = work_tree;
	child.no_stdin = 1;
	child.no_stdout = 1;
	child.stdout_to_stderr = 0;
	child.git_cmd = 1;
	if (run_command(&child))
		return "Could not update working tree to new HEAD";

	return NULL;
}

static const char *push_to_checkout_hook = "push-to-checkout";

static const char *push_to_checkout(unsigned char *hash,
				    struct strvec *env,
				    const char *work_tree)
{
	strvec_pushf(env, "GIT_WORK_TREE=%s", absolute_path(work_tree));
	if (run_hook_le(env->v, push_to_checkout_hook,
			hash_to_hex(hash), NULL))
		return "push-to-checkout hook declined";
	else
		return NULL;
}

static const char *update_worktree(unsigned char *sha1, const struct worktree *worktree)
{
	const char *retval, *git_dir;
	struct strvec env = STRVEC_INIT;

	if (!worktree || !worktree->path)
		BUG("worktree->path must be non-NULL");

	if (worktree->is_bare)
		return "denyCurrentBranch = updateInstead needs a worktree";
	git_dir = get_worktree_git_dir(worktree);

	strvec_pushf(&env, "GIT_DIR=%s", absolute_path(git_dir));

	if (!hook_exists(push_to_checkout_hook))
<<<<<<< HEAD
		retval = push_to_deploy(sha1, &env, worktree->path);
=======
		retval = push_to_deploy(sha1, &env, work_tree);
>>>>>>> ffd5177f
	else
		retval = push_to_checkout(sha1, &env, worktree->path);

	strvec_clear(&env);
	return retval;
}

static const char *update(struct command *cmd, struct shallow_info *si)
{
	const char *name = cmd->ref_name;
	struct strbuf namespaced_name_buf = STRBUF_INIT;
	static char *namespaced_name;
	const char *ret;
	struct object_id *old_oid = &cmd->old_oid;
	struct object_id *new_oid = &cmd->new_oid;
	int do_update_worktree = 0;
	struct worktree **worktrees = get_worktrees();
	const struct worktree *worktree =
		find_shared_symref(worktrees, "HEAD", name);

	/* only refs/... are allowed */
	if (!starts_with(name, "refs/") || check_refname_format(name + 5, 0)) {
		rp_error("refusing to create funny ref '%s' remotely", name);
		ret = "funny refname";
		goto out;
	}

	strbuf_addf(&namespaced_name_buf, "%s%s", get_git_namespace(), name);
	free(namespaced_name);
	namespaced_name = strbuf_detach(&namespaced_name_buf, NULL);

	if (worktree && !worktree->is_bare) {
		switch (deny_current_branch) {
		case DENY_IGNORE:
			break;
		case DENY_WARN:
			rp_warning("updating the current branch");
			break;
		case DENY_REFUSE:
		case DENY_UNCONFIGURED:
			rp_error("refusing to update checked out branch: %s", name);
			if (deny_current_branch == DENY_UNCONFIGURED)
				refuse_unconfigured_deny();
			ret = "branch is currently checked out";
			goto out;
		case DENY_UPDATE_INSTEAD:
			/* pass -- let other checks intervene first */
			do_update_worktree = 1;
			break;
		}
	}

	if (!is_null_oid(new_oid) && !has_object_file(new_oid)) {
		error("unpack should have generated %s, "
		      "but I can't find it!", oid_to_hex(new_oid));
		ret = "bad pack";
		goto out;
	}

	if (!is_null_oid(old_oid) && is_null_oid(new_oid)) {
		if (deny_deletes && starts_with(name, "refs/heads/")) {
			rp_error("denying ref deletion for %s", name);
			ret = "deletion prohibited";
			goto out;
		}

		if (worktree || (head_name && !strcmp(namespaced_name, head_name))) {
			switch (deny_delete_current) {
			case DENY_IGNORE:
				break;
			case DENY_WARN:
				rp_warning("deleting the current branch");
				break;
			case DENY_REFUSE:
			case DENY_UNCONFIGURED:
			case DENY_UPDATE_INSTEAD:
				if (deny_delete_current == DENY_UNCONFIGURED)
					refuse_unconfigured_deny_delete_current();
				rp_error("refusing to delete the current branch: %s", name);
				ret = "deletion of the current branch prohibited";
				goto out;
			default:
				ret = "Invalid denyDeleteCurrent setting";
				goto out;
			}
		}
	}

	if (deny_non_fast_forwards && !is_null_oid(new_oid) &&
	    !is_null_oid(old_oid) &&
	    starts_with(name, "refs/heads/")) {
		struct object *old_object, *new_object;
		struct commit *old_commit, *new_commit;

		old_object = parse_object(the_repository, old_oid);
		new_object = parse_object(the_repository, new_oid);

		if (!old_object || !new_object ||
		    old_object->type != OBJ_COMMIT ||
		    new_object->type != OBJ_COMMIT) {
			error("bad sha1 objects for %s", name);
			ret = "bad ref";
			goto out;
		}
		old_commit = (struct commit *)old_object;
		new_commit = (struct commit *)new_object;
		if (!in_merge_bases(old_commit, new_commit)) {
			rp_error("denying non-fast-forward %s"
				 " (you should pull first)", name);
			ret = "non-fast-forward";
			goto out;
		}
	}
	if (run_update_hook(cmd)) {
		rp_error("hook declined to update %s", name);
		ret = "hook declined";
		goto out;
	}

	if (do_update_worktree) {
		ret = update_worktree(new_oid->hash, worktree);
		if (ret)
			goto out;
	}

	if (is_null_oid(new_oid)) {
		struct strbuf err = STRBUF_INIT;
		if (!parse_object(the_repository, old_oid)) {
			old_oid = NULL;
			if (ref_exists(name)) {
				rp_warning("allowing deletion of corrupt ref");
			} else {
				rp_warning("deleting a non-existent ref");
				cmd->did_not_exist = 1;
			}
		}
		if (ref_transaction_delete(transaction,
					   namespaced_name,
					   old_oid,
					   0, "push", &err)) {
			rp_error("%s", err.buf);
			ret = "failed to delete";
		} else {
			ret = NULL; /* good */
		}
		strbuf_release(&err);
	}
	else {
		struct strbuf err = STRBUF_INIT;
		if (shallow_update && si->shallow_ref[cmd->index] &&
		    update_shallow_ref(cmd, si)) {
			ret = "shallow error";
			goto out;
		}

		if (ref_transaction_update(transaction,
					   namespaced_name,
					   new_oid, old_oid,
					   0, "push",
					   &err)) {
			rp_error("%s", err.buf);
			ret = "failed to update ref";
		} else {
			ret = NULL; /* good */
		}
		strbuf_release(&err);
	}

out:
	free_worktrees(worktrees);
	return ret;
}

static void run_update_post_hook(struct command *commands)
{
	struct command *cmd;
	struct child_process proc = CHILD_PROCESS_INIT;
	const char *hook;

	hook = find_hook("post-update");
	if (!hook)
		return;

	for (cmd = commands; cmd; cmd = cmd->next) {
		if (cmd->error_string || cmd->did_not_exist)
			continue;
		if (!proc.args.nr)
			strvec_push(&proc.args, hook);
		strvec_push(&proc.args, cmd->ref_name);
	}
	if (!proc.args.nr)
		return;

	proc.no_stdin = 1;
	proc.stdout_to_stderr = 1;
	proc.err = use_sideband ? -1 : 0;
	proc.trace2_hook_name = "post-update";

	if (!start_command(&proc)) {
		if (use_sideband)
			copy_to_sideband(proc.err, -1, NULL);
		finish_command(&proc);
	}
}

static void check_aliased_update_internal(struct command *cmd,
					  struct string_list *list,
					  const char *dst_name, int flag)
{
	struct string_list_item *item;
	struct command *dst_cmd;

	if (!(flag & REF_ISSYMREF))
		return;

	if (!dst_name) {
		rp_error("refusing update to broken symref '%s'", cmd->ref_name);
		cmd->skip_update = 1;
		cmd->error_string = "broken symref";
		return;
	}
	dst_name = strip_namespace(dst_name);

	if ((item = string_list_lookup(list, dst_name)) == NULL)
		return;

	cmd->skip_update = 1;

	dst_cmd = (struct command *) item->util;

	if (oideq(&cmd->old_oid, &dst_cmd->old_oid) &&
	    oideq(&cmd->new_oid, &dst_cmd->new_oid))
		return;

	dst_cmd->skip_update = 1;

	rp_error("refusing inconsistent update between symref '%s' (%s..%s) and"
		 " its target '%s' (%s..%s)",
		 cmd->ref_name,
		 find_unique_abbrev(&cmd->old_oid, DEFAULT_ABBREV),
		 find_unique_abbrev(&cmd->new_oid, DEFAULT_ABBREV),
		 dst_cmd->ref_name,
		 find_unique_abbrev(&dst_cmd->old_oid, DEFAULT_ABBREV),
		 find_unique_abbrev(&dst_cmd->new_oid, DEFAULT_ABBREV));

	cmd->error_string = dst_cmd->error_string =
		"inconsistent aliased update";
}

static void check_aliased_update(struct command *cmd, struct string_list *list)
{
	struct strbuf buf = STRBUF_INIT;
	const char *dst_name;
	int flag;

	strbuf_addf(&buf, "%s%s", get_git_namespace(), cmd->ref_name);
	dst_name = resolve_ref_unsafe(buf.buf, 0, NULL, &flag);
	check_aliased_update_internal(cmd, list, dst_name, flag);
	strbuf_release(&buf);
}

static void check_aliased_updates(struct command *commands)
{
	struct command *cmd;
	struct string_list ref_list = STRING_LIST_INIT_NODUP;

	for (cmd = commands; cmd; cmd = cmd->next) {
		struct string_list_item *item =
			string_list_append(&ref_list, cmd->ref_name);
		item->util = (void *)cmd;
	}
	string_list_sort(&ref_list);

	for (cmd = commands; cmd; cmd = cmd->next) {
		if (!cmd->error_string)
			check_aliased_update(cmd, &ref_list);
	}

	string_list_clear(&ref_list, 0);
}

static const struct object_id *command_singleton_iterator(void *cb_data)
{
	struct command **cmd_list = cb_data;
	struct command *cmd = *cmd_list;

	if (!cmd || is_null_oid(&cmd->new_oid))
		return NULL;
	*cmd_list = NULL; /* this returns only one */
	return &cmd->new_oid;
}

static void set_connectivity_errors(struct command *commands,
				    struct shallow_info *si)
{
	struct command *cmd;

	for (cmd = commands; cmd; cmd = cmd->next) {
		struct command *singleton = cmd;
		struct check_connected_options opt = CHECK_CONNECTED_INIT;

		if (shallow_update && si->shallow_ref[cmd->index])
			/* to be checked in update_shallow_ref() */
			continue;

		opt.env = tmp_objdir_env(tmp_objdir);
		if (!check_connected(command_singleton_iterator, &singleton,
				     &opt))
			continue;

		cmd->error_string = "missing necessary objects";
	}
}

struct iterate_data {
	struct command *cmds;
	struct shallow_info *si;
};

static const struct object_id *iterate_receive_command_list(void *cb_data)
{
	struct iterate_data *data = cb_data;
	struct command **cmd_list = &data->cmds;
	struct command *cmd = *cmd_list;

	for (; cmd; cmd = cmd->next) {
		if (shallow_update && data->si->shallow_ref[cmd->index])
			/* to be checked in update_shallow_ref() */
			continue;
		if (!is_null_oid(&cmd->new_oid) && !cmd->skip_update) {
			*cmd_list = cmd->next;
			return &cmd->new_oid;
		}
	}
	return NULL;
}

static void reject_updates_to_hidden(struct command *commands)
{
	struct strbuf refname_full = STRBUF_INIT;
	size_t prefix_len;
	struct command *cmd;

	strbuf_addstr(&refname_full, get_git_namespace());
	prefix_len = refname_full.len;

	for (cmd = commands; cmd; cmd = cmd->next) {
		if (cmd->error_string)
			continue;

		strbuf_setlen(&refname_full, prefix_len);
		strbuf_addstr(&refname_full, cmd->ref_name);

		if (!ref_is_hidden(cmd->ref_name, refname_full.buf))
			continue;
		if (is_null_oid(&cmd->new_oid))
			cmd->error_string = "deny deleting a hidden ref";
		else
			cmd->error_string = "deny updating a hidden ref";
	}

	strbuf_release(&refname_full);
}

static int should_process_cmd(struct command *cmd)
{
	return !cmd->error_string && !cmd->skip_update;
}

static void warn_if_skipped_connectivity_check(struct command *commands,
					       struct shallow_info *si)
{
	struct command *cmd;
	int checked_connectivity = 1;

	for (cmd = commands; cmd; cmd = cmd->next) {
		if (should_process_cmd(cmd) && si->shallow_ref[cmd->index]) {
			error("BUG: connectivity check has not been run on ref %s",
			      cmd->ref_name);
			checked_connectivity = 0;
		}
	}
	if (!checked_connectivity)
		BUG("connectivity check skipped???");
}

static void execute_commands_non_atomic(struct command *commands,
					struct shallow_info *si)
{
	struct command *cmd;
	struct strbuf err = STRBUF_INIT;

	for (cmd = commands; cmd; cmd = cmd->next) {
		if (!should_process_cmd(cmd) || cmd->run_proc_receive)
			continue;

		transaction = ref_transaction_begin(&err);
		if (!transaction) {
			rp_error("%s", err.buf);
			strbuf_reset(&err);
			cmd->error_string = "transaction failed to start";
			continue;
		}

		cmd->error_string = update(cmd, si);

		if (!cmd->error_string
		    && ref_transaction_commit(transaction, &err)) {
			rp_error("%s", err.buf);
			strbuf_reset(&err);
			cmd->error_string = "failed to update ref";
		}
		ref_transaction_free(transaction);
	}
	strbuf_release(&err);
}

static void execute_commands_atomic(struct command *commands,
					struct shallow_info *si)
{
	struct command *cmd;
	struct strbuf err = STRBUF_INIT;
	const char *reported_error = "atomic push failure";

	transaction = ref_transaction_begin(&err);
	if (!transaction) {
		rp_error("%s", err.buf);
		strbuf_reset(&err);
		reported_error = "transaction failed to start";
		goto failure;
	}

	for (cmd = commands; cmd; cmd = cmd->next) {
		if (!should_process_cmd(cmd) || cmd->run_proc_receive)
			continue;

		cmd->error_string = update(cmd, si);

		if (cmd->error_string)
			goto failure;
	}

	if (ref_transaction_commit(transaction, &err)) {
		rp_error("%s", err.buf);
		reported_error = "atomic transaction failed";
		goto failure;
	}
	goto cleanup;

failure:
	for (cmd = commands; cmd; cmd = cmd->next)
		if (!cmd->error_string)
			cmd->error_string = reported_error;

cleanup:
	ref_transaction_free(transaction);
	strbuf_release(&err);
}

static void execute_commands(struct command *commands,
			     const char *unpacker_error,
			     struct shallow_info *si,
			     const struct string_list *push_options)
{
	struct check_connected_options opt = CHECK_CONNECTED_INIT;
	struct command *cmd;
	struct iterate_data data;
	struct async muxer;
	int err_fd = 0;
	int run_proc_receive = 0;

	if (unpacker_error) {
		for (cmd = commands; cmd; cmd = cmd->next)
			cmd->error_string = "unpacker error";
		return;
	}

	if (use_sideband) {
		memset(&muxer, 0, sizeof(muxer));
		muxer.proc = copy_to_sideband;
		muxer.in = -1;
		if (!start_async(&muxer))
			err_fd = muxer.in;
		/* ...else, continue without relaying sideband */
	}

	data.cmds = commands;
	data.si = si;
	opt.err_fd = err_fd;
	opt.progress = err_fd && !quiet;
	opt.env = tmp_objdir_env(tmp_objdir);
	if (check_connected(iterate_receive_command_list, &data, &opt))
		set_connectivity_errors(commands, si);

	if (use_sideband)
		finish_async(&muxer);

	reject_updates_to_hidden(commands);

	/*
	 * Try to find commands that have special prefix in their reference names,
	 * and mark them to run an external "proc-receive" hook later.
	 */
	if (proc_receive_ref) {
		for (cmd = commands; cmd; cmd = cmd->next) {
			if (!should_process_cmd(cmd))
				continue;

			if (proc_receive_ref_matches(cmd)) {
				cmd->run_proc_receive = RUN_PROC_RECEIVE_SCHEDULED;
				run_proc_receive = 1;
			}
		}
	}

	if (run_receive_hook(commands, "pre-receive", 0, push_options)) {
		for (cmd = commands; cmd; cmd = cmd->next) {
			if (!cmd->error_string)
				cmd->error_string = "pre-receive hook declined";
		}
		return;
	}

	/*
	 * Now we'll start writing out refs, which means the objects need
	 * to be in their final positions so that other processes can see them.
	 */
	if (tmp_objdir_migrate(tmp_objdir) < 0) {
		for (cmd = commands; cmd; cmd = cmd->next) {
			if (!cmd->error_string)
				cmd->error_string = "unable to migrate objects to permanent storage";
		}
		return;
	}
	tmp_objdir = NULL;

	check_aliased_updates(commands);

	free(head_name_to_free);
	head_name = head_name_to_free = resolve_refdup("HEAD", 0, NULL, NULL);

	if (run_proc_receive &&
	    run_proc_receive_hook(commands, push_options))
		for (cmd = commands; cmd; cmd = cmd->next)
			if (!cmd->error_string &&
			    !(cmd->run_proc_receive & RUN_PROC_RECEIVE_RETURNED) &&
			    (cmd->run_proc_receive || use_atomic))
				cmd->error_string = "fail to run proc-receive hook";

	if (use_atomic)
		execute_commands_atomic(commands, si);
	else
		execute_commands_non_atomic(commands, si);

	if (shallow_update)
		warn_if_skipped_connectivity_check(commands, si);
}

static struct command **queue_command(struct command **tail,
				      const char *line,
				      int linelen)
{
	struct object_id old_oid, new_oid;
	struct command *cmd;
	const char *refname;
	int reflen;
	const char *p;

	if (parse_oid_hex(line, &old_oid, &p) ||
	    *p++ != ' ' ||
	    parse_oid_hex(p, &new_oid, &p) ||
	    *p++ != ' ')
		die("protocol error: expected old/new/ref, got '%s'", line);

	refname = p;
	reflen = linelen - (p - line);
	FLEX_ALLOC_MEM(cmd, ref_name, refname, reflen);
	oidcpy(&cmd->old_oid, &old_oid);
	oidcpy(&cmd->new_oid, &new_oid);
	*tail = cmd;
	return &cmd->next;
}

static void queue_commands_from_cert(struct command **tail,
				     struct strbuf *push_cert)
{
	const char *boc, *eoc;

	if (*tail)
		die("protocol error: got both push certificate and unsigned commands");

	boc = strstr(push_cert->buf, "\n\n");
	if (!boc)
		die("malformed push certificate %.*s", 100, push_cert->buf);
	else
		boc += 2;
	eoc = push_cert->buf + parse_signed_buffer(push_cert->buf, push_cert->len);

	while (boc < eoc) {
		const char *eol = memchr(boc, '\n', eoc - boc);
		tail = queue_command(tail, boc, eol ? eol - boc : eoc - boc);
		boc = eol ? eol + 1 : eoc;
	}
}

static struct command *read_head_info(struct packet_reader *reader,
				      struct oid_array *shallow)
{
	struct command *commands = NULL;
	struct command **p = &commands;
	for (;;) {
		int linelen;

		if (packet_reader_read(reader) != PACKET_READ_NORMAL)
			break;

		if (reader->pktlen > 8 && starts_with(reader->line, "shallow ")) {
			struct object_id oid;
			if (get_oid_hex(reader->line + 8, &oid))
				die("protocol error: expected shallow sha, got '%s'",
				    reader->line + 8);
			oid_array_append(shallow, &oid);
			continue;
		}

		linelen = strlen(reader->line);
		if (linelen < reader->pktlen) {
			const char *feature_list = reader->line + linelen + 1;
			const char *hash = NULL;
			const char *client_sid;
			int len = 0;
			if (parse_feature_request(feature_list, "report-status"))
				report_status = 1;
			if (parse_feature_request(feature_list, "report-status-v2"))
				report_status_v2 = 1;
			if (parse_feature_request(feature_list, "side-band-64k"))
				use_sideband = LARGE_PACKET_MAX;
			if (parse_feature_request(feature_list, "quiet"))
				quiet = 1;
			if (advertise_atomic_push
			    && parse_feature_request(feature_list, "atomic"))
				use_atomic = 1;
			if (advertise_push_options
			    && parse_feature_request(feature_list, "push-options"))
				use_push_options = 1;
			hash = parse_feature_value(feature_list, "object-format", &len, NULL);
			if (!hash) {
				hash = hash_algos[GIT_HASH_SHA1].name;
				len = strlen(hash);
			}
			if (xstrncmpz(the_hash_algo->name, hash, len))
				die("error: unsupported object format '%s'", hash);
			client_sid = parse_feature_value(feature_list, "session-id", &len, NULL);
			if (client_sid) {
				char *sid = xstrndup(client_sid, len);
				trace2_data_string("transfer", NULL, "client-sid", client_sid);
				free(sid);
			}
		}

		if (!strcmp(reader->line, "push-cert")) {
			int true_flush = 0;
			int saved_options = reader->options;
			reader->options &= ~PACKET_READ_CHOMP_NEWLINE;

			for (;;) {
				packet_reader_read(reader);
				if (reader->status == PACKET_READ_FLUSH) {
					true_flush = 1;
					break;
				}
				if (reader->status != PACKET_READ_NORMAL) {
					die("protocol error: got an unexpected packet");
				}
				if (!strcmp(reader->line, "push-cert-end\n"))
					break; /* end of cert */
				strbuf_addstr(&push_cert, reader->line);
			}
			reader->options = saved_options;

			if (true_flush)
				break;
			continue;
		}

		p = queue_command(p, reader->line, linelen);
	}

	if (push_cert.len)
		queue_commands_from_cert(p, &push_cert);

	return commands;
}

static void read_push_options(struct packet_reader *reader,
			      struct string_list *options)
{
	while (1) {
		if (packet_reader_read(reader) != PACKET_READ_NORMAL)
			break;

		string_list_append(options, reader->line);
	}
}

static const char *parse_pack_header(struct pack_header *hdr)
{
	switch (read_pack_header(0, hdr)) {
	case PH_ERROR_EOF:
		return "eof before pack header was fully read";

	case PH_ERROR_PACK_SIGNATURE:
		return "protocol error (pack signature mismatch detected)";

	case PH_ERROR_PROTOCOL:
		return "protocol error (pack version unsupported)";

	default:
		return "unknown error in parse_pack_header";

	case 0:
		return NULL;
	}
}

static const char *pack_lockfile;

static void push_header_arg(struct strvec *args, struct pack_header *hdr)
{
	strvec_pushf(args, "--pack_header=%"PRIu32",%"PRIu32,
		     ntohl(hdr->hdr_version), ntohl(hdr->hdr_entries));
}

static const char *unpack(int err_fd, struct shallow_info *si)
{
	struct pack_header hdr;
	const char *hdr_err;
	int status;
	struct child_process child = CHILD_PROCESS_INIT;
	int fsck_objects = (receive_fsck_objects >= 0
			    ? receive_fsck_objects
			    : transfer_fsck_objects >= 0
			    ? transfer_fsck_objects
			    : 0);

	hdr_err = parse_pack_header(&hdr);
	if (hdr_err) {
		if (err_fd > 0)
			close(err_fd);
		return hdr_err;
	}

	if (si->nr_ours || si->nr_theirs) {
		alt_shallow_file = setup_temporary_shallow(si->shallow);
		strvec_push(&child.args, "--shallow-file");
		strvec_push(&child.args, alt_shallow_file);
	}

	tmp_objdir = tmp_objdir_create("incoming");
	if (!tmp_objdir) {
		if (err_fd > 0)
			close(err_fd);
		return "unable to create temporary object directory";
	}
	child.env = tmp_objdir_env(tmp_objdir);

	/*
	 * Normally we just pass the tmp_objdir environment to the child
	 * processes that do the heavy lifting, but we may need to see these
	 * objects ourselves to set up shallow information.
	 */
	tmp_objdir_add_as_alternate(tmp_objdir);

	if (ntohl(hdr.hdr_entries) < unpack_limit) {
		strvec_push(&child.args, "unpack-objects");
		push_header_arg(&child.args, &hdr);
		if (quiet)
			strvec_push(&child.args, "-q");
		if (fsck_objects)
			strvec_pushf(&child.args, "--strict%s",
				     fsck_msg_types.buf);
		if (max_input_size)
			strvec_pushf(&child.args, "--max-input-size=%"PRIuMAX,
				     (uintmax_t)max_input_size);
		child.no_stdout = 1;
		child.err = err_fd;
		child.git_cmd = 1;
		status = run_command(&child);
		if (status)
			return "unpack-objects abnormal exit";
	} else {
		char hostname[HOST_NAME_MAX + 1];

		strvec_pushl(&child.args, "index-pack", "--stdin", NULL);
		push_header_arg(&child.args, &hdr);

		if (xgethostname(hostname, sizeof(hostname)))
			xsnprintf(hostname, sizeof(hostname), "localhost");
		strvec_pushf(&child.args,
			     "--keep=receive-pack %"PRIuMAX" on %s",
			     (uintmax_t)getpid(),
			     hostname);

		if (!quiet && err_fd)
			strvec_push(&child.args, "--show-resolving-progress");
		if (use_sideband)
			strvec_push(&child.args, "--report-end-of-input");
		if (fsck_objects)
			strvec_pushf(&child.args, "--strict%s",
				     fsck_msg_types.buf);
		if (!reject_thin)
			strvec_push(&child.args, "--fix-thin");
		if (max_input_size)
			strvec_pushf(&child.args, "--max-input-size=%"PRIuMAX,
				     (uintmax_t)max_input_size);
		child.out = -1;
		child.err = err_fd;
		child.git_cmd = 1;
		status = start_command(&child);
		if (status)
			return "index-pack fork failed";
		pack_lockfile = index_pack_lockfile(child.out, NULL);
		close(child.out);
		status = finish_command(&child);
		if (status)
			return "index-pack abnormal exit";
		reprepare_packed_git(the_repository);
	}
	return NULL;
}

static const char *unpack_with_sideband(struct shallow_info *si)
{
	struct async muxer;
	const char *ret;

	if (!use_sideband)
		return unpack(0, si);

	use_keepalive = KEEPALIVE_AFTER_NUL;
	memset(&muxer, 0, sizeof(muxer));
	muxer.proc = copy_to_sideband;
	muxer.in = -1;
	if (start_async(&muxer))
		return NULL;

	ret = unpack(muxer.in, si);

	finish_async(&muxer);
	return ret;
}

static void prepare_shallow_update(struct shallow_info *si)
{
	int i, j, k, bitmap_size = DIV_ROUND_UP(si->ref->nr, 32);

	ALLOC_ARRAY(si->used_shallow, si->shallow->nr);
	assign_shallow_commits_to_refs(si, si->used_shallow, NULL);

	CALLOC_ARRAY(si->need_reachability_test, si->shallow->nr);
	CALLOC_ARRAY(si->reachable, si->shallow->nr);
	CALLOC_ARRAY(si->shallow_ref, si->ref->nr);

	for (i = 0; i < si->nr_ours; i++)
		si->need_reachability_test[si->ours[i]] = 1;

	for (i = 0; i < si->shallow->nr; i++) {
		if (!si->used_shallow[i])
			continue;
		for (j = 0; j < bitmap_size; j++) {
			if (!si->used_shallow[i][j])
				continue;
			si->need_reachability_test[i]++;
			for (k = 0; k < 32; k++)
				if (si->used_shallow[i][j] & (1U << k))
					si->shallow_ref[j * 32 + k]++;
		}

		/*
		 * true for those associated with some refs and belong
		 * in "ours" list aka "step 7 not done yet"
		 */
		si->need_reachability_test[i] =
			si->need_reachability_test[i] > 1;
	}

	/*
	 * keep hooks happy by forcing a temporary shallow file via
	 * env variable because we can't add --shallow-file to every
	 * command. check_connected() will be done with
	 * true .git/shallow though.
	 */
	setenv(GIT_SHALLOW_FILE_ENVIRONMENT, alt_shallow_file, 1);
}

static void update_shallow_info(struct command *commands,
				struct shallow_info *si,
				struct oid_array *ref)
{
	struct command *cmd;
	int *ref_status;
	remove_nonexistent_theirs_shallow(si);
	if (!si->nr_ours && !si->nr_theirs) {
		shallow_update = 0;
		return;
	}

	for (cmd = commands; cmd; cmd = cmd->next) {
		if (is_null_oid(&cmd->new_oid))
			continue;
		oid_array_append(ref, &cmd->new_oid);
		cmd->index = ref->nr - 1;
	}
	si->ref = ref;

	if (shallow_update) {
		prepare_shallow_update(si);
		return;
	}

	ALLOC_ARRAY(ref_status, ref->nr);
	assign_shallow_commits_to_refs(si, NULL, ref_status);
	for (cmd = commands; cmd; cmd = cmd->next) {
		if (is_null_oid(&cmd->new_oid))
			continue;
		if (ref_status[cmd->index]) {
			cmd->error_string = "shallow update not allowed";
			cmd->skip_update = 1;
		}
	}
	free(ref_status);
}

static void report(struct command *commands, const char *unpack_status)
{
	struct command *cmd;
	struct strbuf buf = STRBUF_INIT;

	packet_buf_write(&buf, "unpack %s\n",
			 unpack_status ? unpack_status : "ok");
	for (cmd = commands; cmd; cmd = cmd->next) {
		if (!cmd->error_string)
			packet_buf_write(&buf, "ok %s\n",
					 cmd->ref_name);
		else
			packet_buf_write(&buf, "ng %s %s\n",
					 cmd->ref_name, cmd->error_string);
	}
	packet_buf_flush(&buf);

	if (use_sideband)
		send_sideband(1, 1, buf.buf, buf.len, use_sideband);
	else
		write_or_die(1, buf.buf, buf.len);
	strbuf_release(&buf);
}

static void report_v2(struct command *commands, const char *unpack_status)
{
	struct command *cmd;
	struct strbuf buf = STRBUF_INIT;
	struct ref_push_report *report;

	packet_buf_write(&buf, "unpack %s\n",
			 unpack_status ? unpack_status : "ok");
	for (cmd = commands; cmd; cmd = cmd->next) {
		int count = 0;

		if (cmd->error_string) {
			packet_buf_write(&buf, "ng %s %s\n",
					 cmd->ref_name,
					 cmd->error_string);
			continue;
		}
		packet_buf_write(&buf, "ok %s\n",
				 cmd->ref_name);
		for (report = cmd->report; report; report = report->next) {
			if (count++ > 0)
				packet_buf_write(&buf, "ok %s\n",
						 cmd->ref_name);
			if (report->ref_name)
				packet_buf_write(&buf, "option refname %s\n",
						 report->ref_name);
			if (report->old_oid)
				packet_buf_write(&buf, "option old-oid %s\n",
						 oid_to_hex(report->old_oid));
			if (report->new_oid)
				packet_buf_write(&buf, "option new-oid %s\n",
						 oid_to_hex(report->new_oid));
			if (report->forced_update)
				packet_buf_write(&buf, "option forced-update\n");
		}
	}
	packet_buf_flush(&buf);

	if (use_sideband)
		send_sideband(1, 1, buf.buf, buf.len, use_sideband);
	else
		write_or_die(1, buf.buf, buf.len);
	strbuf_release(&buf);
}

static int delete_only(struct command *commands)
{
	struct command *cmd;
	for (cmd = commands; cmd; cmd = cmd->next) {
		if (!is_null_oid(&cmd->new_oid))
			return 0;
	}
	return 1;
}

int cmd_receive_pack(int argc, const char **argv, const char *prefix)
{
	int advertise_refs = 0;
	struct command *commands;
	struct oid_array shallow = OID_ARRAY_INIT;
	struct oid_array ref = OID_ARRAY_INIT;
	struct shallow_info si;
	struct packet_reader reader;

	struct option options[] = {
		OPT__QUIET(&quiet, N_("quiet")),
		OPT_HIDDEN_BOOL(0, "stateless-rpc", &stateless_rpc, NULL),
		OPT_HIDDEN_BOOL(0, "http-backend-info-refs", &advertise_refs, NULL),
		OPT_ALIAS(0, "advertise-refs", "http-backend-info-refs"),
		OPT_HIDDEN_BOOL(0, "reject-thin-pack-for-testing", &reject_thin, NULL),
		OPT_END()
	};

	packet_trace_identity("receive-pack");

	argc = parse_options(argc, argv, prefix, options, receive_pack_usage, 0);

	if (argc > 1)
		usage_msg_opt(_("Too many arguments."), receive_pack_usage, options);
	if (argc == 0)
		usage_msg_opt(_("You must specify a directory."), receive_pack_usage, options);

	service_dir = argv[0];

	setup_path();

	if (!enter_repo(service_dir, 0))
		die("'%s' does not appear to be a git repository", service_dir);

	git_config(receive_pack_config, NULL);
	if (cert_nonce_seed)
		push_cert_nonce = prepare_push_cert_nonce(service_dir, time(NULL));

	if (0 <= transfer_unpack_limit)
		unpack_limit = transfer_unpack_limit;
	else if (0 <= receive_unpack_limit)
		unpack_limit = receive_unpack_limit;

	switch (determine_protocol_version_server()) {
	case protocol_v2:
		/*
		 * push support for protocol v2 has not been implemented yet,
		 * so ignore the request to use v2 and fallback to using v0.
		 */
		break;
	case protocol_v1:
		/*
		 * v1 is just the original protocol with a version string,
		 * so just fall through after writing the version string.
		 */
		if (advertise_refs || !stateless_rpc)
			packet_write_fmt(1, "version 1\n");

		/* fallthrough */
	case protocol_v0:
		break;
	case protocol_unknown_version:
		BUG("unknown protocol version");
	}

	if (advertise_refs || !stateless_rpc) {
		write_head_info();
	}
	if (advertise_refs)
		return 0;

	packet_reader_init(&reader, 0, NULL, 0,
			   PACKET_READ_CHOMP_NEWLINE |
			   PACKET_READ_DIE_ON_ERR_PACKET);

	if ((commands = read_head_info(&reader, &shallow)) != NULL) {
		const char *unpack_status = NULL;
		struct string_list push_options = STRING_LIST_INIT_DUP;

		if (use_push_options)
			read_push_options(&reader, &push_options);
		if (!check_cert_push_options(&push_options)) {
			struct command *cmd;
			for (cmd = commands; cmd; cmd = cmd->next)
				cmd->error_string = "inconsistent push options";
		}

		prepare_shallow_info(&si, &shallow);
		if (!si.nr_ours && !si.nr_theirs)
			shallow_update = 0;
		if (!delete_only(commands)) {
			unpack_status = unpack_with_sideband(&si);
			update_shallow_info(commands, &si, &ref);
		}
		use_keepalive = KEEPALIVE_ALWAYS;
		execute_commands(commands, unpack_status, &si,
				 &push_options);
		if (pack_lockfile)
			unlink_or_warn(pack_lockfile);
		if (report_status_v2)
			report_v2(commands, unpack_status);
		else if (report_status)
			report(commands, unpack_status);
		run_receive_hook(commands, "post-receive", 1,
				 &push_options);
		run_update_post_hook(commands);
		string_list_clear(&push_options, 0);
		if (auto_gc) {
			const char *argv_gc_auto[] = {
				"gc", "--auto", "--quiet", NULL,
			};
			struct child_process proc = CHILD_PROCESS_INIT;

			proc.no_stdin = 1;
			proc.stdout_to_stderr = 1;
			proc.err = use_sideband ? -1 : 0;
			proc.git_cmd = proc.close_object_store = 1;
			proc.argv = argv_gc_auto;

			if (!start_command(&proc)) {
				if (use_sideband)
					copy_to_sideband(proc.err, -1, NULL);
				finish_command(&proc);
			}
		}
		if (auto_update_server_info)
			update_server_info(0);
		clear_shallow_info(&si);
	}
	if (use_sideband)
		packet_flush(1);
	oid_array_clear(&shallow);
	oid_array_clear(&ref);
	free((void *)push_cert_nonce);
	return 0;
}<|MERGE_RESOLUTION|>--- conflicted
+++ resolved
@@ -1464,11 +1464,7 @@
 	strvec_pushf(&env, "GIT_DIR=%s", absolute_path(git_dir));
 
 	if (!hook_exists(push_to_checkout_hook))
-<<<<<<< HEAD
 		retval = push_to_deploy(sha1, &env, worktree->path);
-=======
-		retval = push_to_deploy(sha1, &env, work_tree);
->>>>>>> ffd5177f
 	else
 		retval = push_to_checkout(sha1, &env, worktree->path);
 
