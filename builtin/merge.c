/*
 * Builtin "git merge"
 *
 * Copyright (c) 2008 Miklos Vajna <vmiklos@frugalware.org>
 *
 * Based on git-merge.sh by Junio C Hamano.
 */

#define USE_THE_INDEX_COMPATIBILITY_MACROS
#include "cache.h"
#include "config.h"
#include "parse-options.h"
#include "builtin.h"
#include "lockfile.h"
#include "run-command.h"
#include "diff.h"
#include "refs.h"
#include "refspec.h"
#include "commit.h"
#include "diffcore.h"
#include "revision.h"
#include "unpack-trees.h"
#include "cache-tree.h"
#include "dir.h"
#include "utf8.h"
#include "log-tree.h"
#include "color.h"
#include "rerere.h"
#include "help.h"
#include "merge-recursive.h"
#include "resolve-undo.h"
#include "remote.h"
#include "fmt-merge-msg.h"
#include "gpg-interface.h"
#include "sequencer.h"
#include "string-list.h"
#include "packfile.h"
#include "tag.h"
#include "alias.h"
<<<<<<< HEAD
#include "commit-reach.h"
=======
#include "wt-status.h"
>>>>>>> 6f06b6ae

#define DEFAULT_TWOHEAD (1<<0)
#define DEFAULT_OCTOPUS (1<<1)
#define NO_FAST_FORWARD (1<<2)
#define NO_TRIVIAL      (1<<3)

struct strategy {
	const char *name;
	unsigned attr;
};

static const char * const builtin_merge_usage[] = {
	N_("git merge [<options>] [<commit>...]"),
	N_("git merge --abort"),
	N_("git merge --continue"),
	NULL
};

static int show_diffstat = 1, shortlog_len = -1, squash;
static int option_commit = 1;
static int option_edit = -1;
static int allow_trivial = 1, have_message, verify_signatures;
static int overwrite_ignore = 1;
static struct strbuf merge_msg = STRBUF_INIT;
static struct strategy **use_strategies;
static size_t use_strategies_nr, use_strategies_alloc;
static const char **xopts;
static size_t xopts_nr, xopts_alloc;
static const char *branch;
static char *branch_mergeoptions;
static int option_renormalize;
static int verbosity;
static int allow_rerere_auto;
static int abort_current_merge;
static int continue_current_merge;
static int allow_unrelated_histories;
static int show_progress = -1;
static int default_to_upstream = 1;
static int signoff;
static const char *sign_commit;
static int verify_msg = 1;

static struct strategy all_strategy[] = {
	{ "recursive",  DEFAULT_TWOHEAD | NO_TRIVIAL },
	{ "octopus",    DEFAULT_OCTOPUS },
	{ "resolve",    0 },
	{ "ours",       NO_FAST_FORWARD | NO_TRIVIAL },
	{ "subtree",    NO_FAST_FORWARD | NO_TRIVIAL },
};

static const char *pull_twohead, *pull_octopus;

enum ff_type {
	FF_NO,
	FF_ALLOW,
	FF_ONLY
};

static enum ff_type fast_forward = FF_ALLOW;

static const char *cleanup_arg;
static enum commit_msg_cleanup_mode cleanup_mode;

static int option_parse_message(const struct option *opt,
				const char *arg, int unset)
{
	struct strbuf *buf = opt->value;

	if (unset)
		strbuf_setlen(buf, 0);
	else if (arg) {
		strbuf_addf(buf, "%s%s", buf->len ? "\n\n" : "", arg);
		have_message = 1;
	} else
		return error(_("switch `m' requires a value"));
	return 0;
}

static enum parse_opt_result option_read_message(struct parse_opt_ctx_t *ctx,
						 const struct option *opt,
						 const char *arg_not_used,
						 int unset)
{
	struct strbuf *buf = opt->value;
	const char *arg;

	BUG_ON_OPT_ARG(arg_not_used);
	if (unset)
		BUG("-F cannot be negated");

	if (ctx->opt) {
		arg = ctx->opt;
		ctx->opt = NULL;
	} else if (ctx->argc > 1) {
		ctx->argc--;
		arg = *++ctx->argv;
	} else
		return error(_("option `%s' requires a value"), opt->long_name);

	if (buf->len)
		strbuf_addch(buf, '\n');
	if (ctx->prefix && !is_absolute_path(arg))
		arg = prefix_filename(ctx->prefix, arg);
	if (strbuf_read_file(buf, arg, 0) < 0)
		return error(_("could not read file '%s'"), arg);
	have_message = 1;

	return 0;
}

static struct strategy *get_strategy(const char *name)
{
	int i;
	struct strategy *ret;
	static struct cmdnames main_cmds, other_cmds;
	static int loaded;

	if (!name)
		return NULL;

	for (i = 0; i < ARRAY_SIZE(all_strategy); i++)
		if (!strcmp(name, all_strategy[i].name))
			return &all_strategy[i];

	if (!loaded) {
		struct cmdnames not_strategies;
		loaded = 1;

		memset(&not_strategies, 0, sizeof(struct cmdnames));
		load_command_list("git-merge-", &main_cmds, &other_cmds);
		for (i = 0; i < main_cmds.cnt; i++) {
			int j, found = 0;
			struct cmdname *ent = main_cmds.names[i];
			for (j = 0; j < ARRAY_SIZE(all_strategy); j++)
				if (!strncmp(ent->name, all_strategy[j].name, ent->len)
						&& !all_strategy[j].name[ent->len])
					found = 1;
			if (!found)
				add_cmdname(&not_strategies, ent->name, ent->len);
		}
		exclude_cmds(&main_cmds, &not_strategies);
	}
	if (!is_in_cmdlist(&main_cmds, name) && !is_in_cmdlist(&other_cmds, name)) {
		fprintf(stderr, _("Could not find merge strategy '%s'.\n"), name);
		fprintf(stderr, _("Available strategies are:"));
		for (i = 0; i < main_cmds.cnt; i++)
			fprintf(stderr, " %s", main_cmds.names[i]->name);
		fprintf(stderr, ".\n");
		if (other_cmds.cnt) {
			fprintf(stderr, _("Available custom strategies are:"));
			for (i = 0; i < other_cmds.cnt; i++)
				fprintf(stderr, " %s", other_cmds.names[i]->name);
			fprintf(stderr, ".\n");
		}
		exit(1);
	}

	ret = xcalloc(1, sizeof(struct strategy));
	ret->name = xstrdup(name);
	ret->attr = NO_TRIVIAL;
	return ret;
}

static void append_strategy(struct strategy *s)
{
	ALLOC_GROW(use_strategies, use_strategies_nr + 1, use_strategies_alloc);
	use_strategies[use_strategies_nr++] = s;
}

static int option_parse_strategy(const struct option *opt,
				 const char *name, int unset)
{
	if (unset)
		return 0;

	append_strategy(get_strategy(name));
	return 0;
}

static int option_parse_x(const struct option *opt,
			  const char *arg, int unset)
{
	if (unset)
		return 0;

	ALLOC_GROW(xopts, xopts_nr + 1, xopts_alloc);
	xopts[xopts_nr++] = xstrdup(arg);
	return 0;
}

static int option_parse_n(const struct option *opt,
			  const char *arg, int unset)
{
	BUG_ON_OPT_ARG(arg);
	show_diffstat = unset;
	return 0;
}

static struct option builtin_merge_options[] = {
	{ OPTION_CALLBACK, 'n', NULL, NULL, NULL,
		N_("do not show a diffstat at the end of the merge"),
		PARSE_OPT_NOARG, option_parse_n },
	OPT_BOOL(0, "stat", &show_diffstat,
		N_("show a diffstat at the end of the merge")),
	OPT_BOOL(0, "summary", &show_diffstat, N_("(synonym to --stat)")),
	{ OPTION_INTEGER, 0, "log", &shortlog_len, N_("n"),
	  N_("add (at most <n>) entries from shortlog to merge commit message"),
	  PARSE_OPT_OPTARG, NULL, DEFAULT_MERGE_LOG_LEN },
	OPT_BOOL(0, "squash", &squash,
		N_("create a single commit instead of doing a merge")),
	OPT_BOOL(0, "commit", &option_commit,
		N_("perform a commit if the merge succeeds (default)")),
	OPT_BOOL('e', "edit", &option_edit,
		N_("edit message before committing")),
	OPT_STRING(0, "cleanup", &cleanup_arg, N_("default"), N_("how to strip spaces and #comments from message")),
	OPT_SET_INT(0, "ff", &fast_forward, N_("allow fast-forward (default)"), FF_ALLOW),
	OPT_SET_INT_F(0, "ff-only", &fast_forward,
		      N_("abort if fast-forward is not possible"),
		      FF_ONLY, PARSE_OPT_NONEG),
	OPT_RERERE_AUTOUPDATE(&allow_rerere_auto),
	OPT_BOOL(0, "verify-signatures", &verify_signatures,
		N_("verify that the named commit has a valid GPG signature")),
	OPT_CALLBACK('s', "strategy", &use_strategies, N_("strategy"),
		N_("merge strategy to use"), option_parse_strategy),
	OPT_CALLBACK('X', "strategy-option", &xopts, N_("option=value"),
		N_("option for selected merge strategy"), option_parse_x),
	OPT_CALLBACK('m', "message", &merge_msg, N_("message"),
		N_("merge commit message (for a non-fast-forward merge)"),
		option_parse_message),
	{ OPTION_LOWLEVEL_CALLBACK, 'F', "file", &merge_msg, N_("path"),
		N_("read message from file"), PARSE_OPT_NONEG,
		NULL, 0, option_read_message },
	OPT__VERBOSITY(&verbosity),
	OPT_BOOL(0, "abort", &abort_current_merge,
		N_("abort the current in-progress merge")),
	OPT_BOOL(0, "continue", &continue_current_merge,
		N_("continue the current in-progress merge")),
	OPT_BOOL(0, "allow-unrelated-histories", &allow_unrelated_histories,
		 N_("allow merging unrelated histories")),
	OPT_SET_INT(0, "progress", &show_progress, N_("force progress reporting"), 1),
	{ OPTION_STRING, 'S', "gpg-sign", &sign_commit, N_("key-id"),
	  N_("GPG sign commit"), PARSE_OPT_OPTARG, NULL, (intptr_t) "" },
	OPT_BOOL(0, "overwrite-ignore", &overwrite_ignore, N_("update ignored files (default)")),
	OPT_BOOL(0, "signoff", &signoff, N_("add Signed-off-by:")),
	OPT_BOOL(0, "verify", &verify_msg, N_("verify commit-msg hook")),
	OPT_END()
};

/* Cleans up metadata that is uninteresting after a succeeded merge. */
static void drop_save(void)
{
	unlink(git_path_merge_head(the_repository));
	unlink(git_path_merge_msg(the_repository));
	unlink(git_path_merge_mode(the_repository));
}

static int save_state(struct object_id *stash)
{
	int len;
	struct child_process cp = CHILD_PROCESS_INIT;
	struct strbuf buffer = STRBUF_INIT;
	const char *argv[] = {"stash", "create", NULL};
	int rc = -1;

	cp.argv = argv;
	cp.out = -1;
	cp.git_cmd = 1;

	if (start_command(&cp))
		die(_("could not run stash."));
	len = strbuf_read(&buffer, cp.out, 1024);
	close(cp.out);

	if (finish_command(&cp) || len < 0)
		die(_("stash failed"));
	else if (!len)		/* no changes */
		goto out;
	strbuf_setlen(&buffer, buffer.len-1);
	if (get_oid(buffer.buf, stash))
		die(_("not a valid object: %s"), buffer.buf);
	rc = 0;
out:
	strbuf_release(&buffer);
	return rc;
}

static void read_empty(const struct object_id *oid, int verbose)
{
	int i = 0;
	const char *args[7];

	args[i++] = "read-tree";
	if (verbose)
		args[i++] = "-v";
	args[i++] = "-m";
	args[i++] = "-u";
	args[i++] = empty_tree_oid_hex();
	args[i++] = oid_to_hex(oid);
	args[i] = NULL;

	if (run_command_v_opt(args, RUN_GIT_CMD))
		die(_("read-tree failed"));
}

static void reset_hard(const struct object_id *oid, int verbose)
{
	int i = 0;
	const char *args[6];

	args[i++] = "read-tree";
	if (verbose)
		args[i++] = "-v";
	args[i++] = "--reset";
	args[i++] = "-u";
	args[i++] = oid_to_hex(oid);
	args[i] = NULL;

	if (run_command_v_opt(args, RUN_GIT_CMD))
		die(_("read-tree failed"));
}

static void restore_state(const struct object_id *head,
			  const struct object_id *stash)
{
	struct strbuf sb = STRBUF_INIT;
	const char *args[] = { "stash", "apply", NULL, NULL };

	if (is_null_oid(stash))
		return;

	reset_hard(head, 1);

	args[2] = oid_to_hex(stash);

	/*
	 * It is OK to ignore error here, for example when there was
	 * nothing to restore.
	 */
	run_command_v_opt(args, RUN_GIT_CMD);

	strbuf_release(&sb);
	refresh_cache(REFRESH_QUIET);
}

/* This is called when no merge was necessary. */
static void finish_up_to_date(const char *msg)
{
	if (verbosity >= 0)
		printf("%s%s\n", squash ? _(" (nothing to squash)") : "", msg);
	drop_save();
}

static void squash_message(struct commit *commit, struct commit_list *remoteheads)
{
	struct rev_info rev;
	struct strbuf out = STRBUF_INIT;
	struct commit_list *j;
	struct pretty_print_context ctx = {0};

	printf(_("Squash commit -- not updating HEAD\n"));

	repo_init_revisions(the_repository, &rev, NULL);
	rev.ignore_merges = 1;
	rev.commit_format = CMIT_FMT_MEDIUM;

	commit->object.flags |= UNINTERESTING;
	add_pending_object(&rev, &commit->object, NULL);

	for (j = remoteheads; j; j = j->next)
		add_pending_object(&rev, &j->item->object, NULL);

	setup_revisions(0, NULL, &rev, NULL);
	if (prepare_revision_walk(&rev))
		die(_("revision walk setup failed"));

	ctx.abbrev = rev.abbrev;
	ctx.date_mode = rev.date_mode;
	ctx.fmt = rev.commit_format;

	strbuf_addstr(&out, "Squashed commit of the following:\n");
	while ((commit = get_revision(&rev)) != NULL) {
		strbuf_addch(&out, '\n');
		strbuf_addf(&out, "commit %s\n",
			oid_to_hex(&commit->object.oid));
		pretty_print_commit(&ctx, commit, &out);
	}
	write_file_buf(git_path_squash_msg(the_repository), out.buf, out.len);
	strbuf_release(&out);
}

static void finish(struct commit *head_commit,
		   struct commit_list *remoteheads,
		   const struct object_id *new_head, const char *msg)
{
	struct strbuf reflog_message = STRBUF_INIT;
	const struct object_id *head = &head_commit->object.oid;

	if (!msg)
		strbuf_addstr(&reflog_message, getenv("GIT_REFLOG_ACTION"));
	else {
		if (verbosity >= 0)
			printf("%s\n", msg);
		strbuf_addf(&reflog_message, "%s: %s",
			getenv("GIT_REFLOG_ACTION"), msg);
	}
	if (squash) {
		squash_message(head_commit, remoteheads);
	} else {
		if (verbosity >= 0 && !merge_msg.len)
			printf(_("No merge message -- not updating HEAD\n"));
		else {
			const char *argv_gc_auto[] = { "gc", "--auto", NULL };
			update_ref(reflog_message.buf, "HEAD", new_head, head,
				   0, UPDATE_REFS_DIE_ON_ERR);
			/*
			 * We ignore errors in 'gc --auto', since the
			 * user should see them.
			 */
			close_all_packs(the_repository->objects);
			run_command_v_opt(argv_gc_auto, RUN_GIT_CMD);
		}
	}
	if (new_head && show_diffstat) {
		struct diff_options opts;
		repo_diff_setup(the_repository, &opts);
		opts.stat_width = -1; /* use full terminal width */
		opts.stat_graph_width = -1; /* respect statGraphWidth config */
		opts.output_format |=
			DIFF_FORMAT_SUMMARY | DIFF_FORMAT_DIFFSTAT;
		opts.detect_rename = DIFF_DETECT_RENAME;
		diff_setup_done(&opts);
		diff_tree_oid(head, new_head, "", &opts);
		diffcore_std(&opts);
		diff_flush(&opts);
	}

	/* Run a post-merge hook */
	run_hook_le(NULL, "post-merge", squash ? "1" : "0", NULL);

	strbuf_release(&reflog_message);
}

/* Get the name for the merge commit's message. */
static void merge_name(const char *remote, struct strbuf *msg)
{
	struct commit *remote_head;
	struct object_id branch_head;
	struct strbuf buf = STRBUF_INIT;
	struct strbuf bname = STRBUF_INIT;
	struct merge_remote_desc *desc;
	const char *ptr;
	char *found_ref;
	int len, early;

	strbuf_branchname(&bname, remote, 0);
	remote = bname.buf;

	oidclr(&branch_head);
	remote_head = get_merge_parent(remote);
	if (!remote_head)
		die(_("'%s' does not point to a commit"), remote);

	if (dwim_ref(remote, strlen(remote), &branch_head, &found_ref) > 0) {
		if (starts_with(found_ref, "refs/heads/")) {
			strbuf_addf(msg, "%s\t\tbranch '%s' of .\n",
				    oid_to_hex(&branch_head), remote);
			goto cleanup;
		}
		if (starts_with(found_ref, "refs/tags/")) {
			strbuf_addf(msg, "%s\t\ttag '%s' of .\n",
				    oid_to_hex(&branch_head), remote);
			goto cleanup;
		}
		if (starts_with(found_ref, "refs/remotes/")) {
			strbuf_addf(msg, "%s\t\tremote-tracking branch '%s' of .\n",
				    oid_to_hex(&branch_head), remote);
			goto cleanup;
		}
	}

	/* See if remote matches <name>^^^.. or <name>~<number> */
	for (len = 0, ptr = remote + strlen(remote);
	     remote < ptr && ptr[-1] == '^';
	     ptr--)
		len++;
	if (len)
		early = 1;
	else {
		early = 0;
		ptr = strrchr(remote, '~');
		if (ptr) {
			int seen_nonzero = 0;

			len++; /* count ~ */
			while (*++ptr && isdigit(*ptr)) {
				seen_nonzero |= (*ptr != '0');
				len++;
			}
			if (*ptr)
				len = 0; /* not ...~<number> */
			else if (seen_nonzero)
				early = 1;
			else if (len == 1)
				early = 1; /* "name~" is "name~1"! */
		}
	}
	if (len) {
		struct strbuf truname = STRBUF_INIT;
		strbuf_addf(&truname, "refs/heads/%s", remote);
		strbuf_setlen(&truname, truname.len - len);
		if (ref_exists(truname.buf)) {
			strbuf_addf(msg,
				    "%s\t\tbranch '%s'%s of .\n",
				    oid_to_hex(&remote_head->object.oid),
				    truname.buf + 11,
				    (early ? " (early part)" : ""));
			strbuf_release(&truname);
			goto cleanup;
		}
		strbuf_release(&truname);
	}

	desc = merge_remote_util(remote_head);
	if (desc && desc->obj && desc->obj->type == OBJ_TAG) {
		strbuf_addf(msg, "%s\t\t%s '%s'\n",
			    oid_to_hex(&desc->obj->oid),
			    type_name(desc->obj->type),
			    remote);
		goto cleanup;
	}

	strbuf_addf(msg, "%s\t\tcommit '%s'\n",
		oid_to_hex(&remote_head->object.oid), remote);
cleanup:
	strbuf_release(&buf);
	strbuf_release(&bname);
}

static void parse_branch_merge_options(char *bmo)
{
	const char **argv;
	int argc;

	if (!bmo)
		return;
	argc = split_cmdline(bmo, &argv);
	if (argc < 0)
		die(_("Bad branch.%s.mergeoptions string: %s"), branch,
		    _(split_cmdline_strerror(argc)));
	REALLOC_ARRAY(argv, argc + 2);
	MOVE_ARRAY(argv + 1, argv, argc + 1);
	argc++;
	argv[0] = "branch.*.mergeoptions";
	parse_options(argc, argv, NULL, builtin_merge_options,
		      builtin_merge_usage, 0);
	free(argv);
}

static int git_merge_config(const char *k, const char *v, void *cb)
{
	int status;

	if (branch && starts_with(k, "branch.") &&
		starts_with(k + 7, branch) &&
		!strcmp(k + 7 + strlen(branch), ".mergeoptions")) {
		free(branch_mergeoptions);
		branch_mergeoptions = xstrdup(v);
		return 0;
	}

	if (!strcmp(k, "merge.diffstat") || !strcmp(k, "merge.stat"))
		show_diffstat = git_config_bool(k, v);
	else if (!strcmp(k, "merge.verifysignatures"))
		verify_signatures = git_config_bool(k, v);
	else if (!strcmp(k, "pull.twohead"))
		return git_config_string(&pull_twohead, k, v);
	else if (!strcmp(k, "pull.octopus"))
		return git_config_string(&pull_octopus, k, v);
	else if (!strcmp(k, "commit.cleanup"))
		return git_config_string(&cleanup_arg, k, v);
	else if (!strcmp(k, "merge.renormalize"))
		option_renormalize = git_config_bool(k, v);
	else if (!strcmp(k, "merge.ff")) {
		int boolval = git_parse_maybe_bool(v);
		if (0 <= boolval) {
			fast_forward = boolval ? FF_ALLOW : FF_NO;
		} else if (v && !strcmp(v, "only")) {
			fast_forward = FF_ONLY;
		} /* do not barf on values from future versions of git */
		return 0;
	} else if (!strcmp(k, "merge.defaulttoupstream")) {
		default_to_upstream = git_config_bool(k, v);
		return 0;
	} else if (!strcmp(k, "commit.gpgsign")) {
		sign_commit = git_config_bool(k, v) ? "" : NULL;
		return 0;
	}

	status = fmt_merge_msg_config(k, v, cb);
	if (status)
		return status;
	status = git_gpg_config(k, v, NULL);
	if (status)
		return status;
	return git_diff_ui_config(k, v, cb);
}

static int read_tree_trivial(struct object_id *common, struct object_id *head,
			     struct object_id *one)
{
	int i, nr_trees = 0;
	struct tree *trees[MAX_UNPACK_TREES];
	struct tree_desc t[MAX_UNPACK_TREES];
	struct unpack_trees_options opts;

	memset(&opts, 0, sizeof(opts));
	opts.head_idx = 2;
	opts.src_index = &the_index;
	opts.dst_index = &the_index;
	opts.update = 1;
	opts.verbose_update = 1;
	opts.trivial_merges_only = 1;
	opts.merge = 1;
	trees[nr_trees] = parse_tree_indirect(common);
	if (!trees[nr_trees++])
		return -1;
	trees[nr_trees] = parse_tree_indirect(head);
	if (!trees[nr_trees++])
		return -1;
	trees[nr_trees] = parse_tree_indirect(one);
	if (!trees[nr_trees++])
		return -1;
	opts.fn = threeway_merge;
	cache_tree_free(&active_cache_tree);
	for (i = 0; i < nr_trees; i++) {
		parse_tree(trees[i]);
		init_tree_desc(t+i, trees[i]->buffer, trees[i]->size);
	}
	if (unpack_trees(nr_trees, t, &opts))
		return -1;
	return 0;
}

static void write_tree_trivial(struct object_id *oid)
{
	if (write_cache_as_tree(oid, 0, NULL))
		die(_("git write-tree failed to write a tree"));
}

static int try_merge_strategy(const char *strategy, struct commit_list *common,
			      struct commit_list *remoteheads,
			      struct commit *head)
{
	struct lock_file lock = LOCK_INIT;
	const char *head_arg = "HEAD";

	hold_locked_index(&lock, LOCK_DIE_ON_ERROR);
	refresh_cache(REFRESH_QUIET);
	if (write_locked_index(&the_index, &lock,
			       COMMIT_LOCK | SKIP_IF_UNCHANGED))
		return error(_("Unable to write index."));

	if (!strcmp(strategy, "recursive") || !strcmp(strategy, "subtree")) {
		int clean, x;
		struct commit *result;
		struct commit_list *reversed = NULL;
		struct merge_options o;
		struct commit_list *j;

		if (remoteheads->next) {
			error(_("Not handling anything other than two heads merge."));
			return 2;
		}

		init_merge_options(&o, the_repository);
		if (!strcmp(strategy, "subtree"))
			o.subtree_shift = "";

		o.renormalize = option_renormalize;
		o.show_rename_progress =
			show_progress == -1 ? isatty(2) : show_progress;

		for (x = 0; x < xopts_nr; x++)
			if (parse_merge_opt(&o, xopts[x]))
				die(_("Unknown option for merge-recursive: -X%s"), xopts[x]);

		o.branch1 = head_arg;
		o.branch2 = merge_remote_util(remoteheads->item)->name;

		for (j = common; j; j = j->next)
			commit_list_insert(j->item, &reversed);

		hold_locked_index(&lock, LOCK_DIE_ON_ERROR);
		clean = merge_recursive(&o, head,
				remoteheads->item, reversed, &result);
		if (clean < 0)
			exit(128);
		if (write_locked_index(&the_index, &lock,
				       COMMIT_LOCK | SKIP_IF_UNCHANGED))
			die(_("unable to write %s"), get_index_file());
		return clean ? 0 : 1;
	} else {
		return try_merge_command(the_repository,
					 strategy, xopts_nr, xopts,
					 common, head_arg, remoteheads);
	}
}

static void count_diff_files(struct diff_queue_struct *q,
			     struct diff_options *opt, void *data)
{
	int *count = data;

	(*count) += q->nr;
}

static int count_unmerged_entries(void)
{
	int i, ret = 0;

	for (i = 0; i < active_nr; i++)
		if (ce_stage(active_cache[i]))
			ret++;

	return ret;
}

static void add_strategies(const char *string, unsigned attr)
{
	int i;

	if (string) {
		struct string_list list = STRING_LIST_INIT_DUP;
		struct string_list_item *item;
		string_list_split(&list, string, ' ', -1);
		for_each_string_list_item(item, &list)
			append_strategy(get_strategy(item->string));
		string_list_clear(&list, 0);
		return;
	}
	for (i = 0; i < ARRAY_SIZE(all_strategy); i++)
		if (all_strategy[i].attr & attr)
			append_strategy(&all_strategy[i]);

}

static void read_merge_msg(struct strbuf *msg)
{
	const char *filename = git_path_merge_msg(the_repository);
	strbuf_reset(msg);
	if (strbuf_read_file(msg, filename, 0) < 0)
		die_errno(_("Could not read from '%s'"), filename);
}

static void write_merge_state(struct commit_list *);
static void abort_commit(struct commit_list *remoteheads, const char *err_msg)
{
	if (err_msg)
		error("%s", err_msg);
	fprintf(stderr,
		_("Not committing merge; use 'git commit' to complete the merge.\n"));
	write_merge_state(remoteheads);
	exit(1);
}

static const char comment_line_explanation[] =
N_("Lines starting with '%c' will be ignored.\n");

static const char merge_editor_comment[] =
N_("Please enter a commit message to explain why this merge is necessary,\n"
   "especially if it merges an updated upstream into a topic branch.\n"
   "\n"
   "An empty message aborts the commit.\n");

static void write_merge_heads(struct commit_list *);
static void prepare_to_commit(struct commit_list *remoteheads)
{
	struct strbuf msg = STRBUF_INIT;
	strbuf_addbuf(&msg, &merge_msg);
	if (squash)
		BUG("the control must not reach here under --squash");
	if (0 < option_edit) {
		strbuf_addch(&msg, '\n');
		if (cleanup_mode == COMMIT_MSG_CLEANUP_SCISSORS)
			wt_status_append_cut_line(&msg);
		else
			strbuf_commented_addf(&msg, _(comment_line_explanation), comment_line_char);

		strbuf_commented_addf(&msg, "\n");
		strbuf_commented_addf(&msg, _(merge_editor_comment));
	}
	if (signoff)
		append_signoff(&msg, ignore_non_trailer(msg.buf, msg.len), 0);
	write_merge_heads(remoteheads);
	write_file_buf(git_path_merge_msg(the_repository), msg.buf, msg.len);
	if (run_commit_hook(0 < option_edit, get_index_file(), "prepare-commit-msg",
			    git_path_merge_msg(the_repository), "merge", NULL))
		abort_commit(remoteheads, NULL);
	if (0 < option_edit) {
		if (launch_editor(git_path_merge_msg(the_repository), NULL, NULL))
			abort_commit(remoteheads, NULL);
	}

	if (verify_msg && run_commit_hook(0 < option_edit, get_index_file(),
					  "commit-msg",
					  git_path_merge_msg(the_repository), NULL))
		abort_commit(remoteheads, NULL);

	read_merge_msg(&msg);
	cleanup_message(&msg, cleanup_mode, 0);
	if (!msg.len)
		abort_commit(remoteheads, _("Empty commit message."));
	strbuf_release(&merge_msg);
	strbuf_addbuf(&merge_msg, &msg);
	strbuf_release(&msg);
}

static int merge_trivial(struct commit *head, struct commit_list *remoteheads)
{
	struct object_id result_tree, result_commit;
	struct commit_list *parents, **pptr = &parents;
	struct lock_file lock = LOCK_INIT;

	hold_locked_index(&lock, LOCK_DIE_ON_ERROR);
	refresh_cache(REFRESH_QUIET);
	if (write_locked_index(&the_index, &lock,
			       COMMIT_LOCK | SKIP_IF_UNCHANGED))
		return error(_("Unable to write index."));

	write_tree_trivial(&result_tree);
	printf(_("Wonderful.\n"));
	pptr = commit_list_append(head, pptr);
	pptr = commit_list_append(remoteheads->item, pptr);
	prepare_to_commit(remoteheads);
	if (commit_tree(merge_msg.buf, merge_msg.len, &result_tree, parents,
			&result_commit, NULL, sign_commit))
		die(_("failed to write commit object"));
	finish(head, remoteheads, &result_commit, "In-index merge");
	drop_save();
	return 0;
}

static int finish_automerge(struct commit *head,
			    int head_subsumed,
			    struct commit_list *common,
			    struct commit_list *remoteheads,
			    struct object_id *result_tree,
			    const char *wt_strategy)
{
	struct commit_list *parents = NULL;
	struct strbuf buf = STRBUF_INIT;
	struct object_id result_commit;

	free_commit_list(common);
	parents = remoteheads;
	if (!head_subsumed || fast_forward == FF_NO)
		commit_list_insert(head, &parents);
	prepare_to_commit(remoteheads);
	if (commit_tree(merge_msg.buf, merge_msg.len, result_tree, parents,
			&result_commit, NULL, sign_commit))
		die(_("failed to write commit object"));
	strbuf_addf(&buf, "Merge made by the '%s' strategy.", wt_strategy);
	finish(head, remoteheads, &result_commit, buf.buf);
	strbuf_release(&buf);
	drop_save();
	return 0;
}

static int suggest_conflicts(void)
{
	const char *filename;
	FILE *fp;
	struct strbuf msgbuf = STRBUF_INIT;

	filename = git_path_merge_msg(the_repository);
	fp = xfopen(filename, "a");

<<<<<<< HEAD
	append_conflicts_hint(&the_index, &msgbuf);
=======
	/*
	 * We can't use cleanup_mode because if we're not using the editor,
	 * get_cleanup_mode will return COMMIT_MSG_CLEANUP_SPACE instead, even
	 * though the message is meant to be processed later by git-commit.
	 * Thus, we will get the cleanup mode is returned we _are_ using an
	 * editor.
	 */
	if (get_cleanup_mode(cleanup_arg, 1) == COMMIT_MSG_CLEANUP_SCISSORS) {
	    fputc('\n', fp);
	    wt_status_add_cut_line(fp);
	    /* comments out the newline from append_conflicts_hint */
	    fputc(comment_line_char, fp);
	}

	append_conflicts_hint(&msgbuf);
>>>>>>> 6f06b6ae
	fputs(msgbuf.buf, fp);
	strbuf_release(&msgbuf);
	fclose(fp);
	repo_rerere(the_repository, allow_rerere_auto);
	printf(_("Automatic merge failed; "
			"fix conflicts and then commit the result.\n"));
	return 1;
}

static int evaluate_result(void)
{
	int cnt = 0;
	struct rev_info rev;

	/* Check how many files differ. */
	repo_init_revisions(the_repository, &rev, "");
	setup_revisions(0, NULL, &rev, NULL);
	rev.diffopt.output_format |=
		DIFF_FORMAT_CALLBACK;
	rev.diffopt.format_callback = count_diff_files;
	rev.diffopt.format_callback_data = &cnt;
	run_diff_files(&rev, 0);

	/*
	 * Check how many unmerged entries are
	 * there.
	 */
	cnt += count_unmerged_entries();

	return cnt;
}

/*
 * Pretend as if the user told us to merge with the remote-tracking
 * branch we have for the upstream of the current branch
 */
static int setup_with_upstream(const char ***argv)
{
	struct branch *branch = branch_get(NULL);
	int i;
	const char **args;

	if (!branch)
		die(_("No current branch."));
	if (!branch->remote_name)
		die(_("No remote for the current branch."));
	if (!branch->merge_nr)
		die(_("No default upstream defined for the current branch."));

	args = xcalloc(st_add(branch->merge_nr, 1), sizeof(char *));
	for (i = 0; i < branch->merge_nr; i++) {
		if (!branch->merge[i]->dst)
			die(_("No remote-tracking branch for %s from %s"),
			    branch->merge[i]->src, branch->remote_name);
		args[i] = branch->merge[i]->dst;
	}
	args[i] = NULL;
	*argv = args;
	return i;
}

static void write_merge_heads(struct commit_list *remoteheads)
{
	struct commit_list *j;
	struct strbuf buf = STRBUF_INIT;

	for (j = remoteheads; j; j = j->next) {
		struct object_id *oid;
		struct commit *c = j->item;
		struct merge_remote_desc *desc;

		desc = merge_remote_util(c);
		if (desc && desc->obj) {
			oid = &desc->obj->oid;
		} else {
			oid = &c->object.oid;
		}
		strbuf_addf(&buf, "%s\n", oid_to_hex(oid));
	}
	write_file_buf(git_path_merge_head(the_repository), buf.buf, buf.len);

	strbuf_reset(&buf);
	if (fast_forward == FF_NO)
		strbuf_addstr(&buf, "no-ff");
	write_file_buf(git_path_merge_mode(the_repository), buf.buf, buf.len);
	strbuf_release(&buf);
}

static void write_merge_state(struct commit_list *remoteheads)
{
	write_merge_heads(remoteheads);
	strbuf_addch(&merge_msg, '\n');
	write_file_buf(git_path_merge_msg(the_repository), merge_msg.buf,
		       merge_msg.len);
}

static int default_edit_option(void)
{
	static const char name[] = "GIT_MERGE_AUTOEDIT";
	const char *e = getenv(name);
	struct stat st_stdin, st_stdout;

	if (have_message)
		/* an explicit -m msg without --[no-]edit */
		return 0;

	if (e) {
		int v = git_parse_maybe_bool(e);
		if (v < 0)
			die(_("Bad value '%s' in environment '%s'"), e, name);
		return v;
	}

	/* Use editor if stdin and stdout are the same and is a tty */
	return (!fstat(0, &st_stdin) &&
		!fstat(1, &st_stdout) &&
		isatty(0) && isatty(1) &&
		st_stdin.st_dev == st_stdout.st_dev &&
		st_stdin.st_ino == st_stdout.st_ino &&
		st_stdin.st_mode == st_stdout.st_mode);
}

static struct commit_list *reduce_parents(struct commit *head_commit,
					  int *head_subsumed,
					  struct commit_list *remoteheads)
{
	struct commit_list *parents, **remotes;

	/*
	 * Is the current HEAD reachable from another commit being
	 * merged?  If so we do not want to record it as a parent of
	 * the resulting merge, unless --no-ff is given.  We will flip
	 * this variable to 0 when we find HEAD among the independent
	 * tips being merged.
	 */
	*head_subsumed = 1;

	/* Find what parents to record by checking independent ones. */
	parents = reduce_heads(remoteheads);
	free_commit_list(remoteheads);

	remoteheads = NULL;
	remotes = &remoteheads;
	while (parents) {
		struct commit *commit = pop_commit(&parents);
		if (commit == head_commit)
			*head_subsumed = 0;
		else
			remotes = &commit_list_insert(commit, remotes)->next;
	}
	return remoteheads;
}

static void prepare_merge_message(struct strbuf *merge_names, struct strbuf *merge_msg)
{
	struct fmt_merge_msg_opts opts;

	memset(&opts, 0, sizeof(opts));
	opts.add_title = !have_message;
	opts.shortlog_len = shortlog_len;
	opts.credit_people = (0 < option_edit);

	fmt_merge_msg(merge_names, merge_msg, &opts);
	if (merge_msg->len)
		strbuf_setlen(merge_msg, merge_msg->len - 1);
}

static void handle_fetch_head(struct commit_list **remotes, struct strbuf *merge_names)
{
	const char *filename;
	int fd, pos, npos;
	struct strbuf fetch_head_file = STRBUF_INIT;
	const unsigned hexsz = the_hash_algo->hexsz;

	if (!merge_names)
		merge_names = &fetch_head_file;

	filename = git_path_fetch_head(the_repository);
	fd = open(filename, O_RDONLY);
	if (fd < 0)
		die_errno(_("could not open '%s' for reading"), filename);

	if (strbuf_read(merge_names, fd, 0) < 0)
		die_errno(_("could not read '%s'"), filename);
	if (close(fd) < 0)
		die_errno(_("could not close '%s'"), filename);

	for (pos = 0; pos < merge_names->len; pos = npos) {
		struct object_id oid;
		char *ptr;
		struct commit *commit;

		ptr = strchr(merge_names->buf + pos, '\n');
		if (ptr)
			npos = ptr - merge_names->buf + 1;
		else
			npos = merge_names->len;

		if (npos - pos < hexsz + 2 ||
		    get_oid_hex(merge_names->buf + pos, &oid))
			commit = NULL; /* bad */
		else if (memcmp(merge_names->buf + pos + hexsz, "\t\t", 2))
			continue; /* not-for-merge */
		else {
			char saved = merge_names->buf[pos + hexsz];
			merge_names->buf[pos + hexsz] = '\0';
			commit = get_merge_parent(merge_names->buf + pos);
			merge_names->buf[pos + hexsz] = saved;
		}
		if (!commit) {
			if (ptr)
				*ptr = '\0';
			die(_("not something we can merge in %s: %s"),
			    filename, merge_names->buf + pos);
		}
		remotes = &commit_list_insert(commit, remotes)->next;
	}

	if (merge_names == &fetch_head_file)
		strbuf_release(&fetch_head_file);
}

static struct commit_list *collect_parents(struct commit *head_commit,
					   int *head_subsumed,
					   int argc, const char **argv,
					   struct strbuf *merge_msg)
{
	int i;
	struct commit_list *remoteheads = NULL;
	struct commit_list **remotes = &remoteheads;
	struct strbuf merge_names = STRBUF_INIT, *autogen = NULL;

	if (merge_msg && (!have_message || shortlog_len))
		autogen = &merge_names;

	if (head_commit)
		remotes = &commit_list_insert(head_commit, remotes)->next;

	if (argc == 1 && !strcmp(argv[0], "FETCH_HEAD")) {
		handle_fetch_head(remotes, autogen);
		remoteheads = reduce_parents(head_commit, head_subsumed, remoteheads);
	} else {
		for (i = 0; i < argc; i++) {
			struct commit *commit = get_merge_parent(argv[i]);
			if (!commit)
				help_unknown_ref(argv[i], "merge",
						 _("not something we can merge"));
			remotes = &commit_list_insert(commit, remotes)->next;
		}
		remoteheads = reduce_parents(head_commit, head_subsumed, remoteheads);
		if (autogen) {
			struct commit_list *p;
			for (p = remoteheads; p; p = p->next)
				merge_name(merge_remote_util(p->item)->name, autogen);
		}
	}

	if (autogen) {
		prepare_merge_message(autogen, merge_msg);
		strbuf_release(autogen);
	}

	return remoteheads;
}

static int merging_a_throwaway_tag(struct commit *commit)
{
	char *tag_ref;
	struct object_id oid;
	int is_throwaway_tag = 0;

	/* Are we merging a tag? */
	if (!merge_remote_util(commit) ||
	    !merge_remote_util(commit)->obj ||
	    merge_remote_util(commit)->obj->type != OBJ_TAG)
		return is_throwaway_tag;

	/*
	 * Now we know we are merging a tag object.  Are we downstream
	 * and following the tags from upstream?  If so, we must have
	 * the tag object pointed at by "refs/tags/$T" where $T is the
	 * tagname recorded in the tag object.  We want to allow such
	 * a "just to catch up" merge to fast-forward.
	 *
	 * Otherwise, we are playing an integrator's role, making a
	 * merge with a throw-away tag from a contributor with
	 * something like "git pull $contributor $signed_tag".
	 * We want to forbid such a merge from fast-forwarding
	 * by default; otherwise we would not keep the signature
	 * anywhere.
	 */
	tag_ref = xstrfmt("refs/tags/%s",
			  ((struct tag *)merge_remote_util(commit)->obj)->tag);
	if (!read_ref(tag_ref, &oid) &&
	    oideq(&oid, &merge_remote_util(commit)->obj->oid))
		is_throwaway_tag = 0;
	else
		is_throwaway_tag = 1;
	free(tag_ref);
	return is_throwaway_tag;
}

int cmd_merge(int argc, const char **argv, const char *prefix)
{
	struct object_id result_tree, stash, head_oid;
	struct commit *head_commit;
	struct strbuf buf = STRBUF_INIT;
	int i, ret = 0, head_subsumed;
	int best_cnt = -1, merge_was_ok = 0, automerge_was_ok = 0;
	struct commit_list *common = NULL;
	const char *best_strategy = NULL, *wt_strategy = NULL;
	struct commit_list *remoteheads, *p;
	void *branch_to_free;
	int orig_argc = argc;

	if (argc == 2 && !strcmp(argv[1], "-h"))
		usage_with_options(builtin_merge_usage, builtin_merge_options);

	/*
	 * Check if we are _not_ on a detached HEAD, i.e. if there is a
	 * current branch.
	 */
	branch = branch_to_free = resolve_refdup("HEAD", 0, &head_oid, NULL);
	if (branch)
		skip_prefix(branch, "refs/heads/", &branch);

	init_diff_ui_defaults();
	git_config(git_merge_config, NULL);

	if (!branch || is_null_oid(&head_oid))
		head_commit = NULL;
	else
		head_commit = lookup_commit_or_die(&head_oid, "HEAD");

	if (branch_mergeoptions)
		parse_branch_merge_options(branch_mergeoptions);
	argc = parse_options(argc, argv, prefix, builtin_merge_options,
			builtin_merge_usage, 0);
	if (shortlog_len < 0)
		shortlog_len = (merge_log_config > 0) ? merge_log_config : 0;

	if (verbosity < 0 && show_progress == -1)
		show_progress = 0;

	if (abort_current_merge) {
		int nargc = 2;
		const char *nargv[] = {"reset", "--merge", NULL};

		if (orig_argc != 2)
			usage_msg_opt(_("--abort expects no arguments"),
			      builtin_merge_usage, builtin_merge_options);

		if (!file_exists(git_path_merge_head(the_repository)))
			die(_("There is no merge to abort (MERGE_HEAD missing)."));

		/* Invoke 'git reset --merge' */
		ret = cmd_reset(nargc, nargv, prefix);
		goto done;
	}

	if (continue_current_merge) {
		int nargc = 1;
		const char *nargv[] = {"commit", NULL};

		if (orig_argc != 2)
			usage_msg_opt(_("--continue expects no arguments"),
			      builtin_merge_usage, builtin_merge_options);

		if (!file_exists(git_path_merge_head(the_repository)))
			die(_("There is no merge in progress (MERGE_HEAD missing)."));

		/* Invoke 'git commit' */
		ret = cmd_commit(nargc, nargv, prefix);
		goto done;
	}

	if (read_cache_unmerged())
		die_resolve_conflict("merge");

	if (file_exists(git_path_merge_head(the_repository))) {
		/*
		 * There is no unmerged entry, don't advise 'git
		 * add/rm <file>', just 'git commit'.
		 */
		if (advice_resolve_conflict)
			die(_("You have not concluded your merge (MERGE_HEAD exists).\n"
				  "Please, commit your changes before you merge."));
		else
			die(_("You have not concluded your merge (MERGE_HEAD exists)."));
	}
	if (file_exists(git_path_cherry_pick_head(the_repository))) {
		if (advice_resolve_conflict)
			die(_("You have not concluded your cherry-pick (CHERRY_PICK_HEAD exists).\n"
			    "Please, commit your changes before you merge."));
		else
			die(_("You have not concluded your cherry-pick (CHERRY_PICK_HEAD exists)."));
	}
	resolve_undo_clear();

	if (verbosity < 0)
		show_diffstat = 0;

	if (squash) {
		if (fast_forward == FF_NO)
			die(_("You cannot combine --squash with --no-ff."));
		option_commit = 0;
	}

	if (!argc) {
		if (default_to_upstream)
			argc = setup_with_upstream(&argv);
		else
			die(_("No commit specified and merge.defaultToUpstream not set."));
	} else if (argc == 1 && !strcmp(argv[0], "-")) {
		argv[0] = "@{-1}";
	}

	if (!argc)
		usage_with_options(builtin_merge_usage,
			builtin_merge_options);

	if (!head_commit) {
		/*
		 * If the merged head is a valid one there is no reason
		 * to forbid "git merge" into a branch yet to be born.
		 * We do the same for "git pull".
		 */
		struct object_id *remote_head_oid;
		if (squash)
			die(_("Squash commit into empty head not supported yet"));
		if (fast_forward == FF_NO)
			die(_("Non-fast-forward commit does not make sense into "
			    "an empty head"));
		remoteheads = collect_parents(head_commit, &head_subsumed,
					      argc, argv, NULL);
		if (!remoteheads)
			die(_("%s - not something we can merge"), argv[0]);
		if (remoteheads->next)
			die(_("Can merge only exactly one commit into empty head"));

		if (verify_signatures)
			verify_merge_signature(remoteheads->item, verbosity);

		remote_head_oid = &remoteheads->item->object.oid;
		read_empty(remote_head_oid, 0);
		update_ref("initial pull", "HEAD", remote_head_oid, NULL, 0,
			   UPDATE_REFS_DIE_ON_ERR);
		goto done;
	}

	/*
	 * All the rest are the commits being merged; prepare
	 * the standard merge summary message to be appended
	 * to the given message.
	 */
	remoteheads = collect_parents(head_commit, &head_subsumed,
				      argc, argv, &merge_msg);

	if (!head_commit || !argc)
		usage_with_options(builtin_merge_usage,
			builtin_merge_options);

	if (verify_signatures) {
		for (p = remoteheads; p; p = p->next) {
			verify_merge_signature(p->item, verbosity);
		}
	}

	strbuf_addstr(&buf, "merge");
	for (p = remoteheads; p; p = p->next)
		strbuf_addf(&buf, " %s", merge_remote_util(p->item)->name);
	setenv("GIT_REFLOG_ACTION", buf.buf, 0);
	strbuf_reset(&buf);

	for (p = remoteheads; p; p = p->next) {
		struct commit *commit = p->item;
		strbuf_addf(&buf, "GITHEAD_%s",
			    oid_to_hex(&commit->object.oid));
		setenv(buf.buf, merge_remote_util(commit)->name, 1);
		strbuf_reset(&buf);
		if (fast_forward != FF_ONLY && merging_a_throwaway_tag(commit))
			fast_forward = FF_NO;
	}

	if (option_edit < 0)
		option_edit = default_edit_option();

	cleanup_mode = get_cleanup_mode(cleanup_arg, 0 < option_edit);

	if (!use_strategies) {
		if (!remoteheads)
			; /* already up-to-date */
		else if (!remoteheads->next)
			add_strategies(pull_twohead, DEFAULT_TWOHEAD);
		else
			add_strategies(pull_octopus, DEFAULT_OCTOPUS);
	}

	for (i = 0; i < use_strategies_nr; i++) {
		if (use_strategies[i]->attr & NO_FAST_FORWARD)
			fast_forward = FF_NO;
		if (use_strategies[i]->attr & NO_TRIVIAL)
			allow_trivial = 0;
	}

	if (!remoteheads)
		; /* already up-to-date */
	else if (!remoteheads->next)
		common = get_merge_bases(head_commit, remoteheads->item);
	else {
		struct commit_list *list = remoteheads;
		commit_list_insert(head_commit, &list);
		common = get_octopus_merge_bases(list);
		free(list);
	}

	update_ref("updating ORIG_HEAD", "ORIG_HEAD",
		   &head_commit->object.oid, NULL, 0, UPDATE_REFS_DIE_ON_ERR);

	if (remoteheads && !common) {
		/* No common ancestors found. */
		if (!allow_unrelated_histories)
			die(_("refusing to merge unrelated histories"));
		/* otherwise, we need a real merge. */
	} else if (!remoteheads ||
		 (!remoteheads->next && !common->next &&
		  common->item == remoteheads->item)) {
		/*
		 * If head can reach all the merge then we are up to date.
		 * but first the most common case of merging one remote.
		 */
		finish_up_to_date(_("Already up to date."));
		goto done;
	} else if (fast_forward != FF_NO && !remoteheads->next &&
			!common->next &&
			oideq(&common->item->object.oid, &head_commit->object.oid)) {
		/* Again the most common case of merging one remote. */
		struct strbuf msg = STRBUF_INIT;
		struct commit *commit;

		if (verbosity >= 0) {
			printf(_("Updating %s..%s\n"),
			       find_unique_abbrev(&head_commit->object.oid,
						  DEFAULT_ABBREV),
			       find_unique_abbrev(&remoteheads->item->object.oid,
						  DEFAULT_ABBREV));
		}
		strbuf_addstr(&msg, "Fast-forward");
		if (have_message)
			strbuf_addstr(&msg,
				" (no commit created; -m option ignored)");
		commit = remoteheads->item;
		if (!commit) {
			ret = 1;
			goto done;
		}

		if (checkout_fast_forward(the_repository,
					  &head_commit->object.oid,
					  &commit->object.oid,
					  overwrite_ignore)) {
			ret = 1;
			goto done;
		}

		finish(head_commit, remoteheads, &commit->object.oid, msg.buf);
		drop_save();
		goto done;
	} else if (!remoteheads->next && common->next)
		;
		/*
		 * We are not doing octopus and not fast-forward.  Need
		 * a real merge.
		 */
	else if (!remoteheads->next && !common->next && option_commit) {
		/*
		 * We are not doing octopus, not fast-forward, and have
		 * only one common.
		 */
		refresh_cache(REFRESH_QUIET);
		if (allow_trivial && fast_forward != FF_ONLY) {
			/* See if it is really trivial. */
			git_committer_info(IDENT_STRICT);
			printf(_("Trying really trivial in-index merge...\n"));
			if (!read_tree_trivial(&common->item->object.oid,
					       &head_commit->object.oid,
					       &remoteheads->item->object.oid)) {
				ret = merge_trivial(head_commit, remoteheads);
				goto done;
			}
			printf(_("Nope.\n"));
		}
	} else {
		/*
		 * An octopus.  If we can reach all the remote we are up
		 * to date.
		 */
		int up_to_date = 1;
		struct commit_list *j;

		for (j = remoteheads; j; j = j->next) {
			struct commit_list *common_one;

			/*
			 * Here we *have* to calculate the individual
			 * merge_bases again, otherwise "git merge HEAD^
			 * HEAD^^" would be missed.
			 */
			common_one = get_merge_bases(head_commit, j->item);
			if (!oideq(&common_one->item->object.oid, &j->item->object.oid)) {
				up_to_date = 0;
				break;
			}
		}
		if (up_to_date) {
			finish_up_to_date(_("Already up to date. Yeeah!"));
			goto done;
		}
	}

	if (fast_forward == FF_ONLY)
		die(_("Not possible to fast-forward, aborting."));

	/* We are going to make a new commit. */
	git_committer_info(IDENT_STRICT);

	/*
	 * At this point, we need a real merge.  No matter what strategy
	 * we use, it would operate on the index, possibly affecting the
	 * working tree, and when resolved cleanly, have the desired
	 * tree in the index -- this means that the index must be in
	 * sync with the head commit.  The strategies are responsible
	 * to ensure this.
	 */
	if (use_strategies_nr == 1 ||
	    /*
	     * Stash away the local changes so that we can try more than one.
	     */
	    save_state(&stash))
		oidclr(&stash);

	for (i = 0; i < use_strategies_nr; i++) {
		int ret;
		if (i) {
			printf(_("Rewinding the tree to pristine...\n"));
			restore_state(&head_commit->object.oid, &stash);
		}
		if (use_strategies_nr != 1)
			printf(_("Trying merge strategy %s...\n"),
				use_strategies[i]->name);
		/*
		 * Remember which strategy left the state in the working
		 * tree.
		 */
		wt_strategy = use_strategies[i]->name;

		ret = try_merge_strategy(use_strategies[i]->name,
					 common, remoteheads,
					 head_commit);
		if (!option_commit && !ret) {
			merge_was_ok = 1;
			/*
			 * This is necessary here just to avoid writing
			 * the tree, but later we will *not* exit with
			 * status code 1 because merge_was_ok is set.
			 */
			ret = 1;
		}

		if (ret) {
			/*
			 * The backend exits with 1 when conflicts are
			 * left to be resolved, with 2 when it does not
			 * handle the given merge at all.
			 */
			if (ret == 1) {
				int cnt = evaluate_result();

				if (best_cnt <= 0 || cnt <= best_cnt) {
					best_strategy = use_strategies[i]->name;
					best_cnt = cnt;
				}
			}
			if (merge_was_ok)
				break;
			else
				continue;
		}

		/* Automerge succeeded. */
		write_tree_trivial(&result_tree);
		automerge_was_ok = 1;
		break;
	}

	/*
	 * If we have a resulting tree, that means the strategy module
	 * auto resolved the merge cleanly.
	 */
	if (automerge_was_ok) {
		ret = finish_automerge(head_commit, head_subsumed,
				       common, remoteheads,
				       &result_tree, wt_strategy);
		goto done;
	}

	/*
	 * Pick the result from the best strategy and have the user fix
	 * it up.
	 */
	if (!best_strategy) {
		restore_state(&head_commit->object.oid, &stash);
		if (use_strategies_nr > 1)
			fprintf(stderr,
				_("No merge strategy handled the merge.\n"));
		else
			fprintf(stderr, _("Merge with strategy %s failed.\n"),
				use_strategies[0]->name);
		ret = 2;
		goto done;
	} else if (best_strategy == wt_strategy)
		; /* We already have its result in the working tree. */
	else {
		printf(_("Rewinding the tree to pristine...\n"));
		restore_state(&head_commit->object.oid, &stash);
		printf(_("Using the %s to prepare resolving by hand.\n"),
			best_strategy);
		try_merge_strategy(best_strategy, common, remoteheads,
				   head_commit);
	}

	if (squash)
		finish(head_commit, remoteheads, NULL, NULL);
	else
		write_merge_state(remoteheads);

	if (merge_was_ok)
		fprintf(stderr, _("Automatic merge went well; "
			"stopped before committing as requested\n"));
	else
		ret = suggest_conflicts();

done:
	free(branch_to_free);
	return ret;
}<|MERGE_RESOLUTION|>--- conflicted
+++ resolved
@@ -37,11 +37,8 @@
 #include "packfile.h"
 #include "tag.h"
 #include "alias.h"
-<<<<<<< HEAD
 #include "commit-reach.h"
-=======
 #include "wt-status.h"
->>>>>>> 6f06b6ae
 
 #define DEFAULT_TWOHEAD (1<<0)
 #define DEFAULT_OCTOPUS (1<<1)
@@ -919,9 +916,6 @@
 	filename = git_path_merge_msg(the_repository);
 	fp = xfopen(filename, "a");
 
-<<<<<<< HEAD
-	append_conflicts_hint(&the_index, &msgbuf);
-=======
 	/*
 	 * We can't use cleanup_mode because if we're not using the editor,
 	 * get_cleanup_mode will return COMMIT_MSG_CLEANUP_SPACE instead, even
@@ -936,8 +930,7 @@
 	    fputc(comment_line_char, fp);
 	}
 
-	append_conflicts_hint(&msgbuf);
->>>>>>> 6f06b6ae
+	append_conflicts_hint(&the_index, &msgbuf);
 	fputs(msgbuf.buf, fp);
 	strbuf_release(&msgbuf);
 	fclose(fp);
