--- conflicted
+++ resolved
@@ -81,15 +81,10 @@
 		format_subject(&subject, oneline, " ");
 		buffer = strbuf_detach(&subject, NULL);
 
-<<<<<<< HEAD
-		if (!item->util)
-			item->util = xcalloc(1, sizeof(struct string_list));
-=======
 		if (!item->util) {
 			item->util = xmalloc(sizeof(struct string_list));
 			string_list_init_nodup(item->util);
 		}
->>>>>>> 54c8a7c3
 		string_list_append(item->util, buffer);
 	}
 }
