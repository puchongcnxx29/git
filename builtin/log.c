/*
 * Builtin "git log" and related commands (show, whatchanged)
 *
 * (C) Copyright 2006 Linus Torvalds
 *		 2006 Junio Hamano
 */
#define USE_THE_INDEX_COMPATIBILITY_MACROS
#include "cache.h"
#include "config.h"
#include "refs.h"
#include "object-store.h"
#include "color.h"
#include "commit.h"
#include "diff.h"
#include "diff-merges.h"
#include "revision.h"
#include "log-tree.h"
#include "builtin.h"
#include "tag.h"
#include "reflog-walk.h"
#include "patch-ids.h"
#include "run-command.h"
#include "shortlog.h"
#include "remote.h"
#include "string-list.h"
#include "parse-options.h"
#include "line-log.h"
#include "branch.h"
#include "streaming.h"
#include "version.h"
#include "mailmap.h"
#include "gpg-interface.h"
#include "progress.h"
#include "commit-slab.h"
#include "repository.h"
#include "commit-reach.h"
#include "range-diff.h"
#include "tmp-objdir.h"

#define MAIL_DEFAULT_WRAP 72
#define COVER_FROM_AUTO_MAX_SUBJECT_LEN 100
#define FORMAT_PATCH_NAME_MAX_DEFAULT 64

/* Set a default date-time format for git log ("log.date" config variable) */
static const char *default_date_mode = NULL;

static int default_abbrev_commit;
static int default_show_root = 1;
static int default_follow;
static int default_show_signature;
static int default_encode_email_headers = 1;
static int decoration_style;
static int decoration_given;
static int use_mailmap_config = 1;
static const char *fmt_patch_subject_prefix = "PATCH";
static int fmt_patch_name_max = FORMAT_PATCH_NAME_MAX_DEFAULT;
static const char *fmt_pretty;

static const char * const builtin_log_usage[] = {
	N_("git log [<options>] [<revision-range>] [[--] <path>...]"),
	N_("git show [<options>] <object>..."),
	NULL
};

struct line_opt_callback_data {
	struct rev_info *rev;
	const char *prefix;
	struct string_list args;
};

static int session_is_interactive(void)
{
	return isatty(1) || pager_in_use();
}

static int auto_decoration_style(void)
{
	return session_is_interactive() ? DECORATE_SHORT_REFS : 0;
}

static int parse_decoration_style(const char *value)
{
	switch (git_parse_maybe_bool(value)) {
	case 1:
		return DECORATE_SHORT_REFS;
	case 0:
		return 0;
	default:
		break;
	}
	if (!strcmp(value, "full"))
		return DECORATE_FULL_REFS;
	else if (!strcmp(value, "short"))
		return DECORATE_SHORT_REFS;
	else if (!strcmp(value, "auto"))
		return auto_decoration_style();
	/*
	 * Please update _git_log() in git-completion.bash when you
	 * add new decoration styles.
	 */
	return -1;
}

static int decorate_callback(const struct option *opt, const char *arg, int unset)
{
	if (unset)
		decoration_style = 0;
	else if (arg)
		decoration_style = parse_decoration_style(arg);
	else
		decoration_style = DECORATE_SHORT_REFS;

	if (decoration_style < 0)
		die(_("invalid --decorate option: %s"), arg);

	decoration_given = 1;

	return 0;
}

static int log_line_range_callback(const struct option *option, const char *arg, int unset)
{
	struct line_opt_callback_data *data = option->value;

	BUG_ON_OPT_NEG(unset);

	if (!arg)
		return -1;

	data->rev->line_level_traverse = 1;
	string_list_append(&data->args, arg);

	return 0;
}

static void init_log_defaults(void)
{
	init_diff_ui_defaults();

	decoration_style = auto_decoration_style();
}

static void cmd_log_init_defaults(struct rev_info *rev)
{
	if (fmt_pretty)
		get_commit_format(fmt_pretty, rev);
	if (default_follow)
		rev->diffopt.flags.default_follow_renames = 1;
	rev->verbose_header = 1;
	rev->diffopt.flags.recursive = 1;
	rev->diffopt.stat_width = -1; /* use full terminal width */
	rev->diffopt.stat_graph_width = -1; /* respect statGraphWidth config */
	rev->abbrev_commit = default_abbrev_commit;
	rev->show_root_diff = default_show_root;
	rev->subject_prefix = fmt_patch_subject_prefix;
	rev->patch_name_max = fmt_patch_name_max;
	rev->show_signature = default_show_signature;
	rev->encode_email_headers = default_encode_email_headers;
	rev->diffopt.flags.allow_textconv = 1;

	if (default_date_mode)
		parse_date_format(default_date_mode, &rev->date_mode);
}

static void cmd_log_init_finish(int argc, const char **argv, const char *prefix,
			 struct rev_info *rev, struct setup_revision_opt *opt)
{
	struct userformat_want w;
	int quiet = 0, source = 0, mailmap;
	static struct line_opt_callback_data line_cb = {NULL, NULL, STRING_LIST_INIT_DUP};
	static struct string_list decorate_refs_exclude = STRING_LIST_INIT_NODUP;
	static struct string_list decorate_refs_exclude_config = STRING_LIST_INIT_NODUP;
	static struct string_list decorate_refs_include = STRING_LIST_INIT_NODUP;
	struct decoration_filter decoration_filter = {&decorate_refs_include,
						      &decorate_refs_exclude,
						      &decorate_refs_exclude_config};
	static struct revision_sources revision_sources;

	const struct option builtin_log_options[] = {
		OPT__QUIET(&quiet, N_("suppress diff output")),
		OPT_BOOL(0, "source", &source, N_("show source")),
		OPT_BOOL(0, "use-mailmap", &mailmap, N_("use mail map file")),
		OPT_ALIAS(0, "mailmap", "use-mailmap"),
		OPT_STRING_LIST(0, "decorate-refs", &decorate_refs_include,
				N_("pattern"), N_("only decorate refs that match <pattern>")),
		OPT_STRING_LIST(0, "decorate-refs-exclude", &decorate_refs_exclude,
				N_("pattern"), N_("do not decorate refs that match <pattern>")),
		OPT_CALLBACK_F(0, "decorate", NULL, NULL, N_("decorate options"),
			       PARSE_OPT_OPTARG, decorate_callback),
		OPT_CALLBACK('L', NULL, &line_cb, "range:file",
			     N_("trace the evolution of line range <start>,<end> or function :<funcname> in <file>"),
			     log_line_range_callback),
		OPT_END()
	};

	line_cb.rev = rev;
	line_cb.prefix = prefix;

	mailmap = use_mailmap_config;
	argc = parse_options(argc, argv, prefix,
			     builtin_log_options, builtin_log_usage,
			     PARSE_OPT_KEEP_ARGV0 | PARSE_OPT_KEEP_UNKNOWN |
			     PARSE_OPT_KEEP_DASHDASH);

	if (quiet)
		rev->diffopt.output_format |= DIFF_FORMAT_NO_OUTPUT;
	argc = setup_revisions(argc, argv, rev, opt);

	/* Any arguments at this point are not recognized */
	if (argc > 1)
		die(_("unrecognized argument: %s"), argv[1]);

	if (rev->line_level_traverse && rev->prune_data.nr)
		die(_("-L<range>:<file> cannot be used with pathspec"));

	memset(&w, 0, sizeof(w));
	userformat_find_requirements(NULL, &w);

	if (!rev->show_notes_given && (!rev->pretty_given || w.notes))
		rev->show_notes = 1;
	if (rev->show_notes)
		load_display_notes(&rev->notes_opt);

	if ((rev->diffopt.pickaxe_opts & DIFF_PICKAXE_KINDS_MASK) ||
	    rev->diffopt.filter || rev->diffopt.flags.follow_renames)
		rev->always_show_header = 0;

	if (source || w.source) {
		init_revision_sources(&revision_sources);
		rev->sources = &revision_sources;
	}

	if (mailmap) {
		rev->mailmap = xmalloc(sizeof(struct string_list));
		string_list_init_nodup(rev->mailmap);
		read_mailmap(rev->mailmap);
	}

	if (rev->pretty_given && rev->commit_format == CMIT_FMT_RAW) {
		/*
		 * "log --pretty=raw" is special; ignore UI oriented
		 * configuration variables such as decoration.
		 */
		if (!decoration_given)
			decoration_style = 0;
		if (!rev->abbrev_commit_given)
			rev->abbrev_commit = 0;
	}

	if (rev->commit_format == CMIT_FMT_USERFORMAT) {
		if (!w.decorate) {
			/*
			 * Disable decoration loading if the format will not
			 * show them anyway.
			 */
			decoration_style = 0;
		} else if (!decoration_style) {
			/*
			 * If we are going to show them, make sure we do load
			 * them here, but taking care not to override a
			 * specific style set by config or --decorate.
			 */
			decoration_style = DECORATE_SHORT_REFS;
		}
	}

	if (decoration_style || rev->simplify_by_decoration) {
		const struct string_list *config_exclude =
			repo_config_get_value_multi(the_repository,
						    "log.excludeDecoration");

		if (config_exclude) {
			struct string_list_item *item;
			for_each_string_list_item(item, config_exclude)
				string_list_append(&decorate_refs_exclude_config,
						   item->string);
		}

		if (decoration_style)
			rev->show_decorations = 1;

		load_ref_decorations(&decoration_filter, decoration_style);
	}

	if (rev->line_level_traverse)
		line_log_init(rev, line_cb.prefix, &line_cb.args);

	setup_pager();
}

static void cmd_log_init(int argc, const char **argv, const char *prefix,
			 struct rev_info *rev, struct setup_revision_opt *opt)
{
	cmd_log_init_defaults(rev);
	cmd_log_init_finish(argc, argv, prefix, rev, opt);
}

static int cmd_log_deinit(int ret, struct rev_info *rev)
{
	release_revisions(rev);
	return ret;
}

/*
 * This gives a rough estimate for how many commits we
 * will print out in the list.
 */
static int estimate_commit_count(struct commit_list *list)
{
	int n = 0;

	while (list) {
		struct commit *commit = list->item;
		unsigned int flags = commit->object.flags;
		list = list->next;
		if (!(flags & (TREESAME | UNINTERESTING)))
			n++;
	}
	return n;
}

static void show_early_header(struct rev_info *rev, const char *stage, int nr)
{
	if (rev->shown_one) {
		rev->shown_one = 0;
		if (rev->commit_format != CMIT_FMT_ONELINE)
			putchar(rev->diffopt.line_termination);
	}
	fprintf(rev->diffopt.file, _("Final output: %d %s\n"), nr, stage);
}

static struct itimerval early_output_timer;

static void log_show_early(struct rev_info *revs, struct commit_list *list)
{
	int i = revs->early_output;
	int show_header = 1;
	int no_free = revs->diffopt.no_free;

	revs->diffopt.no_free = 0;
	sort_in_topological_order(&list, revs->sort_order);
	while (list && i) {
		struct commit *commit = list->item;
		switch (simplify_commit(revs, commit)) {
		case commit_show:
			if (show_header) {
				int n = estimate_commit_count(list);
				show_early_header(revs, "incomplete", n);
				show_header = 0;
			}
			log_tree_commit(revs, commit);
			i--;
			break;
		case commit_ignore:
			break;
		case commit_error:
			revs->diffopt.no_free = no_free;
			diff_free(&revs->diffopt);
			return;
		}
		list = list->next;
	}

	/* Did we already get enough commits for the early output? */
	if (!i) {
		revs->diffopt.no_free = 0;
		diff_free(&revs->diffopt);
		return;
	}

	/*
	 * ..if no, then repeat it twice a second until we
	 * do.
	 *
	 * NOTE! We don't use "it_interval", because if the
	 * reader isn't listening, we want our output to be
	 * throttled by the writing, and not have the timer
	 * trigger every second even if we're blocked on a
	 * reader!
	 */
	early_output_timer.it_value.tv_sec = 0;
	early_output_timer.it_value.tv_usec = 500000;
	setitimer(ITIMER_REAL, &early_output_timer, NULL);
}

static void early_output(int signal)
{
	show_early_output = log_show_early;
}

static void setup_early_output(void)
{
	struct sigaction sa;

	/*
	 * Set up the signal handler, minimally intrusively:
	 * we only set a single volatile integer word (not
	 * using sigatomic_t - trying to avoid unnecessary
	 * system dependencies and headers), and using
	 * SA_RESTART.
	 */
	memset(&sa, 0, sizeof(sa));
	sa.sa_handler = early_output;
	sigemptyset(&sa.sa_mask);
	sa.sa_flags = SA_RESTART;
	sigaction(SIGALRM, &sa, NULL);

	/*
	 * If we can get the whole output in less than a
	 * tenth of a second, don't even bother doing the
	 * early-output thing..
	 *
	 * This is a one-time-only trigger.
	 */
	early_output_timer.it_value.tv_sec = 0;
	early_output_timer.it_value.tv_usec = 100000;
	setitimer(ITIMER_REAL, &early_output_timer, NULL);
}

static void finish_early_output(struct rev_info *rev)
{
	int n = estimate_commit_count(rev->commits);
	signal(SIGALRM, SIG_IGN);
	show_early_header(rev, "done", n);
}

static int cmd_log_walk_no_free(struct rev_info *rev)
{
	struct commit *commit;
	int saved_nrl = 0;
	int saved_dcctc = 0;

	if (rev->remerge_diff) {
		rev->remerge_objdir = tmp_objdir_create("remerge-diff");
		if (!rev->remerge_objdir)
			die(_("unable to create temporary object directory"));
		tmp_objdir_replace_primary_odb(rev->remerge_objdir, 1);
	}

	if (rev->early_output)
		setup_early_output();

	if (prepare_revision_walk(rev))
		die(_("revision walk setup failed"));

	if (rev->early_output)
		finish_early_output(rev);

	/*
	 * For --check and --exit-code, the exit code is based on CHECK_FAILED
	 * and HAS_CHANGES being accumulated in rev->diffopt, so be careful to
	 * retain that state information if replacing rev->diffopt in this loop
	 */
	while ((commit = get_revision(rev)) != NULL) {
		if (!log_tree_commit(rev, commit) && rev->max_count >= 0)
			/*
			 * We decremented max_count in get_revision,
			 * but we didn't actually show the commit.
			 */
			rev->max_count++;
		if (!rev->reflog_info) {
			/*
			 * We may show a given commit multiple times when
			 * walking the reflogs.
			 */
			free_commit_buffer(the_repository->parsed_objects,
					   commit);
			free_commit_list(commit->parents);
			commit->parents = NULL;
		}
		if (saved_nrl < rev->diffopt.needed_rename_limit)
			saved_nrl = rev->diffopt.needed_rename_limit;
		if (rev->diffopt.degraded_cc_to_c)
			saved_dcctc = 1;
	}
	rev->diffopt.degraded_cc_to_c = saved_dcctc;
	rev->diffopt.needed_rename_limit = saved_nrl;

	if (rev->remerge_diff) {
		tmp_objdir_destroy(rev->remerge_objdir);
		rev->remerge_objdir = NULL;
	}

	if (rev->diffopt.output_format & DIFF_FORMAT_CHECKDIFF &&
	    rev->diffopt.flags.check_failed) {
		return 02;
	}
	return diff_result_code(&rev->diffopt, 0);
}

static int cmd_log_walk(struct rev_info *rev)
{
	int retval;

	rev->diffopt.no_free = 1;
	retval = cmd_log_walk_no_free(rev);
	rev->diffopt.no_free = 0;
	diff_free(&rev->diffopt);
	return retval;
}

static int git_log_config(const char *var, const char *value, void *cb)
{
	const char *slot_name;

	if (!strcmp(var, "format.pretty"))
		return git_config_string(&fmt_pretty, var, value);
	if (!strcmp(var, "format.subjectprefix"))
		return git_config_string(&fmt_patch_subject_prefix, var, value);
	if (!strcmp(var, "format.filenamemaxlength")) {
		fmt_patch_name_max = git_config_int(var, value);
		return 0;
	}
	if (!strcmp(var, "format.encodeemailheaders")) {
		default_encode_email_headers = git_config_bool(var, value);
		return 0;
	}
	if (!strcmp(var, "log.abbrevcommit")) {
		default_abbrev_commit = git_config_bool(var, value);
		return 0;
	}
	if (!strcmp(var, "log.date"))
		return git_config_string(&default_date_mode, var, value);
	if (!strcmp(var, "log.decorate")) {
		decoration_style = parse_decoration_style(value);
		if (decoration_style < 0)
			decoration_style = 0; /* maybe warn? */
		return 0;
	}
	if (!strcmp(var, "log.diffmerges"))
		return diff_merges_config(value);
	if (!strcmp(var, "log.showroot")) {
		default_show_root = git_config_bool(var, value);
		return 0;
	}
	if (!strcmp(var, "log.follow")) {
		default_follow = git_config_bool(var, value);
		return 0;
	}
	if (skip_prefix(var, "color.decorate.", &slot_name))
		return parse_decorate_color_config(var, slot_name, value);
	if (!strcmp(var, "log.mailmap")) {
		use_mailmap_config = git_config_bool(var, value);
		return 0;
	}
	if (!strcmp(var, "log.showsignature")) {
		default_show_signature = git_config_bool(var, value);
		return 0;
	}

	if (git_gpg_config(var, value, cb) < 0)
		return -1;
	return git_diff_ui_config(var, value, cb);
}

int cmd_whatchanged(int argc, const char **argv, const char *prefix)
{
	struct rev_info rev;
	struct setup_revision_opt opt;

	init_log_defaults();
	git_config(git_log_config, NULL);

	repo_init_revisions(the_repository, &rev, prefix);
	git_config(grep_config, &rev.grep_filter);

	rev.diff = 1;
	rev.simplify_history = 0;
	memset(&opt, 0, sizeof(opt));
	opt.def = "HEAD";
	opt.revarg_opt = REVARG_COMMITTISH;
	cmd_log_init(argc, argv, prefix, &rev, &opt);
	if (!rev.diffopt.output_format)
		rev.diffopt.output_format = DIFF_FORMAT_RAW;
	return cmd_log_deinit(cmd_log_walk(&rev), &rev);
}

static void show_tagger(const char *buf, struct rev_info *rev)
{
	struct strbuf out = STRBUF_INIT;
	struct pretty_print_context pp = {0};

	pp.fmt = rev->commit_format;
	pp.date_mode = rev->date_mode;
	pp_user_info(&pp, "Tagger", &out, buf, get_log_output_encoding());
	fprintf(rev->diffopt.file, "%s", out.buf);
	strbuf_release(&out);
}

static int show_blob_object(const struct object_id *oid, struct rev_info *rev, const char *obj_name)
{
	struct object_id oidc;
	struct object_context obj_context;
	char *buf;
	unsigned long size;

	fflush(rev->diffopt.file);
	if (!rev->diffopt.flags.textconv_set_via_cmdline ||
	    !rev->diffopt.flags.allow_textconv)
		return stream_blob_to_fd(1, oid, NULL, 0);

	if (get_oid_with_context(the_repository, obj_name,
				 GET_OID_RECORD_PATH,
				 &oidc, &obj_context))
		die(_("not a valid object name %s"), obj_name);
	if (!obj_context.path ||
	    !textconv_object(the_repository, obj_context.path,
			     obj_context.mode, &oidc, 1, &buf, &size)) {
		free(obj_context.path);
		return stream_blob_to_fd(1, oid, NULL, 0);
	}

	if (!buf)
		die(_("git show %s: bad file"), obj_name);

	write_or_die(1, buf, size);
	free(obj_context.path);
	return 0;
}

static int show_tag_object(const struct object_id *oid, struct rev_info *rev)
{
	unsigned long size;
	enum object_type type;
	char *buf = read_object_file(oid, &type, &size);
	int offset = 0;

	if (!buf)
		return error(_("could not read object %s"), oid_to_hex(oid));

	assert(type == OBJ_TAG);
	while (offset < size && buf[offset] != '\n') {
		int new_offset = offset + 1;
		const char *ident;
		while (new_offset < size && buf[new_offset++] != '\n')
			; /* do nothing */
		if (skip_prefix(buf + offset, "tagger ", &ident))
			show_tagger(ident, rev);
		offset = new_offset;
	}

	if (offset < size)
		fwrite(buf + offset, size - offset, 1, rev->diffopt.file);
	free(buf);
	return 0;
}

static int show_tree_object(const struct object_id *oid,
		struct strbuf *base,
		const char *pathname, unsigned mode, void *context)
{
	FILE *file = context;
	fprintf(file, "%s%s\n", pathname, S_ISDIR(mode) ? "/" : "");
	return 0;
}

static void show_setup_revisions_tweak(struct rev_info *rev,
				       struct setup_revision_opt *opt)
{
	if (rev->first_parent_only)
		diff_merges_default_to_first_parent(rev);
	else
		diff_merges_default_to_dense_combined(rev);
	if (!rev->diffopt.output_format)
		rev->diffopt.output_format = DIFF_FORMAT_PATCH;
}

int cmd_show(int argc, const char **argv, const char *prefix)
{
	struct rev_info rev;
	struct object_array_entry *objects;
	struct setup_revision_opt opt;
	struct pathspec match_all;
	int i, count, ret = 0;

	init_log_defaults();
	git_config(git_log_config, NULL);

	if (the_repository->gitdir) {
		prepare_repo_settings(the_repository);
		the_repository->settings.command_requires_full_index = 0;
	}

	memset(&match_all, 0, sizeof(match_all));
	repo_init_revisions(the_repository, &rev, prefix);
	git_config(grep_config, &rev.grep_filter);

	rev.diff = 1;
	rev.always_show_header = 1;
	rev.no_walk = 1;
	rev.diffopt.stat_width = -1; 	/* Scale to real terminal size */

	memset(&opt, 0, sizeof(opt));
	opt.def = "HEAD";
	opt.tweak = show_setup_revisions_tweak;
	cmd_log_init(argc, argv, prefix, &rev, &opt);

	if (!rev.no_walk)
		return cmd_log_deinit(cmd_log_walk(&rev), &rev);

	count = rev.pending.nr;
	objects = rev.pending.objects;
	rev.diffopt.no_free = 1;
	for (i = 0; i < count && !ret; i++) {
		struct object *o = objects[i].item;
		const char *name = objects[i].name;
		switch (o->type) {
		case OBJ_BLOB:
			ret = show_blob_object(&o->oid, &rev, name);
			break;
		case OBJ_TAG: {
			struct tag *t = (struct tag *)o;
			struct object_id *oid = get_tagged_oid(t);

			if (rev.shown_one)
				putchar('\n');
			fprintf(rev.diffopt.file, "%stag %s%s\n",
					diff_get_color_opt(&rev.diffopt, DIFF_COMMIT),
					t->tag,
					diff_get_color_opt(&rev.diffopt, DIFF_RESET));
			ret = show_tag_object(&o->oid, &rev);
			rev.shown_one = 1;
			if (ret)
				break;
			o = parse_object(the_repository, oid);
			if (!o)
				ret = error(_("could not read object %s"),
					    oid_to_hex(oid));
			objects[i].item = o;
			i--;
			break;
		}
		case OBJ_TREE:
			if (rev.shown_one)
				putchar('\n');
			fprintf(rev.diffopt.file, "%stree %s%s\n\n",
					diff_get_color_opt(&rev.diffopt, DIFF_COMMIT),
					name,
					diff_get_color_opt(&rev.diffopt, DIFF_RESET));
			read_tree(the_repository, (struct tree *)o,
				  &match_all, show_tree_object,
				  rev.diffopt.file);
			rev.shown_one = 1;
			break;
		case OBJ_COMMIT:
			rev.pending.nr = rev.pending.alloc = 0;
			rev.pending.objects = NULL;
			add_object_array(o, name, &rev.pending);
			ret = cmd_log_walk_no_free(&rev);
			break;
		default:
			ret = error(_("unknown type: %d"), o->type);
		}
	}
<<<<<<< HEAD

	rev.diffopt.no_free = 0;
	diff_free(&rev.diffopt);

	free(objects);
	return ret;
=======
	return cmd_log_deinit(ret, &rev);
>>>>>>> 54c8a7c3
}

/*
 * This is equivalent to "git log -g --abbrev-commit --pretty=oneline"
 */
int cmd_log_reflog(int argc, const char **argv, const char *prefix)
{
	struct rev_info rev;
	struct setup_revision_opt opt;

	init_log_defaults();
	git_config(git_log_config, NULL);

	repo_init_revisions(the_repository, &rev, prefix);
	init_reflog_walk(&rev.reflog_info);
	git_config(grep_config, &rev.grep_filter);

	rev.verbose_header = 1;
	memset(&opt, 0, sizeof(opt));
	opt.def = "HEAD";
	cmd_log_init_defaults(&rev);
	rev.abbrev_commit = 1;
	rev.commit_format = CMIT_FMT_ONELINE;
	rev.use_terminator = 1;
	rev.always_show_header = 1;
	cmd_log_init_finish(argc, argv, prefix, &rev, &opt);

	return cmd_log_deinit(cmd_log_walk(&rev), &rev);
}

static void log_setup_revisions_tweak(struct rev_info *rev,
				      struct setup_revision_opt *opt)
{
	if (rev->diffopt.flags.default_follow_renames &&
	    rev->prune_data.nr == 1)
		rev->diffopt.flags.follow_renames = 1;

	if (rev->first_parent_only)
		diff_merges_default_to_first_parent(rev);
}

int cmd_log(int argc, const char **argv, const char *prefix)
{
	struct rev_info rev;
	struct setup_revision_opt opt;

	init_log_defaults();
	git_config(git_log_config, NULL);

	repo_init_revisions(the_repository, &rev, prefix);
	git_config(grep_config, &rev.grep_filter);

	rev.always_show_header = 1;
	memset(&opt, 0, sizeof(opt));
	opt.def = "HEAD";
	opt.revarg_opt = REVARG_COMMITTISH;
	opt.tweak = log_setup_revisions_tweak;
	cmd_log_init(argc, argv, prefix, &rev, &opt);
	return cmd_log_deinit(cmd_log_walk(&rev), &rev);
}

/* format-patch */

static const char *fmt_patch_suffix = ".patch";
static int numbered = 0;
static int auto_number = 1;

static char *default_attach = NULL;

static struct string_list extra_hdr = STRING_LIST_INIT_NODUP;
static struct string_list extra_to = STRING_LIST_INIT_NODUP;
static struct string_list extra_cc = STRING_LIST_INIT_NODUP;

static void add_header(const char *value)
{
	struct string_list_item *item;
	int len = strlen(value);
	while (len && value[len - 1] == '\n')
		len--;

	if (!strncasecmp(value, "to: ", 4)) {
		item = string_list_append(&extra_to, value + 4);
		len -= 4;
	} else if (!strncasecmp(value, "cc: ", 4)) {
		item = string_list_append(&extra_cc, value + 4);
		len -= 4;
	} else {
		item = string_list_append(&extra_hdr, value);
	}

	item->string[len] = '\0';
}

enum cover_setting {
	COVER_UNSET,
	COVER_OFF,
	COVER_ON,
	COVER_AUTO
};

enum thread_level {
	THREAD_UNSET,
	THREAD_SHALLOW,
	THREAD_DEEP
};

enum cover_from_description {
	COVER_FROM_NONE,
	COVER_FROM_MESSAGE,
	COVER_FROM_SUBJECT,
	COVER_FROM_AUTO
};

enum auto_base_setting {
	AUTO_BASE_NEVER,
	AUTO_BASE_ALWAYS,
	AUTO_BASE_WHEN_ABLE
};

static enum thread_level thread;
static int do_signoff;
static enum auto_base_setting auto_base;
static char *from;
static const char *signature = git_version_string;
static const char *signature_file;
static enum cover_setting config_cover_letter;
static const char *config_output_directory;
static enum cover_from_description cover_from_description_mode = COVER_FROM_MESSAGE;
static int show_notes;
static struct display_notes_opt notes_opt;

static enum cover_from_description parse_cover_from_description(const char *arg)
{
	if (!arg || !strcmp(arg, "default"))
		return COVER_FROM_MESSAGE;
	else if (!strcmp(arg, "none"))
		return COVER_FROM_NONE;
	else if (!strcmp(arg, "message"))
		return COVER_FROM_MESSAGE;
	else if (!strcmp(arg, "subject"))
		return COVER_FROM_SUBJECT;
	else if (!strcmp(arg, "auto"))
		return COVER_FROM_AUTO;
	else
		die(_("%s: invalid cover from description mode"), arg);
}

static int git_format_config(const char *var, const char *value, void *cb)
{
	if (!strcmp(var, "format.headers")) {
		if (!value)
			die(_("format.headers without value"));
		add_header(value);
		return 0;
	}
	if (!strcmp(var, "format.suffix"))
		return git_config_string(&fmt_patch_suffix, var, value);
	if (!strcmp(var, "format.to")) {
		if (!value)
			return config_error_nonbool(var);
		string_list_append(&extra_to, value);
		return 0;
	}
	if (!strcmp(var, "format.cc")) {
		if (!value)
			return config_error_nonbool(var);
		string_list_append(&extra_cc, value);
		return 0;
	}
	if (!strcmp(var, "diff.color") || !strcmp(var, "color.diff") ||
	    !strcmp(var, "color.ui") || !strcmp(var, "diff.submodule")) {
		return 0;
	}
	if (!strcmp(var, "format.numbered")) {
		if (value && !strcasecmp(value, "auto")) {
			auto_number = 1;
			return 0;
		}
		numbered = git_config_bool(var, value);
		auto_number = auto_number && numbered;
		return 0;
	}
	if (!strcmp(var, "format.attach")) {
		if (value && *value)
			default_attach = xstrdup(value);
		else
			default_attach = xstrdup(git_version_string);
		return 0;
	}
	if (!strcmp(var, "format.thread")) {
		if (value && !strcasecmp(value, "deep")) {
			thread = THREAD_DEEP;
			return 0;
		}
		if (value && !strcasecmp(value, "shallow")) {
			thread = THREAD_SHALLOW;
			return 0;
		}
		thread = git_config_bool(var, value) ? THREAD_SHALLOW : THREAD_UNSET;
		return 0;
	}
	if (!strcmp(var, "format.signoff")) {
		do_signoff = git_config_bool(var, value);
		return 0;
	}
	if (!strcmp(var, "format.signature"))
		return git_config_string(&signature, var, value);
	if (!strcmp(var, "format.signaturefile"))
		return git_config_pathname(&signature_file, var, value);
	if (!strcmp(var, "format.coverletter")) {
		if (value && !strcasecmp(value, "auto")) {
			config_cover_letter = COVER_AUTO;
			return 0;
		}
		config_cover_letter = git_config_bool(var, value) ? COVER_ON : COVER_OFF;
		return 0;
	}
	if (!strcmp(var, "format.outputdirectory"))
		return git_config_string(&config_output_directory, var, value);
	if (!strcmp(var, "format.useautobase")) {
		if (value && !strcasecmp(value, "whenAble")) {
			auto_base = AUTO_BASE_WHEN_ABLE;
			return 0;
		}
		auto_base = git_config_bool(var, value) ? AUTO_BASE_ALWAYS : AUTO_BASE_NEVER;
		return 0;
	}
	if (!strcmp(var, "format.from")) {
		int b = git_parse_maybe_bool(value);
		free(from);
		if (b < 0)
			from = xstrdup(value);
		else if (b)
			from = xstrdup(git_committer_info(IDENT_NO_DATE));
		else
			from = NULL;
		return 0;
	}
	if (!strcmp(var, "format.notes")) {
		int b = git_parse_maybe_bool(value);
		if (b < 0)
			enable_ref_display_notes(&notes_opt, &show_notes, value);
		else if (b)
			enable_default_display_notes(&notes_opt, &show_notes);
		else
			disable_display_notes(&notes_opt, &show_notes);
		return 0;
	}
	if (!strcmp(var, "format.coverfromdescription")) {
		cover_from_description_mode = parse_cover_from_description(value);
		return 0;
	}

	return git_log_config(var, value, cb);
}

static const char *output_directory = NULL;
static int outdir_offset;

static int open_next_file(struct commit *commit, const char *subject,
			 struct rev_info *rev, int quiet)
{
	struct strbuf filename = STRBUF_INIT;

	if (output_directory) {
		strbuf_addstr(&filename, output_directory);
		strbuf_complete(&filename, '/');
	}

	if (rev->numbered_files)
		strbuf_addf(&filename, "%d", rev->nr);
	else if (commit)
		fmt_output_commit(&filename, commit, rev);
	else
		fmt_output_subject(&filename, subject, rev);

	if (!quiet)
		printf("%s\n", filename.buf + outdir_offset);

	if (!(rev->diffopt.file = fopen(filename.buf, "w"))) {
		error_errno(_("cannot open patch file %s"), filename.buf);
		strbuf_release(&filename);
		return -1;
	}

	strbuf_release(&filename);
	return 0;
}

static void get_patch_ids(struct rev_info *rev, struct patch_ids *ids)
{
	struct rev_info check_rev;
	struct commit *commit, *c1, *c2;
	struct object *o1, *o2;
	unsigned flags1, flags2;

	if (rev->pending.nr != 2)
		die(_("need exactly one range"));

	o1 = rev->pending.objects[0].item;
	o2 = rev->pending.objects[1].item;
	flags1 = o1->flags;
	flags2 = o2->flags;
	c1 = lookup_commit_reference(the_repository, &o1->oid);
	c2 = lookup_commit_reference(the_repository, &o2->oid);

	if ((flags1 & UNINTERESTING) == (flags2 & UNINTERESTING))
		die(_("not a range"));

	init_patch_ids(the_repository, ids);

	/* given a range a..b get all patch ids for b..a */
	repo_init_revisions(the_repository, &check_rev, rev->prefix);
	check_rev.max_parents = 1;
	o1->flags ^= UNINTERESTING;
	o2->flags ^= UNINTERESTING;
	add_pending_object(&check_rev, o1, "o1");
	add_pending_object(&check_rev, o2, "o2");
	if (prepare_revision_walk(&check_rev))
		die(_("revision walk setup failed"));

	while ((commit = get_revision(&check_rev)) != NULL) {
		add_commit_patch_id(commit, ids);
	}

	/* reset for next revision walk */
	clear_commit_marks(c1, SEEN | UNINTERESTING | SHOWN | ADDED);
	clear_commit_marks(c2, SEEN | UNINTERESTING | SHOWN | ADDED);
	o1->flags = flags1;
	o2->flags = flags2;
}

static void gen_message_id(struct rev_info *info, char *base)
{
	struct strbuf buf = STRBUF_INIT;
	strbuf_addf(&buf, "%s.%"PRItime".git.%s", base,
		    (timestamp_t) time(NULL),
		    git_committer_info(IDENT_NO_NAME|IDENT_NO_DATE|IDENT_STRICT));
	info->message_id = strbuf_detach(&buf, NULL);
}

static void print_signature(FILE *file)
{
	if (!signature || !*signature)
		return;

	fprintf(file, "-- \n%s", signature);
	if (signature[strlen(signature)-1] != '\n')
		putc('\n', file);
	putc('\n', file);
}

static char *find_branch_name(struct rev_info *rev)
{
	int i, positive = -1;
	struct object_id branch_oid;
	const struct object_id *tip_oid;
	const char *ref, *v;
	char *full_ref, *branch = NULL;

	for (i = 0; i < rev->cmdline.nr; i++) {
		if (rev->cmdline.rev[i].flags & UNINTERESTING)
			continue;
		if (positive < 0)
			positive = i;
		else
			return NULL;
	}
	if (positive < 0)
		return NULL;
	ref = rev->cmdline.rev[positive].name;
	tip_oid = &rev->cmdline.rev[positive].item->oid;
	if (dwim_ref(ref, strlen(ref), &branch_oid, &full_ref, 0) &&
	    skip_prefix(full_ref, "refs/heads/", &v) &&
	    oideq(tip_oid, &branch_oid))
		branch = xstrdup(v);
	free(full_ref);
	return branch;
}

static void show_diffstat(struct rev_info *rev,
			  struct commit *origin, struct commit *head)
{
	struct diff_options opts;

	memcpy(&opts, &rev->diffopt, sizeof(opts));
	opts.output_format = DIFF_FORMAT_SUMMARY | DIFF_FORMAT_DIFFSTAT;
	diff_setup_done(&opts);

	diff_tree_oid(get_commit_tree_oid(origin),
		      get_commit_tree_oid(head),
		      "", &opts);
	diffcore_std(&opts);
	diff_flush(&opts);

	fprintf(rev->diffopt.file, "\n");
}

static void prepare_cover_text(struct pretty_print_context *pp,
			       const char *branch_name,
			       struct strbuf *sb,
			       const char *encoding,
			       int need_8bit_cte)
{
	const char *subject = "*** SUBJECT HERE ***";
	const char *body = "*** BLURB HERE ***";
	struct strbuf description_sb = STRBUF_INIT;
	struct strbuf subject_sb = STRBUF_INIT;

	if (cover_from_description_mode == COVER_FROM_NONE)
		goto do_pp;

	if (branch_name && *branch_name)
		read_branch_desc(&description_sb, branch_name);
	if (!description_sb.len)
		goto do_pp;

	if (cover_from_description_mode == COVER_FROM_SUBJECT ||
			cover_from_description_mode == COVER_FROM_AUTO)
		body = format_subject(&subject_sb, description_sb.buf, " ");

	if (cover_from_description_mode == COVER_FROM_MESSAGE ||
			(cover_from_description_mode == COVER_FROM_AUTO &&
			 subject_sb.len > COVER_FROM_AUTO_MAX_SUBJECT_LEN))
		body = description_sb.buf;
	else
		subject = subject_sb.buf;

do_pp:
	pp_title_line(pp, &subject, sb, encoding, need_8bit_cte);
	pp_remainder(pp, &body, sb, 0);

	strbuf_release(&description_sb);
	strbuf_release(&subject_sb);
}

static int get_notes_refs(struct string_list_item *item, void *arg)
{
	strvec_pushf(arg, "--notes=%s", item->string);
	return 0;
}

static void get_notes_args(struct strvec *arg, struct rev_info *rev)
{
	if (!rev->show_notes) {
		strvec_push(arg, "--no-notes");
	} else if (rev->notes_opt.use_default_notes > 0 ||
		   (rev->notes_opt.use_default_notes == -1 &&
		    !rev->notes_opt.extra_notes_refs.nr)) {
		strvec_push(arg, "--notes");
	} else {
		for_each_string_list(&rev->notes_opt.extra_notes_refs, get_notes_refs, arg);
	}
}

static void make_cover_letter(struct rev_info *rev, int use_separate_file,
			      struct commit *origin,
			      int nr, struct commit **list,
			      const char *branch_name,
			      int quiet)
{
	const char *committer;
	struct shortlog log;
	struct strbuf sb = STRBUF_INIT;
	int i;
	const char *encoding = "UTF-8";
	int need_8bit_cte = 0;
	struct pretty_print_context pp = {0};
	struct commit *head = list[0];

	if (!cmit_fmt_is_mail(rev->commit_format))
		die(_("cover letter needs email format"));

	committer = git_committer_info(0);

	if (use_separate_file &&
	    open_next_file(NULL, rev->numbered_files ? NULL : "cover-letter", rev, quiet))
		die(_("failed to create cover-letter file"));

	log_write_email_headers(rev, head, &pp.after_subject, &need_8bit_cte, 0);

	for (i = 0; !need_8bit_cte && i < nr; i++) {
		const char *buf = get_commit_buffer(list[i], NULL);
		if (has_non_ascii(buf))
			need_8bit_cte = 1;
		unuse_commit_buffer(list[i], buf);
	}

	if (!branch_name)
		branch_name = find_branch_name(rev);

	pp.fmt = CMIT_FMT_EMAIL;
	pp.date_mode.type = DATE_RFC2822;
	pp.rev = rev;
	pp.print_email_subject = 1;
	pp_user_info(&pp, NULL, &sb, committer, encoding);
	prepare_cover_text(&pp, branch_name, &sb, encoding, need_8bit_cte);
	fprintf(rev->diffopt.file, "%s\n", sb.buf);

	strbuf_release(&sb);

	shortlog_init(&log);
	log.wrap_lines = 1;
	log.wrap = MAIL_DEFAULT_WRAP;
	log.in1 = 2;
	log.in2 = 4;
	log.file = rev->diffopt.file;
	log.groups = SHORTLOG_GROUP_AUTHOR;
	for (i = 0; i < nr; i++)
		shortlog_add_commit(&log, list[i]);

	shortlog_output(&log);

	/* We can only do diffstat with a unique reference point */
	if (origin)
		show_diffstat(rev, origin, head);

	if (rev->idiff_oid1) {
		fprintf_ln(rev->diffopt.file, "%s", rev->idiff_title);
		show_interdiff(rev->idiff_oid1, rev->idiff_oid2, 0,
			       &rev->diffopt);
	}

	if (rev->rdiff1) {
		/*
		 * Pass minimum required diff-options to range-diff; others
		 * can be added later if deemed desirable.
		 */
		struct diff_options opts;
		struct strvec other_arg = STRVEC_INIT;
		struct range_diff_options range_diff_opts = {
			.creation_factor = rev->creation_factor,
			.dual_color = 1,
			.diffopt = &opts,
			.other_arg = &other_arg
		};

		diff_setup(&opts);
		opts.file = rev->diffopt.file;
		opts.use_color = rev->diffopt.use_color;
		diff_setup_done(&opts);
		fprintf_ln(rev->diffopt.file, "%s", rev->rdiff_title);
		get_notes_args(&other_arg, rev);
		show_range_diff(rev->rdiff1, rev->rdiff2, &range_diff_opts);
		strvec_clear(&other_arg);
	}
}

static const char *clean_message_id(const char *msg_id)
{
	char ch;
	const char *a, *z, *m;

	m = msg_id;
	while ((ch = *m) && (isspace(ch) || (ch == '<')))
		m++;
	a = m;
	z = NULL;
	while ((ch = *m)) {
		if (!isspace(ch) && (ch != '>'))
			z = m;
		m++;
	}
	if (!z)
		die(_("insane in-reply-to: %s"), msg_id);
	if (++z == m)
		return a;
	return xmemdupz(a, z - a);
}

static const char *set_outdir(const char *prefix, const char *output_directory)
{
	if (output_directory && is_absolute_path(output_directory))
		return output_directory;

	if (!prefix || !*prefix) {
		if (output_directory)
			return output_directory;
		/* The user did not explicitly ask for "./" */
		outdir_offset = 2;
		return "./";
	}

	outdir_offset = strlen(prefix);
	if (!output_directory)
		return prefix;

	return prefix_filename(prefix, output_directory);
}

static const char * const builtin_format_patch_usage[] = {
	N_("git format-patch [<options>] [<since> | <revision-range>]"),
	NULL
};

static int keep_subject = 0;

static int keep_callback(const struct option *opt, const char *arg, int unset)
{
	BUG_ON_OPT_NEG(unset);
	BUG_ON_OPT_ARG(arg);
	((struct rev_info *)opt->value)->total = -1;
	keep_subject = 1;
	return 0;
}

static int subject_prefix = 0;

static int subject_prefix_callback(const struct option *opt, const char *arg,
			    int unset)
{
	BUG_ON_OPT_NEG(unset);
	subject_prefix = 1;
	((struct rev_info *)opt->value)->subject_prefix = arg;
	return 0;
}

static int rfc_callback(const struct option *opt, const char *arg, int unset)
{
	BUG_ON_OPT_NEG(unset);
	BUG_ON_OPT_ARG(arg);
	return subject_prefix_callback(opt, "RFC PATCH", unset);
}

static int numbered_cmdline_opt = 0;

static int numbered_callback(const struct option *opt, const char *arg,
			     int unset)
{
	BUG_ON_OPT_ARG(arg);
	*(int *)opt->value = numbered_cmdline_opt = unset ? 0 : 1;
	if (unset)
		auto_number =  0;
	return 0;
}

static int no_numbered_callback(const struct option *opt, const char *arg,
				int unset)
{
	BUG_ON_OPT_NEG(unset);
	return numbered_callback(opt, arg, 1);
}

static int output_directory_callback(const struct option *opt, const char *arg,
			      int unset)
{
	const char **dir = (const char **)opt->value;
	BUG_ON_OPT_NEG(unset);
	if (*dir)
		die(_("two output directories?"));
	*dir = arg;
	return 0;
}

static int thread_callback(const struct option *opt, const char *arg, int unset)
{
	enum thread_level *thread = (enum thread_level *)opt->value;
	if (unset)
		*thread = THREAD_UNSET;
	else if (!arg || !strcmp(arg, "shallow"))
		*thread = THREAD_SHALLOW;
	else if (!strcmp(arg, "deep"))
		*thread = THREAD_DEEP;
	/*
	 * Please update _git_formatpatch() in git-completion.bash
	 * when you add new options.
	 */
	else
		return 1;
	return 0;
}

static int attach_callback(const struct option *opt, const char *arg, int unset)
{
	struct rev_info *rev = (struct rev_info *)opt->value;
	if (unset)
		rev->mime_boundary = NULL;
	else if (arg)
		rev->mime_boundary = arg;
	else
		rev->mime_boundary = git_version_string;
	rev->no_inline = unset ? 0 : 1;
	return 0;
}

static int inline_callback(const struct option *opt, const char *arg, int unset)
{
	struct rev_info *rev = (struct rev_info *)opt->value;
	if (unset)
		rev->mime_boundary = NULL;
	else if (arg)
		rev->mime_boundary = arg;
	else
		rev->mime_boundary = git_version_string;
	rev->no_inline = 0;
	return 0;
}

static int header_callback(const struct option *opt, const char *arg, int unset)
{
	if (unset) {
		string_list_clear(&extra_hdr, 0);
		string_list_clear(&extra_to, 0);
		string_list_clear(&extra_cc, 0);
	} else {
		add_header(arg);
	}
	return 0;
}

static int to_callback(const struct option *opt, const char *arg, int unset)
{
	if (unset)
		string_list_clear(&extra_to, 0);
	else
		string_list_append(&extra_to, arg);
	return 0;
}

static int cc_callback(const struct option *opt, const char *arg, int unset)
{
	if (unset)
		string_list_clear(&extra_cc, 0);
	else
		string_list_append(&extra_cc, arg);
	return 0;
}

static int from_callback(const struct option *opt, const char *arg, int unset)
{
	char **from = opt->value;

	free(*from);

	if (unset)
		*from = NULL;
	else if (arg)
		*from = xstrdup(arg);
	else
		*from = xstrdup(git_committer_info(IDENT_NO_DATE));
	return 0;
}

static int base_callback(const struct option *opt, const char *arg, int unset)
{
	const char **base_commit = opt->value;

	if (unset) {
		auto_base = AUTO_BASE_NEVER;
		*base_commit = NULL;
	} else if (!strcmp(arg, "auto")) {
		auto_base = AUTO_BASE_ALWAYS;
		*base_commit = NULL;
	} else {
		auto_base = AUTO_BASE_NEVER;
		*base_commit = arg;
	}
	return 0;
}

struct base_tree_info {
	struct object_id base_commit;
	int nr_patch_id, alloc_patch_id;
	struct object_id *patch_id;
};

static struct commit *get_base_commit(const char *base_commit,
				      struct commit **list,
				      int total)
{
	struct commit *base = NULL;
	struct commit **rev;
	int i = 0, rev_nr = 0, auto_select, die_on_failure;

	switch (auto_base) {
	case AUTO_BASE_NEVER:
		if (base_commit) {
			auto_select = 0;
			die_on_failure = 1;
		} else {
			/* no base information is requested */
			return NULL;
		}
		break;
	case AUTO_BASE_ALWAYS:
	case AUTO_BASE_WHEN_ABLE:
		if (base_commit) {
			BUG("requested automatic base selection but a commit was provided");
		} else {
			auto_select = 1;
			die_on_failure = auto_base == AUTO_BASE_ALWAYS;
		}
		break;
	default:
		BUG("unexpected automatic base selection method");
	}

	if (!auto_select) {
		base = lookup_commit_reference_by_name(base_commit);
		if (!base)
			die(_("unknown commit %s"), base_commit);
	} else {
		struct branch *curr_branch = branch_get(NULL);
		const char *upstream = branch_get_upstream(curr_branch, NULL);
		if (upstream) {
			struct commit_list *base_list;
			struct commit *commit;
			struct object_id oid;

			if (get_oid(upstream, &oid)) {
				if (die_on_failure)
					die(_("failed to resolve '%s' as a valid ref"), upstream);
				else
					return NULL;
			}
			commit = lookup_commit_or_die(&oid, "upstream base");
			base_list = get_merge_bases_many(commit, total, list);
			/* There should be one and only one merge base. */
			if (!base_list || base_list->next) {
				if (die_on_failure) {
					die(_("could not find exact merge base"));
				} else {
					free_commit_list(base_list);
					return NULL;
				}
			}
			base = base_list->item;
			free_commit_list(base_list);
		} else {
			if (die_on_failure)
				die(_("failed to get upstream, if you want to record base commit automatically,\n"
				      "please use git branch --set-upstream-to to track a remote branch.\n"
				      "Or you could specify base commit by --base=<base-commit-id> manually"));
			else
				return NULL;
		}
	}

	ALLOC_ARRAY(rev, total);
	for (i = 0; i < total; i++)
		rev[i] = list[i];

	rev_nr = total;
	/*
	 * Get merge base through pair-wise computations
	 * and store it in rev[0].
	 */
	while (rev_nr > 1) {
		for (i = 0; i < rev_nr / 2; i++) {
			struct commit_list *merge_base;
			merge_base = get_merge_bases(rev[2 * i], rev[2 * i + 1]);
			if (!merge_base || merge_base->next) {
				if (die_on_failure) {
					die(_("failed to find exact merge base"));
				} else {
					free(rev);
					return NULL;
				}
			}

			rev[i] = merge_base->item;
		}

		if (rev_nr % 2)
			rev[i] = rev[2 * i];
		rev_nr = DIV_ROUND_UP(rev_nr, 2);
	}

	if (!in_merge_bases(base, rev[0])) {
		if (die_on_failure) {
			die(_("base commit should be the ancestor of revision list"));
		} else {
			free(rev);
			return NULL;
		}
	}

	for (i = 0; i < total; i++) {
		if (base == list[i]) {
			if (die_on_failure) {
				die(_("base commit shouldn't be in revision list"));
			} else {
				free(rev);
				return NULL;
			}
		}
	}

	free(rev);
	return base;
}

define_commit_slab(commit_base, int);

static void prepare_bases(struct base_tree_info *bases,
			  struct commit *base,
			  struct commit **list,
			  int total)
{
	struct commit *commit;
	struct rev_info revs;
	struct diff_options diffopt;
	struct commit_base commit_base;
	int i;

	if (!base)
		return;

	init_commit_base(&commit_base);
	repo_diff_setup(the_repository, &diffopt);
	diffopt.flags.recursive = 1;
	diff_setup_done(&diffopt);

	oidcpy(&bases->base_commit, &base->object.oid);

	repo_init_revisions(the_repository, &revs, NULL);
	revs.max_parents = 1;
	revs.topo_order = 1;
	for (i = 0; i < total; i++) {
		list[i]->object.flags &= ~UNINTERESTING;
		add_pending_object(&revs, &list[i]->object, "rev_list");
		*commit_base_at(&commit_base, list[i]) = 1;
	}
	base->object.flags |= UNINTERESTING;
	add_pending_object(&revs, &base->object, "base");

	if (prepare_revision_walk(&revs))
		die(_("revision walk setup failed"));
	/*
	 * Traverse the commits list, get prerequisite patch ids
	 * and stuff them in bases structure.
	 */
	while ((commit = get_revision(&revs)) != NULL) {
		struct object_id oid;
		struct object_id *patch_id;
		if (*commit_base_at(&commit_base, commit))
			continue;
		if (commit_patch_id(commit, &diffopt, &oid, 0, 1))
			die(_("cannot get patch id"));
		ALLOC_GROW(bases->patch_id, bases->nr_patch_id + 1, bases->alloc_patch_id);
		patch_id = bases->patch_id + bases->nr_patch_id;
		oidcpy(patch_id, &oid);
		bases->nr_patch_id++;
	}
	clear_commit_base(&commit_base);
}

static void print_bases(struct base_tree_info *bases, FILE *file)
{
	int i;

	/* Only do this once, either for the cover or for the first one */
	if (is_null_oid(&bases->base_commit))
		return;

	/* Show the base commit */
	fprintf(file, "\nbase-commit: %s\n", oid_to_hex(&bases->base_commit));

	/* Show the prerequisite patches */
	for (i = bases->nr_patch_id - 1; i >= 0; i--)
		fprintf(file, "prerequisite-patch-id: %s\n", oid_to_hex(&bases->patch_id[i]));

	free(bases->patch_id);
	bases->nr_patch_id = 0;
	bases->alloc_patch_id = 0;
	oidclr(&bases->base_commit);
}

static const char *diff_title(struct strbuf *sb,
			      const char *reroll_count,
			      const char *generic,
			      const char *rerolled)
{
	int v;

	/* RFC may be v0, so allow -v1 to diff against v0 */
	if (reroll_count && !strtol_i(reroll_count, 10, &v) &&
	    v >= 1)
		strbuf_addf(sb, rerolled, v - 1);
	else
		strbuf_addstr(sb, generic);
	return sb->buf;
}

static void infer_range_diff_ranges(struct strbuf *r1,
				    struct strbuf *r2,
				    const char *prev,
				    struct commit *origin,
				    struct commit *head)
{
	const char *head_oid = oid_to_hex(&head->object.oid);
	int prev_is_range = is_range_diff_range(prev);

	if (prev_is_range)
		strbuf_addstr(r1, prev);
	else
		strbuf_addf(r1, "%s..%s", head_oid, prev);

	if (origin)
		strbuf_addf(r2, "%s..%s", oid_to_hex(&origin->object.oid), head_oid);
	else if (prev_is_range)
		die(_("failed to infer range-diff origin of current series"));
	else {
		warning(_("using '%s' as range-diff origin of current series"), prev);
		strbuf_addf(r2, "%s..%s", prev, head_oid);
	}
}

int cmd_format_patch(int argc, const char **argv, const char *prefix)
{
	struct commit *commit;
	struct commit **list = NULL;
	struct rev_info rev;
	char *to_free = NULL;
	struct setup_revision_opt s_r_opt;
	int nr = 0, total, i;
	int use_stdout = 0;
	int start_number = -1;
	int just_numbers = 0;
	int ignore_if_in_upstream = 0;
	int cover_letter = -1;
	int boundary_count = 0;
	int no_binary_diff = 0;
	int zero_commit = 0;
	struct commit *origin = NULL;
	const char *in_reply_to = NULL;
	struct patch_ids ids;
	struct strbuf buf = STRBUF_INIT;
	int use_patch_format = 0;
	int quiet = 0;
	const char *reroll_count = NULL;
	char *cover_from_description_arg = NULL;
	char *branch_name = NULL;
	char *base_commit = NULL;
	struct base_tree_info bases;
	struct commit *base;
	int show_progress = 0;
	struct progress *progress = NULL;
	struct oid_array idiff_prev = OID_ARRAY_INIT;
	struct strbuf idiff_title = STRBUF_INIT;
	const char *rdiff_prev = NULL;
	struct strbuf rdiff1 = STRBUF_INIT;
	struct strbuf rdiff2 = STRBUF_INIT;
	struct strbuf rdiff_title = STRBUF_INIT;
	int creation_factor = -1;

	const struct option builtin_format_patch_options[] = {
		OPT_CALLBACK_F('n', "numbered", &numbered, NULL,
			    N_("use [PATCH n/m] even with a single patch"),
			    PARSE_OPT_NOARG, numbered_callback),
		OPT_CALLBACK_F('N', "no-numbered", &numbered, NULL,
			    N_("use [PATCH] even with multiple patches"),
			    PARSE_OPT_NOARG | PARSE_OPT_NONEG, no_numbered_callback),
		OPT_BOOL('s', "signoff", &do_signoff, N_("add a Signed-off-by trailer")),
		OPT_BOOL(0, "stdout", &use_stdout,
			    N_("print patches to standard out")),
		OPT_BOOL(0, "cover-letter", &cover_letter,
			    N_("generate a cover letter")),
		OPT_BOOL(0, "numbered-files", &just_numbers,
			    N_("use simple number sequence for output file names")),
		OPT_STRING(0, "suffix", &fmt_patch_suffix, N_("sfx"),
			    N_("use <sfx> instead of '.patch'")),
		OPT_INTEGER(0, "start-number", &start_number,
			    N_("start numbering patches at <n> instead of 1")),
		OPT_STRING('v', "reroll-count", &reroll_count, N_("reroll-count"),
			    N_("mark the series as Nth re-roll")),
		OPT_INTEGER(0, "filename-max-length", &fmt_patch_name_max,
			    N_("max length of output filename")),
		OPT_CALLBACK_F(0, "rfc", &rev, NULL,
			    N_("use [RFC PATCH] instead of [PATCH]"),
			    PARSE_OPT_NOARG | PARSE_OPT_NONEG, rfc_callback),
		OPT_STRING(0, "cover-from-description", &cover_from_description_arg,
			    N_("cover-from-description-mode"),
			    N_("generate parts of a cover letter based on a branch's description")),
		OPT_CALLBACK_F(0, "subject-prefix", &rev, N_("prefix"),
			    N_("use [<prefix>] instead of [PATCH]"),
			    PARSE_OPT_NONEG, subject_prefix_callback),
		OPT_CALLBACK_F('o', "output-directory", &output_directory,
			    N_("dir"), N_("store resulting files in <dir>"),
			    PARSE_OPT_NONEG, output_directory_callback),
		OPT_CALLBACK_F('k', "keep-subject", &rev, NULL,
			    N_("don't strip/add [PATCH]"),
			    PARSE_OPT_NOARG | PARSE_OPT_NONEG, keep_callback),
		OPT_BOOL(0, "no-binary", &no_binary_diff,
			 N_("don't output binary diffs")),
		OPT_BOOL(0, "zero-commit", &zero_commit,
			 N_("output all-zero hash in From header")),
		OPT_BOOL(0, "ignore-if-in-upstream", &ignore_if_in_upstream,
			 N_("don't include a patch matching a commit upstream")),
		OPT_SET_INT_F('p', "no-stat", &use_patch_format,
			      N_("show patch format instead of default (patch + stat)"),
			      1, PARSE_OPT_NONEG),
		OPT_GROUP(N_("Messaging")),
		OPT_CALLBACK(0, "add-header", NULL, N_("header"),
			    N_("add email header"), header_callback),
		OPT_CALLBACK(0, "to", NULL, N_("email"), N_("add To: header"), to_callback),
		OPT_CALLBACK(0, "cc", NULL, N_("email"), N_("add Cc: header"), cc_callback),
		OPT_CALLBACK_F(0, "from", &from, N_("ident"),
			    N_("set From address to <ident> (or committer ident if absent)"),
			    PARSE_OPT_OPTARG, from_callback),
		OPT_STRING(0, "in-reply-to", &in_reply_to, N_("message-id"),
			    N_("make first mail a reply to <message-id>")),
		OPT_CALLBACK_F(0, "attach", &rev, N_("boundary"),
			    N_("attach the patch"), PARSE_OPT_OPTARG,
			    attach_callback),
		OPT_CALLBACK_F(0, "inline", &rev, N_("boundary"),
			    N_("inline the patch"),
			    PARSE_OPT_OPTARG | PARSE_OPT_NONEG,
			    inline_callback),
		OPT_CALLBACK_F(0, "thread", &thread, N_("style"),
			    N_("enable message threading, styles: shallow, deep"),
			    PARSE_OPT_OPTARG, thread_callback),
		OPT_STRING(0, "signature", &signature, N_("signature"),
			    N_("add a signature")),
		OPT_CALLBACK_F(0, "base", &base_commit, N_("base-commit"),
			       N_("add prerequisite tree info to the patch series"),
			       0, base_callback),
		OPT_FILENAME(0, "signature-file", &signature_file,
				N_("add a signature from a file")),
		OPT__QUIET(&quiet, N_("don't print the patch filenames")),
		OPT_BOOL(0, "progress", &show_progress,
			 N_("show progress while generating patches")),
		OPT_CALLBACK(0, "interdiff", &idiff_prev, N_("rev"),
			     N_("show changes against <rev> in cover letter or single patch"),
			     parse_opt_object_name),
		OPT_STRING(0, "range-diff", &rdiff_prev, N_("refspec"),
			   N_("show changes against <refspec> in cover letter or single patch")),
		OPT_INTEGER(0, "creation-factor", &creation_factor,
			    N_("percentage by which creation is weighted")),
		OPT_END()
	};

	extra_hdr.strdup_strings = 1;
	extra_to.strdup_strings = 1;
	extra_cc.strdup_strings = 1;

	init_log_defaults();
	init_display_notes(&notes_opt);
	git_config(git_format_config, NULL);
	repo_init_revisions(the_repository, &rev, prefix);
	git_config(grep_config, &rev.grep_filter);

	rev.show_notes = show_notes;
	memcpy(&rev.notes_opt, &notes_opt, sizeof(notes_opt));
	rev.commit_format = CMIT_FMT_EMAIL;
	rev.encode_email_headers = default_encode_email_headers;
	rev.expand_tabs_in_log_default = 0;
	rev.verbose_header = 1;
	rev.diff = 1;
	rev.max_parents = 1;
	rev.diffopt.flags.recursive = 1;
	rev.diffopt.no_free = 1;
	rev.subject_prefix = fmt_patch_subject_prefix;
	memset(&s_r_opt, 0, sizeof(s_r_opt));
	s_r_opt.def = "HEAD";
	s_r_opt.revarg_opt = REVARG_COMMITTISH;

	if (default_attach) {
		rev.mime_boundary = default_attach;
		rev.no_inline = 1;
	}

	/*
	 * Parse the arguments before setup_revisions(), or something
	 * like "git format-patch -o a123 HEAD^.." may fail; a123 is
	 * possibly a valid SHA1.
	 */
	argc = parse_options(argc, argv, prefix, builtin_format_patch_options,
			     builtin_format_patch_usage,
			     PARSE_OPT_KEEP_ARGV0 | PARSE_OPT_KEEP_UNKNOWN |
			     PARSE_OPT_KEEP_DASHDASH);

	/* Make sure "0000-$sub.patch" gives non-negative length for $sub */
	if (fmt_patch_name_max <= strlen("0000-") + strlen(fmt_patch_suffix))
		fmt_patch_name_max = strlen("0000-") + strlen(fmt_patch_suffix);

	if (cover_from_description_arg)
		cover_from_description_mode = parse_cover_from_description(cover_from_description_arg);

	if (reroll_count) {
		struct strbuf sprefix = STRBUF_INIT;

		strbuf_addf(&sprefix, "%s v%s",
			    rev.subject_prefix, reroll_count);
		rev.reroll_count = reroll_count;
		rev.subject_prefix = strbuf_detach(&sprefix, NULL);
	}

	for (i = 0; i < extra_hdr.nr; i++) {
		strbuf_addstr(&buf, extra_hdr.items[i].string);
		strbuf_addch(&buf, '\n');
	}

	if (extra_to.nr)
		strbuf_addstr(&buf, "To: ");
	for (i = 0; i < extra_to.nr; i++) {
		if (i)
			strbuf_addstr(&buf, "    ");
		strbuf_addstr(&buf, extra_to.items[i].string);
		if (i + 1 < extra_to.nr)
			strbuf_addch(&buf, ',');
		strbuf_addch(&buf, '\n');
	}

	if (extra_cc.nr)
		strbuf_addstr(&buf, "Cc: ");
	for (i = 0; i < extra_cc.nr; i++) {
		if (i)
			strbuf_addstr(&buf, "    ");
		strbuf_addstr(&buf, extra_cc.items[i].string);
		if (i + 1 < extra_cc.nr)
			strbuf_addch(&buf, ',');
		strbuf_addch(&buf, '\n');
	}

	rev.extra_headers = to_free = strbuf_detach(&buf, NULL);

	if (from) {
		if (split_ident_line(&rev.from_ident, from, strlen(from)))
			die(_("invalid ident line: %s"), from);
	}

	if (start_number < 0)
		start_number = 1;

	/*
	 * If numbered is set solely due to format.numbered in config,
	 * and it would conflict with --keep-subject (-k) from the
	 * command line, reset "numbered".
	 */
	if (numbered && keep_subject && !numbered_cmdline_opt)
		numbered = 0;

	if (numbered && keep_subject)
		die(_("options '%s' and '%s' cannot be used together"), "-n", "-k");
	if (keep_subject && subject_prefix)
		die(_("options '%s' and '%s' cannot be used together"), "--subject-prefix/--rfc", "-k");
	rev.preserve_subject = keep_subject;

	argc = setup_revisions(argc, argv, &rev, &s_r_opt);
	if (argc > 1)
		die(_("unrecognized argument: %s"), argv[1]);

	if (rev.diffopt.output_format & DIFF_FORMAT_NAME)
		die(_("--name-only does not make sense"));
	if (rev.diffopt.output_format & DIFF_FORMAT_NAME_STATUS)
		die(_("--name-status does not make sense"));
	if (rev.diffopt.output_format & DIFF_FORMAT_CHECKDIFF)
		die(_("--check does not make sense"));
	if (rev.remerge_diff)
		die(_("--remerge-diff does not make sense"));

	if (!use_patch_format &&
		(!rev.diffopt.output_format ||
		 rev.diffopt.output_format == DIFF_FORMAT_PATCH))
		rev.diffopt.output_format = DIFF_FORMAT_DIFFSTAT | DIFF_FORMAT_SUMMARY;
	if (!rev.diffopt.stat_width)
		rev.diffopt.stat_width = MAIL_DEFAULT_WRAP;

	/* Always generate a patch */
	rev.diffopt.output_format |= DIFF_FORMAT_PATCH;

	rev.zero_commit = zero_commit;
	rev.patch_name_max = fmt_patch_name_max;

	if (!rev.diffopt.flags.text && !no_binary_diff)
		rev.diffopt.flags.binary = 1;

	if (rev.show_notes)
		load_display_notes(&rev.notes_opt);

	die_for_incompatible_opt3(use_stdout, "--stdout",
				  rev.diffopt.close_file, "--output",
				  !!output_directory, "--output-directory");

	if (use_stdout) {
		setup_pager();
	} else if (!rev.diffopt.close_file) {
		int saved;

		if (!output_directory)
			output_directory = config_output_directory;
		output_directory = set_outdir(prefix, output_directory);

		if (rev.diffopt.use_color != GIT_COLOR_ALWAYS)
			rev.diffopt.use_color = GIT_COLOR_NEVER;
		/*
		 * We consider <outdir> as 'outside of gitdir', therefore avoid
		 * applying adjust_shared_perm in s-c-l-d.
		 */
		saved = get_shared_repository();
		set_shared_repository(0);
		switch (safe_create_leading_directories_const(output_directory)) {
		case SCLD_OK:
		case SCLD_EXISTS:
			break;
		default:
			die(_("could not create leading directories "
			      "of '%s'"), output_directory);
		}
		set_shared_repository(saved);
		if (mkdir(output_directory, 0777) < 0 && errno != EEXIST)
			die_errno(_("could not create directory '%s'"),
				  output_directory);
	}

	if (rev.pending.nr == 1) {
		int check_head = 0;

		if (rev.max_count < 0 && !rev.show_root_diff) {
			/*
			 * This is traditional behaviour of "git format-patch
			 * origin" that prepares what the origin side still
			 * does not have.
			 */
			rev.pending.objects[0].item->flags |= UNINTERESTING;
			add_head_to_pending(&rev);
			check_head = 1;
		}
		/*
		 * Otherwise, it is "format-patch -22 HEAD", and/or
		 * "format-patch --root HEAD".  The user wants
		 * get_revision() to do the usual traversal.
		 */

		if (!strcmp(rev.pending.objects[0].name, "HEAD"))
			check_head = 1;

		if (check_head) {
			const char *ref, *v;
			ref = resolve_ref_unsafe("HEAD", RESOLVE_REF_READING,
						 NULL, NULL);
			if (ref && skip_prefix(ref, "refs/heads/", &v))
				branch_name = xstrdup(v);
			else
				branch_name = xstrdup(""); /* no branch */
		}
	}

	/*
	 * We cannot move this anywhere earlier because we do want to
	 * know if --root was given explicitly from the command line.
	 */
	rev.show_root_diff = 1;

	if (ignore_if_in_upstream) {
		/* Don't say anything if head and upstream are the same. */
		if (rev.pending.nr == 2) {
			struct object_array_entry *o = rev.pending.objects;
			if (oideq(&o[0].item->oid, &o[1].item->oid))
				goto done;
		}
		get_patch_ids(&rev, &ids);
	}

	if (prepare_revision_walk(&rev))
		die(_("revision walk setup failed"));
	rev.boundary = 1;
	while ((commit = get_revision(&rev)) != NULL) {
		if (commit->object.flags & BOUNDARY) {
			boundary_count++;
			origin = (boundary_count == 1) ? commit : NULL;
			continue;
		}

		if (ignore_if_in_upstream && has_commit_patch_id(commit, &ids))
			continue;

		nr++;
		REALLOC_ARRAY(list, nr);
		list[nr - 1] = commit;
	}
	if (nr == 0)
		/* nothing to do */
		goto done;
	total = nr;
	if (cover_letter == -1) {
		if (config_cover_letter == COVER_AUTO)
			cover_letter = (total > 1);
		else
			cover_letter = (config_cover_letter == COVER_ON);
	}
	if (!keep_subject && auto_number && (total > 1 || cover_letter))
		numbered = 1;
	if (numbered)
		rev.total = total + start_number - 1;

	if (idiff_prev.nr) {
		if (!cover_letter && total != 1)
			die(_("--interdiff requires --cover-letter or single patch"));
		rev.idiff_oid1 = &idiff_prev.oid[idiff_prev.nr - 1];
		rev.idiff_oid2 = get_commit_tree_oid(list[0]);
		rev.idiff_title = diff_title(&idiff_title, reroll_count,
					     _("Interdiff:"),
					     _("Interdiff against v%d:"));
	}

	if (creation_factor < 0)
		creation_factor = RANGE_DIFF_CREATION_FACTOR_DEFAULT;
	else if (!rdiff_prev)
		die(_("the option '%s' requires '%s'"), "--creation-factor", "--range-diff");

	if (rdiff_prev) {
		if (!cover_letter && total != 1)
			die(_("--range-diff requires --cover-letter or single patch"));

		infer_range_diff_ranges(&rdiff1, &rdiff2, rdiff_prev,
					origin, list[0]);
		rev.rdiff1 = rdiff1.buf;
		rev.rdiff2 = rdiff2.buf;
		rev.creation_factor = creation_factor;
		rev.rdiff_title = diff_title(&rdiff_title, reroll_count,
					     _("Range-diff:"),
					     _("Range-diff against v%d:"));
	}

	if (!signature) {
		; /* --no-signature inhibits all signatures */
	} else if (signature && signature != git_version_string) {
		; /* non-default signature already set */
	} else if (signature_file) {
		struct strbuf buf = STRBUF_INIT;

		if (strbuf_read_file(&buf, signature_file, 128) < 0)
			die_errno(_("unable to read signature file '%s'"), signature_file);
		signature = strbuf_detach(&buf, NULL);
	}

	memset(&bases, 0, sizeof(bases));
	base = get_base_commit(base_commit, list, nr);
	if (base) {
		reset_revision_walk();
		clear_object_flags(UNINTERESTING);
		prepare_bases(&bases, base, list, nr);
	}

	if (in_reply_to || thread || cover_letter) {
		rev.ref_message_ids = xmalloc(sizeof(*rev.ref_message_ids));
		string_list_init_nodup(rev.ref_message_ids);
	}
	if (in_reply_to) {
		const char *msgid = clean_message_id(in_reply_to);
		string_list_append(rev.ref_message_ids, msgid);
	}
	rev.numbered_files = just_numbers;
	rev.patch_suffix = fmt_patch_suffix;
	if (cover_letter) {
		if (thread)
			gen_message_id(&rev, "cover");
		make_cover_letter(&rev, !!output_directory,
				  origin, nr, list, branch_name, quiet);
		print_bases(&bases, rev.diffopt.file);
		print_signature(rev.diffopt.file);
		total++;
		start_number--;
		/* interdiff/range-diff in cover-letter; omit from patches */
		rev.idiff_oid1 = NULL;
		rev.rdiff1 = NULL;
	}
	rev.add_signoff = do_signoff;

	if (show_progress)
		progress = start_delayed_progress(_("Generating patches"), total);
	while (0 <= --nr) {
		int shown;
		display_progress(progress, total - nr);
		commit = list[nr];
		rev.nr = total - nr + (start_number - 1);
		/* Make the second and subsequent mails replies to the first */
		if (thread) {
			/* Have we already had a message ID? */
			if (rev.message_id) {
				/*
				 * For deep threading: make every mail
				 * a reply to the previous one, no
				 * matter what other options are set.
				 *
				 * For shallow threading:
				 *
				 * Without --cover-letter and
				 * --in-reply-to, make every mail a
				 * reply to the one before.
				 *
				 * With --in-reply-to but no
				 * --cover-letter, make every mail a
				 * reply to the <reply-to>.
				 *
				 * With --cover-letter, make every
				 * mail but the cover letter a reply
				 * to the cover letter.  The cover
				 * letter is a reply to the
				 * --in-reply-to, if specified.
				 */
				if (thread == THREAD_SHALLOW
				    && rev.ref_message_ids->nr > 0
				    && (!cover_letter || rev.nr > 1))
					free(rev.message_id);
				else
					string_list_append(rev.ref_message_ids,
							   rev.message_id);
			}
			gen_message_id(&rev, oid_to_hex(&commit->object.oid));
		}

		if (output_directory &&
		    open_next_file(rev.numbered_files ? NULL : commit, NULL, &rev, quiet))
			die(_("failed to create output files"));
		shown = log_tree_commit(&rev, commit);
		free_commit_buffer(the_repository->parsed_objects,
				   commit);

		/* We put one extra blank line between formatted
		 * patches and this flag is used by log-tree code
		 * to see if it needs to emit a LF before showing
		 * the log; when using one file per patch, we do
		 * not want the extra blank line.
		 */
		if (output_directory)
			rev.shown_one = 0;
		if (shown) {
			print_bases(&bases, rev.diffopt.file);
			if (rev.mime_boundary)
				fprintf(rev.diffopt.file, "\n--%s%s--\n\n\n",
				       mime_boundary_leader,
				       rev.mime_boundary);
			else
				print_signature(rev.diffopt.file);
		}
		if (output_directory)
			fclose(rev.diffopt.file);
	}
	stop_progress(&progress);
	free(list);
	free(branch_name);
	string_list_clear(&extra_to, 0);
	string_list_clear(&extra_cc, 0);
	string_list_clear(&extra_hdr, 0);
	if (ignore_if_in_upstream)
		free_patch_ids(&ids);

done:
	oid_array_clear(&idiff_prev);
	strbuf_release(&idiff_title);
	strbuf_release(&rdiff1);
	strbuf_release(&rdiff2);
	strbuf_release(&rdiff_title);
	free(to_free);
	if (rev.ref_message_ids)
		string_list_clear(rev.ref_message_ids, 0);
	free(rev.ref_message_ids);
	return cmd_log_deinit(0, &rev);
}

static int add_pending_commit(const char *arg, struct rev_info *revs, int flags)
{
	struct object_id oid;
	if (get_oid(arg, &oid) == 0) {
		struct commit *commit = lookup_commit_reference(the_repository,
								&oid);
		if (commit) {
			commit->object.flags |= flags;
			add_pending_object(revs, &commit->object, arg);
			return 0;
		}
	}
	return -1;
}

static const char * const cherry_usage[] = {
	N_("git cherry [-v] [<upstream> [<head> [<limit>]]]"),
	NULL
};

static void print_commit(char sign, struct commit *commit, int verbose,
			 int abbrev, FILE *file)
{
	if (!verbose) {
		fprintf(file, "%c %s\n", sign,
		       find_unique_abbrev(&commit->object.oid, abbrev));
	} else {
		struct strbuf buf = STRBUF_INIT;
		pp_commit_easy(CMIT_FMT_ONELINE, commit, &buf);
		fprintf(file, "%c %s %s\n", sign,
		       find_unique_abbrev(&commit->object.oid, abbrev),
		       buf.buf);
		strbuf_release(&buf);
	}
}

int cmd_cherry(int argc, const char **argv, const char *prefix)
{
	struct rev_info revs;
	struct patch_ids ids;
	struct commit *commit;
	struct commit_list *list = NULL;
	struct branch *current_branch;
	const char *upstream;
	const char *head = "HEAD";
	const char *limit = NULL;
	int verbose = 0, abbrev = 0;

	struct option options[] = {
		OPT__ABBREV(&abbrev),
		OPT__VERBOSE(&verbose, N_("be verbose")),
		OPT_END()
	};

	argc = parse_options(argc, argv, prefix, options, cherry_usage, 0);

	switch (argc) {
	case 3:
		limit = argv[2];
		/* FALLTHROUGH */
	case 2:
		head = argv[1];
		/* FALLTHROUGH */
	case 1:
		upstream = argv[0];
		break;
	default:
		current_branch = branch_get(NULL);
		upstream = branch_get_upstream(current_branch, NULL);
		if (!upstream) {
			fprintf(stderr, _("Could not find a tracked"
					" remote branch, please"
					" specify <upstream> manually.\n"));
			usage_with_options(cherry_usage, options);
		}
	}

	repo_init_revisions(the_repository, &revs, prefix);
	revs.max_parents = 1;

	if (add_pending_commit(head, &revs, 0))
		die(_("unknown commit %s"), head);
	if (add_pending_commit(upstream, &revs, UNINTERESTING))
		die(_("unknown commit %s"), upstream);

	/* Don't say anything if head and upstream are the same. */
	if (revs.pending.nr == 2) {
		struct object_array_entry *o = revs.pending.objects;
		if (oideq(&o[0].item->oid, &o[1].item->oid))
			return 0;
	}

	get_patch_ids(&revs, &ids);

	if (limit && add_pending_commit(limit, &revs, UNINTERESTING))
		die(_("unknown commit %s"), limit);

	/* reverse the list of commits */
	if (prepare_revision_walk(&revs))
		die(_("revision walk setup failed"));
	while ((commit = get_revision(&revs)) != NULL) {
		commit_list_insert(commit, &list);
	}

	while (list) {
		char sign = '+';

		commit = list->item;
		if (has_commit_patch_id(commit, &ids))
			sign = '-';
		print_commit(sign, commit, verbose, abbrev, revs.diffopt.file);
		list = list->next;
	}

	free_patch_ids(&ids);
	return 0;
}<|MERGE_RESOLUTION|>--- conflicted
+++ resolved
@@ -752,16 +752,11 @@
 			ret = error(_("unknown type: %d"), o->type);
 		}
 	}
-<<<<<<< HEAD
 
 	rev.diffopt.no_free = 0;
 	diff_free(&rev.diffopt);
 
-	free(objects);
-	return ret;
-=======
 	return cmd_log_deinit(ret, &rev);
->>>>>>> 54c8a7c3
 }
 
 /*
