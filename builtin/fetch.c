--- conflicted
+++ resolved
@@ -854,12 +854,7 @@
 			    struct worktree **worktrees)
 {
 	struct commit *current = NULL, *updated;
-<<<<<<< HEAD
-	struct branch *current_branch = branch_get(NULL);
-=======
-	enum object_type type;
 	const struct worktree *wt;
->>>>>>> 150c481b
 	const char *pretty_ref = prettify_refname(ref->name);
 	int fast_forward = 0;
 
@@ -1306,7 +1301,8 @@
 	return check_connected(iterate_ref_map, &rm, &opt);
 }
 
-static int fetch_and_consume_refs(struct transport *transport, struct ref *ref_map)
+static int fetch_and_consume_refs(struct transport *transport, struct ref *ref_map,
+				  struct worktree **worktrees)
 {
 	int connectivity_checked = 1;
 	int ret;
@@ -1326,25 +1322,9 @@
 			transport->smart_options->connectivity_checked : 0;
 	}
 
-<<<<<<< HEAD
-	trace2_region_enter("fetch", "consume_refs", the_repository);
-	ret = store_updated_refs(transport->url,
-				 transport->remote->name,
-				 connectivity_checked,
-				 ref_map);
-=======
-/* Update local refs based on the ref values fetched from a remote */
-static int consume_refs(struct transport *transport, struct ref *ref_map,
-			struct worktree **worktrees)
-{
-	int connectivity_checked = transport->smart_options
-		? transport->smart_options->connectivity_checked : 0;
-	int ret;
 	trace2_region_enter("fetch", "consume_refs", the_repository);
 	ret = store_updated_refs(transport->url, transport->remote->name,
 				 connectivity_checked, ref_map, worktrees);
-	transport_unlock_pack(transport);
->>>>>>> 150c481b
 	trace2_region_leave("fetch", "consume_refs", the_repository);
 
 out:
@@ -1538,12 +1518,7 @@
 	transport_set_option(transport, TRANS_OPT_FOLLOWTAGS, NULL);
 	transport_set_option(transport, TRANS_OPT_DEPTH, "0");
 	transport_set_option(transport, TRANS_OPT_DEEPEN_RELATIVE, NULL);
-<<<<<<< HEAD
-	fetch_and_consume_refs(transport, ref_map);
-=======
-	if (!fetch_refs(transport, ref_map))
-		consume_refs(transport, ref_map, worktrees);
->>>>>>> 150c481b
+	fetch_and_consume_refs(transport, ref_map, worktrees);
 
 	if (gsecondary) {
 		transport_disconnect(gsecondary);
@@ -1635,12 +1610,7 @@
 				   transport->url);
 		}
 	}
-<<<<<<< HEAD
-	if (fetch_and_consume_refs(transport, ref_map)) {
-=======
-	if (fetch_refs(transport, ref_map) ||
-	    consume_refs(transport, ref_map, worktrees)) {
->>>>>>> 150c481b
+	if (fetch_and_consume_refs(transport, ref_map, worktrees)) {
 		free_refs(ref_map);
 		retcode = 1;
 		goto cleanup;
