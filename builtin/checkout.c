--- conflicted
+++ resolved
@@ -484,12 +484,8 @@
 
 	resolve_undo_clear();
 	if (opts->force) {
-<<<<<<< HEAD
-		ret = reset_tree(new_branch_info->commit->tree, opts, 1, writeout_error);
-=======
 		ret = reset_tree(get_commit_tree(new_branch_info->commit),
 				 opts, 1, writeout_error);
->>>>>>> 279ffad1
 		if (ret)
 			return ret;
 	} else {
@@ -575,25 +571,14 @@
 			o.verbosity = 0;
 			work = write_tree_from_memory(&o);
 
-<<<<<<< HEAD
-			ret = reset_tree(new_branch_info->commit->tree, opts, 1,
-=======
 			ret = reset_tree(get_commit_tree(new_branch_info->commit),
 					 opts, 1,
->>>>>>> 279ffad1
 					 writeout_error);
 			if (ret)
 				return ret;
 			o.ancestor = old_branch_info->name;
 			o.branch1 = new_branch_info->name;
 			o.branch2 = "local";
-<<<<<<< HEAD
-			ret = merge_trees(&o, new_branch_info->commit->tree, work,
-				old_branch_info->commit->tree, &result);
-			if (ret < 0)
-				exit(128);
-			ret = reset_tree(new_branch_info->commit->tree, opts, 0,
-=======
 			ret = merge_trees(&o,
 					  get_commit_tree(new_branch_info->commit),
 					  work,
@@ -603,7 +588,6 @@
 				exit(128);
 			ret = reset_tree(get_commit_tree(new_branch_info->commit),
 					 opts, 0,
->>>>>>> 279ffad1
 					 writeout_error);
 			strbuf_release(&o.obuf);
 			if (ret)
@@ -1024,11 +1008,7 @@
 		*source_tree = parse_tree_indirect(rev);
 	} else {
 		parse_commit_or_die(new_branch_info->commit);
-<<<<<<< HEAD
-		*source_tree = new_branch_info->commit->tree;
-=======
 		*source_tree = get_commit_tree(new_branch_info->commit);
->>>>>>> 279ffad1
 	}
 
 	if (!*source_tree)                   /* case (1): want a tree */
