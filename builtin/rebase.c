--- conflicted
+++ resolved
@@ -1933,11 +1933,8 @@
 				strbuf_addf(&buf, "%s: checkout %s",
 					    getenv(GIT_REFLOG_ACTION_ENVIRONMENT),
 					    options.switch_to);
-<<<<<<< HEAD
-				if (reset_head(&options.orig_head, "checkout",
-=======
-				if (reset_head(the_repository, &oid, "checkout",
->>>>>>> de4db86f
+				if (reset_head(the_repository,
+					       &options.orig_head, "checkout",
 					       options.head_name,
 					       RESET_HEAD_RUN_POST_CHECKOUT_HOOK,
 					       NULL, buf.buf,
