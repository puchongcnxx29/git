/*
 * "git rebase" builtin command
 *
 * Copyright (c) 2018 Pratik Karki
 */

#define USE_THE_INDEX_COMPATIBILITY_MACROS
#include "builtin.h"
#include "run-command.h"
#include "exec-cmd.h"
#include "argv-array.h"
#include "dir.h"
#include "packfile.h"
#include "refs.h"
#include "quote.h"
#include "config.h"
#include "cache-tree.h"
#include "unpack-trees.h"
#include "lockfile.h"
#include "parse-options.h"
#include "commit.h"
#include "diff.h"
#include "wt-status.h"
#include "revision.h"
#include "commit-reach.h"
#include "rerere.h"
#include "branch.h"

static char const * const builtin_rebase_usage[] = {
	N_("git rebase [-i] [options] [--exec <cmd>] [--onto <newbase>] "
		"[<upstream>] [<branch>]"),
	N_("git rebase [-i] [options] [--exec <cmd>] [--onto <newbase>] "
		"--root [<branch>]"),
	N_("git rebase --continue | --abort | --skip | --edit-todo"),
	NULL
};

static GIT_PATH_FUNC(apply_dir, "rebase-apply")
static GIT_PATH_FUNC(merge_dir, "rebase-merge")

enum rebase_type {
	REBASE_UNSPECIFIED = -1,
	REBASE_AM,
	REBASE_MERGE,
	REBASE_INTERACTIVE,
	REBASE_PRESERVE_MERGES
};

static int use_builtin_rebase(void)
{
	struct child_process cp = CHILD_PROCESS_INIT;
	struct strbuf out = STRBUF_INIT;
	int ret, env = git_env_bool("GIT_TEST_REBASE_USE_BUILTIN", -1);

	if (env != -1)
		return env;

	argv_array_pushl(&cp.args,
			 "config", "--bool", "rebase.usebuiltin", NULL);
	cp.git_cmd = 1;
	if (capture_command(&cp, &out, 6)) {
		strbuf_release(&out);
		return 1;
	}

	strbuf_trim(&out);
	ret = !strcmp("true", out.buf);
	strbuf_release(&out);
	return ret;
}

struct rebase_options {
	enum rebase_type type;
	const char *state_dir;
	struct commit *upstream;
	const char *upstream_name;
	const char *upstream_arg;
	char *head_name;
	struct object_id orig_head;
	struct commit *onto;
	const char *onto_name;
	const char *revisions;
	const char *switch_to;
	int root;
	struct object_id *squash_onto;
	struct commit *restrict_revision;
	int dont_finish_rebase;
	enum {
		REBASE_NO_QUIET = 1<<0,
		REBASE_VERBOSE = 1<<1,
		REBASE_DIFFSTAT = 1<<2,
		REBASE_FORCE = 1<<3,
		REBASE_INTERACTIVE_EXPLICIT = 1<<4,
	} flags;
	struct argv_array git_am_opts;
	const char *action;
	int signoff;
	int allow_rerere_autoupdate;
	int keep_empty;
	int autosquash;
	char *gpg_sign_opt;
	int autostash;
	char *cmd;
	int allow_empty_message;
	int rebase_merges, rebase_cousins;
	char *strategy, *strategy_opts;
	struct strbuf git_format_patch_opt;
	int reschedule_failed_exec;
};

static int is_interactive(struct rebase_options *opts)
{
	return opts->type == REBASE_INTERACTIVE ||
		opts->type == REBASE_PRESERVE_MERGES;
}

static void imply_interactive(struct rebase_options *opts, const char *option)
{
	switch (opts->type) {
	case REBASE_AM:
		die(_("%s requires an interactive rebase"), option);
		break;
	case REBASE_INTERACTIVE:
	case REBASE_PRESERVE_MERGES:
		break;
	case REBASE_MERGE:
		/* we now implement --merge via --interactive */
	default:
		opts->type = REBASE_INTERACTIVE; /* implied */
		break;
	}
}

/* Returns the filename prefixed by the state_dir */
static const char *state_dir_path(const char *filename, struct rebase_options *opts)
{
	static struct strbuf path = STRBUF_INIT;
	static size_t prefix_len;

	if (!prefix_len) {
		strbuf_addf(&path, "%s/", opts->state_dir);
		prefix_len = path.len;
	}

	strbuf_setlen(&path, prefix_len);
	strbuf_addstr(&path, filename);
	return path.buf;
}

/* Read one file, then strip line endings */
static int read_one(const char *path, struct strbuf *buf)
{
	if (strbuf_read_file(buf, path, 0) < 0)
		return error_errno(_("could not read '%s'"), path);
	strbuf_trim_trailing_newline(buf);
	return 0;
}

/* Initialize the rebase options from the state directory. */
static int read_basic_state(struct rebase_options *opts)
{
	struct strbuf head_name = STRBUF_INIT;
	struct strbuf buf = STRBUF_INIT;
	struct object_id oid;

	if (read_one(state_dir_path("head-name", opts), &head_name) ||
	    read_one(state_dir_path("onto", opts), &buf))
		return -1;
	opts->head_name = starts_with(head_name.buf, "refs/") ?
		xstrdup(head_name.buf) : NULL;
	strbuf_release(&head_name);
	if (get_oid(buf.buf, &oid))
		return error(_("could not get 'onto': '%s'"), buf.buf);
	opts->onto = lookup_commit_or_die(&oid, buf.buf);

	/*
	 * We always write to orig-head, but interactive rebase used to write to
	 * head. Fall back to reading from head to cover for the case that the
	 * user upgraded git with an ongoing interactive rebase.
	 */
	strbuf_reset(&buf);
	if (file_exists(state_dir_path("orig-head", opts))) {
		if (read_one(state_dir_path("orig-head", opts), &buf))
			return -1;
	} else if (read_one(state_dir_path("head", opts), &buf))
		return -1;
	if (get_oid(buf.buf, &opts->orig_head))
		return error(_("invalid orig-head: '%s'"), buf.buf);

	if (file_exists(state_dir_path("quiet", opts)))
		opts->flags &= ~REBASE_NO_QUIET;
	else
		opts->flags |= REBASE_NO_QUIET;

	if (file_exists(state_dir_path("verbose", opts)))
		opts->flags |= REBASE_VERBOSE;

	if (file_exists(state_dir_path("signoff", opts))) {
		opts->signoff = 1;
		opts->flags |= REBASE_FORCE;
	}

	if (file_exists(state_dir_path("allow_rerere_autoupdate", opts))) {
		strbuf_reset(&buf);
		if (read_one(state_dir_path("allow_rerere_autoupdate", opts),
			    &buf))
			return -1;
		if (!strcmp(buf.buf, "--rerere-autoupdate"))
			opts->allow_rerere_autoupdate = 1;
		else if (!strcmp(buf.buf, "--no-rerere-autoupdate"))
			opts->allow_rerere_autoupdate = 0;
		else
			warning(_("ignoring invalid allow_rerere_autoupdate: "
				  "'%s'"), buf.buf);
	} else
		opts->allow_rerere_autoupdate = -1;

	if (file_exists(state_dir_path("gpg_sign_opt", opts))) {
		strbuf_reset(&buf);
		if (read_one(state_dir_path("gpg_sign_opt", opts),
			    &buf))
			return -1;
		free(opts->gpg_sign_opt);
		opts->gpg_sign_opt = xstrdup(buf.buf);
	}

	if (file_exists(state_dir_path("strategy", opts))) {
		strbuf_reset(&buf);
		if (read_one(state_dir_path("strategy", opts), &buf))
			return -1;
		free(opts->strategy);
		opts->strategy = xstrdup(buf.buf);
	}

	if (file_exists(state_dir_path("strategy_opts", opts))) {
		strbuf_reset(&buf);
		if (read_one(state_dir_path("strategy_opts", opts), &buf))
			return -1;
		free(opts->strategy_opts);
		opts->strategy_opts = xstrdup(buf.buf);
	}

	strbuf_release(&buf);

	return 0;
}

static int write_basic_state(struct rebase_options *opts)
{
	write_file(state_dir_path("head-name", opts), "%s",
		   opts->head_name ? opts->head_name : "detached HEAD");
	write_file(state_dir_path("onto", opts), "%s",
		   opts->onto ? oid_to_hex(&opts->onto->object.oid) : "");
	write_file(state_dir_path("orig-head", opts), "%s",
		   oid_to_hex(&opts->orig_head));
	write_file(state_dir_path("quiet", opts), "%s",
		   opts->flags & REBASE_NO_QUIET ? "" : "t");
	if (opts->flags & REBASE_VERBOSE)
		write_file(state_dir_path("verbose", opts), "%s", "");
	if (opts->strategy)
		write_file(state_dir_path("strategy", opts), "%s",
			   opts->strategy);
	if (opts->strategy_opts)
		write_file(state_dir_path("strategy_opts", opts), "%s",
			   opts->strategy_opts);
	if (opts->allow_rerere_autoupdate >= 0)
		write_file(state_dir_path("allow_rerere_autoupdate", opts),
			   "-%s-rerere-autoupdate",
			   opts->allow_rerere_autoupdate ? "" : "-no");
	if (opts->gpg_sign_opt)
		write_file(state_dir_path("gpg_sign_opt", opts), "%s",
			   opts->gpg_sign_opt);
	if (opts->signoff)
		write_file(state_dir_path("strategy", opts), "--signoff");

	return 0;
}

static int apply_autostash(struct rebase_options *opts)
{
	const char *path = state_dir_path("autostash", opts);
	struct strbuf autostash = STRBUF_INIT;
	struct child_process stash_apply = CHILD_PROCESS_INIT;

	if (!file_exists(path))
		return 0;

	if (read_one(path, &autostash))
		return error(_("Could not read '%s'"), path);
	/* Ensure that the hash is not mistaken for a number */
	strbuf_addstr(&autostash, "^0");
	argv_array_pushl(&stash_apply.args,
			 "stash", "apply", autostash.buf, NULL);
	stash_apply.git_cmd = 1;
	stash_apply.no_stderr = stash_apply.no_stdout =
		stash_apply.no_stdin = 1;
	if (!run_command(&stash_apply))
		printf(_("Applied autostash.\n"));
	else {
		struct argv_array args = ARGV_ARRAY_INIT;
		int res = 0;

		argv_array_pushl(&args,
				 "stash", "store", "-m", "autostash", "-q",
				 autostash.buf, NULL);
		if (run_command_v_opt(args.argv, RUN_GIT_CMD))
			res = error(_("Cannot store %s"), autostash.buf);
		argv_array_clear(&args);
		strbuf_release(&autostash);
		if (res)
			return res;

		fprintf(stderr,
			_("Applying autostash resulted in conflicts.\n"
			  "Your changes are safe in the stash.\n"
			  "You can run \"git stash pop\" or \"git stash drop\" "
			  "at any time.\n"));
	}

	strbuf_release(&autostash);
	return 0;
}

static int finish_rebase(struct rebase_options *opts)
{
	struct strbuf dir = STRBUF_INIT;
	const char *argv_gc_auto[] = { "gc", "--auto", NULL };

	delete_ref(NULL, "REBASE_HEAD", NULL, REF_NO_DEREF);
	apply_autostash(opts);
	close_all_packs(the_repository->objects);
	/*
	 * We ignore errors in 'gc --auto', since the
	 * user should see them.
	 */
	run_command_v_opt(argv_gc_auto, RUN_GIT_CMD);
	strbuf_addstr(&dir, opts->state_dir);
	remove_dir_recursively(&dir, 0);
	strbuf_release(&dir);

	return 0;
}

static struct commit *peel_committish(const char *name)
{
	struct object *obj;
	struct object_id oid;

	if (get_oid(name, &oid))
		return NULL;
	obj = parse_object(the_repository, &oid);
	return (struct commit *)peel_to_type(name, 0, obj, OBJ_COMMIT);
}

static void add_var(struct strbuf *buf, const char *name, const char *value)
{
	if (!value)
		strbuf_addf(buf, "unset %s; ", name);
	else {
		strbuf_addf(buf, "%s=", name);
		sq_quote_buf(buf, value);
		strbuf_addstr(buf, "; ");
	}
}

#define GIT_REFLOG_ACTION_ENVIRONMENT "GIT_REFLOG_ACTION"

#define RESET_HEAD_DETACH (1<<0)
#define RESET_HEAD_HARD (1<<1)
#define RESET_HEAD_RUN_POST_CHECKOUT_HOOK (1<<2)
#define RESET_HEAD_REFS_ONLY (1<<3)

static int reset_head(struct object_id *oid, const char *action,
		      const char *switch_to_branch, unsigned flags,
		      const char *reflog_orig_head, const char *reflog_head)
{
	unsigned detach_head = flags & RESET_HEAD_DETACH;
	unsigned reset_hard = flags & RESET_HEAD_HARD;
	unsigned run_hook = flags & RESET_HEAD_RUN_POST_CHECKOUT_HOOK;
	unsigned refs_only = flags & RESET_HEAD_REFS_ONLY;
	struct object_id head_oid;
	struct tree_desc desc[2] = { { NULL }, { NULL } };
	struct lock_file lock = LOCK_INIT;
	struct unpack_trees_options unpack_tree_opts;
	struct tree *tree;
	const char *reflog_action;
	struct strbuf msg = STRBUF_INIT;
	size_t prefix_len;
	struct object_id *orig = NULL, oid_orig,
		*old_orig = NULL, oid_old_orig;
	int ret = 0, nr = 0;

	if (switch_to_branch && !starts_with(switch_to_branch, "refs/"))
		BUG("Not a fully qualified branch: '%s'", switch_to_branch);

	if (!refs_only && hold_locked_index(&lock, LOCK_REPORT_ON_ERROR) < 0) {
		ret = -1;
		goto leave_reset_head;
	}

	if ((!oid || !reset_hard) && get_oid("HEAD", &head_oid)) {
		ret = error(_("could not determine HEAD revision"));
		goto leave_reset_head;
	}

	if (!oid)
		oid = &head_oid;

	if (refs_only)
		goto reset_head_refs;

	memset(&unpack_tree_opts, 0, sizeof(unpack_tree_opts));
	setup_unpack_trees_porcelain(&unpack_tree_opts, action);
	unpack_tree_opts.head_idx = 1;
	unpack_tree_opts.src_index = the_repository->index;
	unpack_tree_opts.dst_index = the_repository->index;
	unpack_tree_opts.fn = reset_hard ? oneway_merge : twoway_merge;
	unpack_tree_opts.update = 1;
	unpack_tree_opts.merge = 1;
	if (!detach_head)
		unpack_tree_opts.reset = 1;

	if (read_index_unmerged(the_repository->index) < 0) {
		ret = error(_("could not read index"));
		goto leave_reset_head;
	}

	if (!reset_hard && !fill_tree_descriptor(&desc[nr++], &head_oid)) {
		ret = error(_("failed to find tree of %s"),
			    oid_to_hex(&head_oid));
		goto leave_reset_head;
	}

	if (!fill_tree_descriptor(&desc[nr++], oid)) {
		ret = error(_("failed to find tree of %s"), oid_to_hex(oid));
		goto leave_reset_head;
	}

	if (unpack_trees(nr, desc, &unpack_tree_opts)) {
		ret = -1;
		goto leave_reset_head;
	}

	tree = parse_tree_indirect(oid);
	prime_cache_tree(the_repository, the_repository->index, tree);

	if (write_locked_index(the_repository->index, &lock, COMMIT_LOCK) < 0) {
		ret = error(_("could not write index"));
		goto leave_reset_head;
	}

reset_head_refs:
	reflog_action = getenv(GIT_REFLOG_ACTION_ENVIRONMENT);
	strbuf_addf(&msg, "%s: ", reflog_action ? reflog_action : "rebase");
	prefix_len = msg.len;

	if (!get_oid("ORIG_HEAD", &oid_old_orig))
		old_orig = &oid_old_orig;
	if (!get_oid("HEAD", &oid_orig)) {
		orig = &oid_orig;
		if (!reflog_orig_head) {
			strbuf_addstr(&msg, "updating ORIG_HEAD");
			reflog_orig_head = msg.buf;
		}
		update_ref(reflog_orig_head, "ORIG_HEAD", orig, old_orig, 0,
			   UPDATE_REFS_MSG_ON_ERR);
	} else if (old_orig)
		delete_ref(NULL, "ORIG_HEAD", old_orig, 0);
	if (!reflog_head) {
		strbuf_setlen(&msg, prefix_len);
		strbuf_addstr(&msg, "updating HEAD");
		reflog_head = msg.buf;
	}
	if (!switch_to_branch)
		ret = update_ref(reflog_head, "HEAD", oid, orig,
				 detach_head ? REF_NO_DEREF : 0,
				 UPDATE_REFS_MSG_ON_ERR);
	else {
		ret = update_ref(reflog_orig_head, switch_to_branch, oid,
				 NULL, 0, UPDATE_REFS_MSG_ON_ERR);
		if (!ret)
			ret = create_symref("HEAD", switch_to_branch,
					    reflog_head);
	}
	if (run_hook)
		run_hook_le(NULL, "post-checkout",
			    oid_to_hex(orig ? orig : &null_oid),
			    oid_to_hex(oid), "1", NULL);

leave_reset_head:
	strbuf_release(&msg);
	rollback_lock_file(&lock);
	while (nr)
		free((void *)desc[--nr].buffer);
	return ret;
}

static int move_to_original_branch(struct rebase_options *opts)
{
	struct strbuf orig_head_reflog = STRBUF_INIT, head_reflog = STRBUF_INIT;
	int ret;

	if (!opts->head_name)
		return 0; /* nothing to move back to */

	if (!opts->onto)
		BUG("move_to_original_branch without onto");

	strbuf_addf(&orig_head_reflog, "rebase finished: %s onto %s",
		    opts->head_name, oid_to_hex(&opts->onto->object.oid));
	strbuf_addf(&head_reflog, "rebase finished: returning to %s",
		    opts->head_name);
	ret = reset_head(NULL, "", opts->head_name, RESET_HEAD_REFS_ONLY,
			 orig_head_reflog.buf, head_reflog.buf);

	strbuf_release(&orig_head_reflog);
	strbuf_release(&head_reflog);
	return ret;
}

static const char *resolvemsg =
N_("Resolve all conflicts manually, mark them as resolved with\n"
"\"git add/rm <conflicted_files>\", then run \"git rebase --continue\".\n"
"You can instead skip this commit: run \"git rebase --skip\".\n"
"To abort and get back to the state before \"git rebase\", run "
"\"git rebase --abort\".");

static int run_am(struct rebase_options *opts)
{
	struct child_process am = CHILD_PROCESS_INIT;
	struct child_process format_patch = CHILD_PROCESS_INIT;
	struct strbuf revisions = STRBUF_INIT;
	int status;
	char *rebased_patches;

	am.git_cmd = 1;
	argv_array_push(&am.args, "am");

	if (opts->action && !strcmp("continue", opts->action)) {
		argv_array_push(&am.args, "--resolved");
		argv_array_pushf(&am.args, "--resolvemsg=%s", resolvemsg);
		if (opts->gpg_sign_opt)
			argv_array_push(&am.args, opts->gpg_sign_opt);
		status = run_command(&am);
		if (status)
			return status;

		return move_to_original_branch(opts);
	}
	if (opts->action && !strcmp("skip", opts->action)) {
		argv_array_push(&am.args, "--skip");
		argv_array_pushf(&am.args, "--resolvemsg=%s", resolvemsg);
		status = run_command(&am);
		if (status)
			return status;

		return move_to_original_branch(opts);
	}
	if (opts->action && !strcmp("show-current-patch", opts->action)) {
		argv_array_push(&am.args, "--show-current-patch");
		return run_command(&am);
	}

	strbuf_addf(&revisions, "%s...%s",
		    oid_to_hex(opts->root ?
			       /* this is now equivalent to !opts->upstream */
			       &opts->onto->object.oid :
			       &opts->upstream->object.oid),
		    oid_to_hex(&opts->orig_head));

	rebased_patches = xstrdup(git_path("rebased-patches"));
	format_patch.out = open(rebased_patches,
				O_WRONLY | O_CREAT | O_TRUNC, 0666);
	if (format_patch.out < 0) {
		status = error_errno(_("could not open '%s' for writing"),
				     rebased_patches);
		free(rebased_patches);
		argv_array_clear(&am.args);
		return status;
	}

	format_patch.git_cmd = 1;
	argv_array_pushl(&format_patch.args, "format-patch", "-k", "--stdout",
			 "--full-index", "--cherry-pick", "--right-only",
			 "--src-prefix=a/", "--dst-prefix=b/", "--no-renames",
			 "--no-cover-letter", "--pretty=mboxrd", "--topo-order", NULL);
	if (opts->git_format_patch_opt.len)
		argv_array_split(&format_patch.args,
				 opts->git_format_patch_opt.buf);
	argv_array_push(&format_patch.args, revisions.buf);
	if (opts->restrict_revision)
		argv_array_pushf(&format_patch.args, "^%s",
				 oid_to_hex(&opts->restrict_revision->object.oid));

	status = run_command(&format_patch);
	if (status) {
		unlink(rebased_patches);
		free(rebased_patches);
		argv_array_clear(&am.args);

		reset_head(&opts->orig_head, "checkout", opts->head_name, 0,
			   "HEAD", NULL);
		error(_("\ngit encountered an error while preparing the "
			"patches to replay\n"
			"these revisions:\n"
			"\n    %s\n\n"
			"As a result, git cannot rebase them."),
		      opts->revisions);

		strbuf_release(&revisions);
		return status;
	}
	strbuf_release(&revisions);

	am.in = open(rebased_patches, O_RDONLY);
	if (am.in < 0) {
		status = error_errno(_("could not open '%s' for reading"),
				     rebased_patches);
		free(rebased_patches);
		argv_array_clear(&am.args);
		return status;
	}

	argv_array_pushv(&am.args, opts->git_am_opts.argv);
	argv_array_push(&am.args, "--rebasing");
	argv_array_pushf(&am.args, "--resolvemsg=%s", resolvemsg);
	argv_array_push(&am.args, "--patch-format=mboxrd");
	if (opts->allow_rerere_autoupdate > 0)
		argv_array_push(&am.args, "--rerere-autoupdate");
	else if (opts->allow_rerere_autoupdate == 0)
		argv_array_push(&am.args, "--no-rerere-autoupdate");
	if (opts->gpg_sign_opt)
		argv_array_push(&am.args, opts->gpg_sign_opt);
	status = run_command(&am);
	unlink(rebased_patches);
	free(rebased_patches);

	if (!status) {
		return move_to_original_branch(opts);
	}

	if (is_directory(opts->state_dir))
		write_basic_state(opts);

	return status;
}

static int run_specific_rebase(struct rebase_options *opts)
{
	const char *argv[] = { NULL, NULL };
	struct strbuf script_snippet = STRBUF_INIT, buf = STRBUF_INIT;
	int status;
	const char *backend, *backend_func;

	if (opts->type == REBASE_INTERACTIVE) {
		/* Run builtin interactive rebase */
		struct child_process child = CHILD_PROCESS_INIT;

		argv_array_pushf(&child.env_array, "GIT_CHERRY_PICK_HELP=%s",
				 resolvemsg);
		if (!(opts->flags & REBASE_INTERACTIVE_EXPLICIT)) {
			argv_array_push(&child.env_array, "GIT_EDITOR=:");
			opts->autosquash = 0;
		}

		child.git_cmd = 1;
		argv_array_push(&child.args, "rebase--interactive");

		if (opts->action)
			argv_array_pushf(&child.args, "--%s", opts->action);
		if (opts->keep_empty)
			argv_array_push(&child.args, "--keep-empty");
		if (opts->rebase_merges)
			argv_array_push(&child.args, "--rebase-merges");
		if (opts->rebase_cousins)
			argv_array_push(&child.args, "--rebase-cousins");
		if (opts->autosquash)
			argv_array_push(&child.args, "--autosquash");
		if (opts->flags & REBASE_VERBOSE)
			argv_array_push(&child.args, "--verbose");
		if (opts->flags & REBASE_FORCE)
			argv_array_push(&child.args, "--no-ff");
		if (opts->restrict_revision)
			argv_array_pushf(&child.args,
					 "--restrict-revision=^%s",
					 oid_to_hex(&opts->restrict_revision->object.oid));
		if (opts->upstream)
			argv_array_pushf(&child.args, "--upstream=%s",
					 oid_to_hex(&opts->upstream->object.oid));
		if (opts->onto)
			argv_array_pushf(&child.args, "--onto=%s",
					 oid_to_hex(&opts->onto->object.oid));
		if (opts->squash_onto)
			argv_array_pushf(&child.args, "--squash-onto=%s",
					 oid_to_hex(opts->squash_onto));
		if (opts->onto_name)
			argv_array_pushf(&child.args, "--onto-name=%s",
					 opts->onto_name);
		argv_array_pushf(&child.args, "--head-name=%s",
				 opts->head_name ?
				 opts->head_name : "detached HEAD");
		if (opts->strategy)
			argv_array_pushf(&child.args, "--strategy=%s",
					 opts->strategy);
		if (opts->strategy_opts)
			argv_array_pushf(&child.args, "--strategy-opts=%s",
					 opts->strategy_opts);
		if (opts->switch_to)
			argv_array_pushf(&child.args, "--switch-to=%s",
					 opts->switch_to);
		if (opts->cmd)
			argv_array_pushf(&child.args, "--cmd=%s", opts->cmd);
		if (opts->allow_empty_message)
			argv_array_push(&child.args, "--allow-empty-message");
		if (opts->allow_rerere_autoupdate > 0)
			argv_array_push(&child.args, "--rerere-autoupdate");
		else if (opts->allow_rerere_autoupdate == 0)
			argv_array_push(&child.args, "--no-rerere-autoupdate");
		if (opts->gpg_sign_opt)
			argv_array_push(&child.args, opts->gpg_sign_opt);
		if (opts->signoff)
			argv_array_push(&child.args, "--signoff");
		if (opts->reschedule_failed_exec)
			argv_array_push(&child.args, "--reschedule-failed-exec");

		status = run_command(&child);
		goto finished_rebase;
	}

	if (opts->type == REBASE_AM) {
		status = run_am(opts);
		goto finished_rebase;
	}

	add_var(&script_snippet, "GIT_DIR", absolute_path(get_git_dir()));
	add_var(&script_snippet, "state_dir", opts->state_dir);

	add_var(&script_snippet, "upstream_name", opts->upstream_name);
	add_var(&script_snippet, "upstream", opts->upstream ?
		oid_to_hex(&opts->upstream->object.oid) : NULL);
	add_var(&script_snippet, "head_name",
		opts->head_name ? opts->head_name : "detached HEAD");
	add_var(&script_snippet, "orig_head", oid_to_hex(&opts->orig_head));
	add_var(&script_snippet, "onto", opts->onto ?
		oid_to_hex(&opts->onto->object.oid) : NULL);
	add_var(&script_snippet, "onto_name", opts->onto_name);
	add_var(&script_snippet, "revisions", opts->revisions);
	add_var(&script_snippet, "restrict_revision", opts->restrict_revision ?
		oid_to_hex(&opts->restrict_revision->object.oid) : NULL);
	add_var(&script_snippet, "GIT_QUIET",
		opts->flags & REBASE_NO_QUIET ? "" : "t");
	sq_quote_argv_pretty(&buf, opts->git_am_opts.argv);
	add_var(&script_snippet, "git_am_opt", buf.buf);
	strbuf_release(&buf);
	add_var(&script_snippet, "verbose",
		opts->flags & REBASE_VERBOSE ? "t" : "");
	add_var(&script_snippet, "diffstat",
		opts->flags & REBASE_DIFFSTAT ? "t" : "");
	add_var(&script_snippet, "force_rebase",
		opts->flags & REBASE_FORCE ? "t" : "");
	if (opts->switch_to)
		add_var(&script_snippet, "switch_to", opts->switch_to);
	add_var(&script_snippet, "action", opts->action ? opts->action : "");
	add_var(&script_snippet, "signoff", opts->signoff ? "--signoff" : "");
	add_var(&script_snippet, "allow_rerere_autoupdate",
		opts->allow_rerere_autoupdate < 0 ? "" :
		opts->allow_rerere_autoupdate ?
		"--rerere-autoupdate" : "--no-rerere-autoupdate");
	add_var(&script_snippet, "keep_empty", opts->keep_empty ? "yes" : "");
	add_var(&script_snippet, "autosquash", opts->autosquash ? "t" : "");
	add_var(&script_snippet, "gpg_sign_opt", opts->gpg_sign_opt);
	add_var(&script_snippet, "cmd", opts->cmd);
	add_var(&script_snippet, "allow_empty_message",
		opts->allow_empty_message ?  "--allow-empty-message" : "");
	add_var(&script_snippet, "rebase_merges",
		opts->rebase_merges ? "t" : "");
	add_var(&script_snippet, "rebase_cousins",
		opts->rebase_cousins ? "t" : "");
	add_var(&script_snippet, "strategy", opts->strategy);
	add_var(&script_snippet, "strategy_opts", opts->strategy_opts);
	add_var(&script_snippet, "rebase_root", opts->root ? "t" : "");
	add_var(&script_snippet, "squash_onto",
		opts->squash_onto ? oid_to_hex(opts->squash_onto) : "");
	add_var(&script_snippet, "git_format_patch_opt",
		opts->git_format_patch_opt.buf);

	if (is_interactive(opts) &&
	    !(opts->flags & REBASE_INTERACTIVE_EXPLICIT)) {
		strbuf_addstr(&script_snippet,
			      "GIT_EDITOR=:; export GIT_EDITOR; ");
		opts->autosquash = 0;
	}

	switch (opts->type) {
	case REBASE_AM:
		backend = "git-rebase--am";
		backend_func = "git_rebase__am";
		break;
	case REBASE_PRESERVE_MERGES:
		backend = "git-rebase--preserve-merges";
		backend_func = "git_rebase__preserve_merges";
		break;
	default:
		BUG("Unhandled rebase type %d", opts->type);
		break;
	}

	strbuf_addf(&script_snippet,
		    ". git-sh-setup && . git-rebase--common &&"
		    " . %s && %s", backend, backend_func);
	argv[0] = script_snippet.buf;

	status = run_command_v_opt(argv, RUN_USING_SHELL);
finished_rebase:
	if (opts->dont_finish_rebase)
		; /* do nothing */
	else if (opts->type == REBASE_INTERACTIVE)
		; /* interactive rebase cleans up after itself */
	else if (status == 0) {
		if (!file_exists(state_dir_path("stopped-sha", opts)))
			finish_rebase(opts);
	} else if (status == 2) {
		struct strbuf dir = STRBUF_INIT;

		apply_autostash(opts);
		strbuf_addstr(&dir, opts->state_dir);
		remove_dir_recursively(&dir, 0);
		strbuf_release(&dir);
		die("Nothing to do");
	}

	strbuf_release(&script_snippet);

	return status ? -1 : 0;
}

<<<<<<< HEAD
=======
#define GIT_REFLOG_ACTION_ENVIRONMENT "GIT_REFLOG_ACTION"

#define RESET_HEAD_DETACH (1<<0)
#define RESET_HEAD_HARD (1<<1)

static int reset_head(struct object_id *oid, const char *action,
		      const char *switch_to_branch, unsigned flags,
		      const char *reflog_orig_head, const char *reflog_head)
{
	unsigned detach_head = flags & RESET_HEAD_DETACH;
	unsigned reset_hard = flags & RESET_HEAD_HARD;
	struct object_id head_oid;
	struct tree_desc desc[2] = { { NULL }, { NULL } };
	struct lock_file lock = LOCK_INIT;
	struct unpack_trees_options unpack_tree_opts;
	struct tree *tree;
	const char *reflog_action;
	struct strbuf msg = STRBUF_INIT;
	size_t prefix_len;
	struct object_id *orig = NULL, oid_orig,
		*old_orig = NULL, oid_old_orig;
	int ret = 0, nr = 0;

	if (switch_to_branch && !starts_with(switch_to_branch, "refs/"))
		BUG("Not a fully qualified branch: '%s'", switch_to_branch);

	if (hold_locked_index(&lock, LOCK_REPORT_ON_ERROR) < 0) {
		ret = -1;
		goto leave_reset_head;
	}

	if ((!oid || !reset_hard) && get_oid("HEAD", &head_oid)) {
		ret = error(_("could not determine HEAD revision"));
		goto leave_reset_head;
	}

	if (!oid)
		oid = &head_oid;

	memset(&unpack_tree_opts, 0, sizeof(unpack_tree_opts));
	setup_unpack_trees_porcelain(&unpack_tree_opts, action);
	unpack_tree_opts.head_idx = 1;
	unpack_tree_opts.src_index = the_repository->index;
	unpack_tree_opts.dst_index = the_repository->index;
	unpack_tree_opts.fn = reset_hard ? oneway_merge : twoway_merge;
	unpack_tree_opts.update = 1;
	unpack_tree_opts.merge = 1;
	if (!detach_head)
		unpack_tree_opts.reset = 1;

	if (repo_read_index_unmerged(the_repository) < 0) {
		ret = error(_("could not read index"));
		goto leave_reset_head;
	}

	if (!reset_hard && !fill_tree_descriptor(&desc[nr++], &head_oid)) {
		ret = error(_("failed to find tree of %s"),
			    oid_to_hex(&head_oid));
		goto leave_reset_head;
	}

	if (!fill_tree_descriptor(&desc[nr++], oid)) {
		ret = error(_("failed to find tree of %s"), oid_to_hex(oid));
		goto leave_reset_head;
	}

	if (unpack_trees(nr, desc, &unpack_tree_opts)) {
		ret = -1;
		goto leave_reset_head;
	}

	tree = parse_tree_indirect(oid);
	prime_cache_tree(the_repository, the_repository->index, tree);

	if (write_locked_index(the_repository->index, &lock, COMMIT_LOCK) < 0) {
		ret = error(_("could not write index"));
		goto leave_reset_head;
	}

	reflog_action = getenv(GIT_REFLOG_ACTION_ENVIRONMENT);
	strbuf_addf(&msg, "%s: ", reflog_action ? reflog_action : "rebase");
	prefix_len = msg.len;

	if (!get_oid("ORIG_HEAD", &oid_old_orig))
		old_orig = &oid_old_orig;
	if (!get_oid("HEAD", &oid_orig)) {
		orig = &oid_orig;
		if (!reflog_orig_head) {
			strbuf_addstr(&msg, "updating ORIG_HEAD");
			reflog_orig_head = msg.buf;
		}
		update_ref(reflog_orig_head, "ORIG_HEAD", orig, old_orig, 0,
			   UPDATE_REFS_MSG_ON_ERR);
	} else if (old_orig)
		delete_ref(NULL, "ORIG_HEAD", old_orig, 0);
	if (!reflog_head) {
		strbuf_setlen(&msg, prefix_len);
		strbuf_addstr(&msg, "updating HEAD");
		reflog_head = msg.buf;
	}
	if (!switch_to_branch)
		ret = update_ref(reflog_head, "HEAD", oid, orig,
				 detach_head ? REF_NO_DEREF : 0,
				 UPDATE_REFS_MSG_ON_ERR);
	else {
		ret = create_symref("HEAD", switch_to_branch, msg.buf);
		if (!ret)
			ret = update_ref(reflog_head, "HEAD", oid, NULL, 0,
					 UPDATE_REFS_MSG_ON_ERR);
	}

leave_reset_head:
	strbuf_release(&msg);
	rollback_lock_file(&lock);
	while (nr)
		free((void *)desc[--nr].buffer);
	return ret;
}

>>>>>>> f8adbec9
static int rebase_config(const char *var, const char *value, void *data)
{
	struct rebase_options *opts = data;

	if (!strcmp(var, "rebase.stat")) {
		if (git_config_bool(var, value))
			opts->flags |= REBASE_DIFFSTAT;
		else
			opts->flags &= !REBASE_DIFFSTAT;
		return 0;
	}

	if (!strcmp(var, "rebase.autosquash")) {
		opts->autosquash = git_config_bool(var, value);
		return 0;
	}

	if (!strcmp(var, "commit.gpgsign")) {
		free(opts->gpg_sign_opt);
		opts->gpg_sign_opt = git_config_bool(var, value) ?
			xstrdup("-S") : NULL;
		return 0;
	}

	if (!strcmp(var, "rebase.autostash")) {
		opts->autostash = git_config_bool(var, value);
		return 0;
	}

	if (!strcmp(var, "rebase.reschedulefailedexec")) {
		opts->reschedule_failed_exec = git_config_bool(var, value);
		return 0;
	}

	return git_default_config(var, value, data);
}

/*
 * Determines whether the commits in from..to are linear, i.e. contain
 * no merge commits. This function *expects* `from` to be an ancestor of
 * `to`.
 */
static int is_linear_history(struct commit *from, struct commit *to)
{
	while (to && to != from) {
		parse_commit(to);
		if (!to->parents)
			return 1;
		if (to->parents->next)
			return 0;
		to = to->parents->item;
	}
	return 1;
}

static int can_fast_forward(struct commit *onto, struct object_id *head_oid,
			    struct object_id *merge_base)
{
	struct commit *head = lookup_commit(the_repository, head_oid);
	struct commit_list *merge_bases;
	int res;

	if (!head)
		return 0;

	merge_bases = get_merge_bases(onto, head);
	if (merge_bases && !merge_bases->next) {
		oidcpy(merge_base, &merge_bases->item->object.oid);
		res = oideq(merge_base, &onto->object.oid);
	} else {
		oidcpy(merge_base, &null_oid);
		res = 0;
	}
	free_commit_list(merge_bases);
	return res && is_linear_history(onto, head);
}

/* -i followed by -m is still -i */
static int parse_opt_merge(const struct option *opt, const char *arg, int unset)
{
	struct rebase_options *opts = opt->value;

	BUG_ON_OPT_NEG(unset);
	BUG_ON_OPT_ARG(arg);

	if (!is_interactive(opts))
		opts->type = REBASE_MERGE;

	return 0;
}

/* -i followed by -p is still explicitly interactive, but -p alone is not */
static int parse_opt_interactive(const struct option *opt, const char *arg,
				 int unset)
{
	struct rebase_options *opts = opt->value;

	BUG_ON_OPT_NEG(unset);
	BUG_ON_OPT_ARG(arg);

	opts->type = REBASE_INTERACTIVE;
	opts->flags |= REBASE_INTERACTIVE_EXPLICIT;

	return 0;
}

struct opt_y {
	struct string_list *list;
	struct rebase_options *options;
};

static int parse_opt_y(const struct option *opt, const char *arg, int unset)
{
	struct opt_y *o = opt->value;

	if (unset || !arg)
		return -1;

	o->options->reschedule_failed_exec = 1;
	string_list_append(o->list, arg);
	return 0;
}

static void NORETURN error_on_missing_default_upstream(void)
{
	struct branch *current_branch = branch_get(NULL);

	printf(_("%s\n"
		 "Please specify which branch you want to rebase against.\n"
		 "See git-rebase(1) for details.\n"
		 "\n"
		 "    git rebase '<branch>'\n"
		 "\n"),
		current_branch ? _("There is no tracking information for "
			"the current branch.") :
			_("You are not currently on a branch."));

	if (current_branch) {
		const char *remote = current_branch->remote_name;

		if (!remote)
			remote = _("<remote>");

		printf(_("If you wish to set tracking information for this "
			 "branch you can do so with:\n"
			 "\n"
			 "    git branch --set-upstream-to=%s/<branch> %s\n"
			 "\n"),
		       remote, current_branch->name);
	}
	exit(1);
}

static void set_reflog_action(struct rebase_options *options)
{
	const char *env;
	struct strbuf buf = STRBUF_INIT;

	if (!is_interactive(options))
		return;

	env = getenv(GIT_REFLOG_ACTION_ENVIRONMENT);
	if (env && strcmp("rebase", env))
		return; /* only override it if it is "rebase" */

	strbuf_addf(&buf, "rebase -i (%s)", options->action);
	setenv(GIT_REFLOG_ACTION_ENVIRONMENT, buf.buf, 1);
	strbuf_release(&buf);
}

int cmd_rebase(int argc, const char **argv, const char *prefix)
{
	struct rebase_options options = {
		.type = REBASE_UNSPECIFIED,
		.flags = REBASE_NO_QUIET,
		.git_am_opts = ARGV_ARRAY_INIT,
		.allow_rerere_autoupdate  = -1,
		.allow_empty_message = 1,
		.git_format_patch_opt = STRBUF_INIT,
	};
	const char *branch_name;
	int ret, flags, total_argc, in_progress = 0;
	int ok_to_skip_pre_rebase = 0;
	struct strbuf msg = STRBUF_INIT;
	struct strbuf revisions = STRBUF_INIT;
	struct strbuf buf = STRBUF_INIT;
	struct object_id merge_base;
	enum {
		NO_ACTION,
		ACTION_CONTINUE,
		ACTION_SKIP,
		ACTION_ABORT,
		ACTION_QUIT,
		ACTION_EDIT_TODO,
		ACTION_SHOW_CURRENT_PATCH,
	} action = NO_ACTION;
	const char *gpg_sign = NULL;
	struct string_list exec = STRING_LIST_INIT_NODUP;
	const char *rebase_merges = NULL;
	int fork_point = -1;
	struct string_list strategy_options = STRING_LIST_INIT_NODUP;
	struct object_id squash_onto;
	char *squash_onto_name = NULL;
	struct opt_y opt_y = { .list = &exec, .options = &options };
	struct option builtin_rebase_options[] = {
		OPT_STRING(0, "onto", &options.onto_name,
			   N_("revision"),
			   N_("rebase onto given branch instead of upstream")),
		OPT_BOOL(0, "no-verify", &ok_to_skip_pre_rebase,
			 N_("allow pre-rebase hook to run")),
		OPT_NEGBIT('q', "quiet", &options.flags,
			   N_("be quiet. implies --no-stat"),
			   REBASE_NO_QUIET| REBASE_VERBOSE | REBASE_DIFFSTAT),
		OPT_BIT('v', "verbose", &options.flags,
			N_("display a diffstat of what changed upstream"),
			REBASE_NO_QUIET | REBASE_VERBOSE | REBASE_DIFFSTAT),
		{OPTION_NEGBIT, 'n', "no-stat", &options.flags, NULL,
			N_("do not show diffstat of what changed upstream"),
			PARSE_OPT_NOARG, NULL, REBASE_DIFFSTAT },
		OPT_BOOL(0, "signoff", &options.signoff,
			 N_("add a Signed-off-by: line to each commit")),
		OPT_PASSTHRU_ARGV(0, "ignore-whitespace", &options.git_am_opts,
				  NULL, N_("passed to 'git am'"),
				  PARSE_OPT_NOARG),
		OPT_PASSTHRU_ARGV(0, "committer-date-is-author-date",
				  &options.git_am_opts, NULL,
				  N_("passed to 'git am'"), PARSE_OPT_NOARG),
		OPT_PASSTHRU_ARGV(0, "ignore-date", &options.git_am_opts, NULL,
				  N_("passed to 'git am'"), PARSE_OPT_NOARG),
		OPT_PASSTHRU_ARGV('C', NULL, &options.git_am_opts, N_("n"),
				  N_("passed to 'git apply'"), 0),
		OPT_PASSTHRU_ARGV(0, "whitespace", &options.git_am_opts,
				  N_("action"), N_("passed to 'git apply'"), 0),
		OPT_BIT('f', "force-rebase", &options.flags,
			N_("cherry-pick all commits, even if unchanged"),
			REBASE_FORCE),
		OPT_BIT(0, "no-ff", &options.flags,
			N_("cherry-pick all commits, even if unchanged"),
			REBASE_FORCE),
		OPT_CMDMODE(0, "continue", &action, N_("continue"),
			    ACTION_CONTINUE),
		OPT_CMDMODE(0, "skip", &action,
			    N_("skip current patch and continue"), ACTION_SKIP),
		OPT_CMDMODE(0, "abort", &action,
			    N_("abort and check out the original branch"),
			    ACTION_ABORT),
		OPT_CMDMODE(0, "quit", &action,
			    N_("abort but keep HEAD where it is"), ACTION_QUIT),
		OPT_CMDMODE(0, "edit-todo", &action, N_("edit the todo list "
			    "during an interactive rebase"), ACTION_EDIT_TODO),
		OPT_CMDMODE(0, "show-current-patch", &action,
			    N_("show the patch file being applied or merged"),
			    ACTION_SHOW_CURRENT_PATCH),
		{ OPTION_CALLBACK, 'm', "merge", &options, NULL,
			N_("use merging strategies to rebase"),
			PARSE_OPT_NOARG | PARSE_OPT_NONEG,
			parse_opt_merge },
		{ OPTION_CALLBACK, 'i', "interactive", &options, NULL,
			N_("let the user edit the list of commits to rebase"),
			PARSE_OPT_NOARG | PARSE_OPT_NONEG,
			parse_opt_interactive },
		OPT_SET_INT('p', "preserve-merges", &options.type,
			    N_("try to recreate merges instead of ignoring "
			       "them"), REBASE_PRESERVE_MERGES),
		OPT_BOOL(0, "rerere-autoupdate",
			 &options.allow_rerere_autoupdate,
			 N_("allow rerere to update index with resolved "
			    "conflict")),
		OPT_BOOL('k', "keep-empty", &options.keep_empty,
			 N_("preserve empty commits during rebase")),
		OPT_BOOL(0, "autosquash", &options.autosquash,
			 N_("move commits that begin with "
			    "squash!/fixup! under -i")),
		{ OPTION_STRING, 'S', "gpg-sign", &gpg_sign, N_("key-id"),
			N_("GPG-sign commits"),
			PARSE_OPT_OPTARG, NULL, (intptr_t) "" },
		OPT_BOOL(0, "autostash", &options.autostash,
			 N_("automatically stash/stash pop before and after")),
		OPT_STRING_LIST('x', "exec", &exec, N_("exec"),
				N_("add exec lines after each commit of the "
				   "editable list")),
		{ OPTION_CALLBACK, 'y', NULL, &opt_y, N_("<cmd>"),
			N_("same as --reschedule-failed-exec -x <cmd>"),
			PARSE_OPT_NONEG, parse_opt_y },
		OPT_BOOL(0, "allow-empty-message",
			 &options.allow_empty_message,
			 N_("allow rebasing commits with empty messages")),
		{OPTION_STRING, 'r', "rebase-merges", &rebase_merges,
			N_("mode"),
			N_("try to rebase merges instead of skipping them"),
			PARSE_OPT_OPTARG, NULL, (intptr_t)""},
		OPT_BOOL(0, "fork-point", &fork_point,
			 N_("use 'merge-base --fork-point' to refine upstream")),
		OPT_STRING('s', "strategy", &options.strategy,
			   N_("strategy"), N_("use the given merge strategy")),
		OPT_STRING_LIST('X', "strategy-option", &strategy_options,
				N_("option"),
				N_("pass the argument through to the merge "
				   "strategy")),
		OPT_BOOL(0, "root", &options.root,
			 N_("rebase all reachable commits up to the root(s)")),
		OPT_BOOL(0, "reschedule-failed-exec",
			 &options.reschedule_failed_exec,
			 N_("automatically re-schedule any `exec` that fails")),
		OPT_END(),
	};
	int i;

	/*
	 * NEEDSWORK: Once the builtin rebase has been tested enough
	 * and git-legacy-rebase.sh is retired to contrib/, this preamble
	 * can be removed.
	 */

	if (!use_builtin_rebase()) {
		const char *path = mkpath("%s/git-legacy-rebase",
					  git_exec_path());

		if (sane_execvp(path, (char **)argv) < 0)
			die_errno(_("could not exec %s"), path);
		else
			BUG("sane_execvp() returned???");
	}

	if (argc == 2 && !strcmp(argv[1], "-h"))
		usage_with_options(builtin_rebase_usage,
				   builtin_rebase_options);

	prefix = setup_git_directory();
	trace_repo_setup(prefix);
	setup_work_tree();

	git_config(rebase_config, &options);

	strbuf_reset(&buf);
	strbuf_addf(&buf, "%s/applying", apply_dir());
	if(file_exists(buf.buf))
		die(_("It looks like 'git am' is in progress. Cannot rebase."));

	if (is_directory(apply_dir())) {
		options.type = REBASE_AM;
		options.state_dir = apply_dir();
	} else if (is_directory(merge_dir())) {
		strbuf_reset(&buf);
		strbuf_addf(&buf, "%s/rewritten", merge_dir());
		if (is_directory(buf.buf)) {
			options.type = REBASE_PRESERVE_MERGES;
			options.flags |= REBASE_INTERACTIVE_EXPLICIT;
		} else {
			strbuf_reset(&buf);
			strbuf_addf(&buf, "%s/interactive", merge_dir());
			if(file_exists(buf.buf)) {
				options.type = REBASE_INTERACTIVE;
				options.flags |= REBASE_INTERACTIVE_EXPLICIT;
			} else
				options.type = REBASE_MERGE;
		}
		options.state_dir = merge_dir();
	}

	if (options.type != REBASE_UNSPECIFIED)
		in_progress = 1;

	total_argc = argc;
	argc = parse_options(argc, argv, prefix,
			     builtin_rebase_options,
			     builtin_rebase_usage, 0);

	if (action != NO_ACTION && total_argc != 2) {
		usage_with_options(builtin_rebase_usage,
				   builtin_rebase_options);
	}

	if (argc > 2)
		usage_with_options(builtin_rebase_usage,
				   builtin_rebase_options);

	if (action != NO_ACTION && !in_progress)
		die(_("No rebase in progress?"));
	setenv(GIT_REFLOG_ACTION_ENVIRONMENT, "rebase", 0);

	if (action == ACTION_EDIT_TODO && !is_interactive(&options))
		die(_("The --edit-todo action can only be used during "
		      "interactive rebase."));

	switch (action) {
	case ACTION_CONTINUE: {
		struct object_id head;
		struct lock_file lock_file = LOCK_INIT;
		int fd;

		options.action = "continue";
		set_reflog_action(&options);

		/* Sanity check */
		if (get_oid("HEAD", &head))
			die(_("Cannot read HEAD"));

		fd = hold_locked_index(&lock_file, 0);
		if (repo_read_index(the_repository) < 0)
			die(_("could not read index"));
		refresh_index(the_repository->index, REFRESH_QUIET, NULL, NULL,
			      NULL);
		if (0 <= fd)
			repo_update_index_if_able(the_repository, &lock_file);
		rollback_lock_file(&lock_file);

		if (has_unstaged_changes(the_repository, 1)) {
			puts(_("You must edit all merge conflicts and then\n"
			       "mark them as resolved using git add"));
			exit(1);
		}
		if (read_basic_state(&options))
			exit(1);
		goto run_rebase;
	}
	case ACTION_SKIP: {
		struct string_list merge_rr = STRING_LIST_INIT_DUP;

		options.action = "skip";
		set_reflog_action(&options);

		rerere_clear(the_repository, &merge_rr);
		string_list_clear(&merge_rr, 1);

		if (reset_head(NULL, "reset", NULL, RESET_HEAD_HARD,
			       NULL, NULL) < 0)
			die(_("could not discard worktree changes"));
		remove_branch_state(the_repository);
		if (read_basic_state(&options))
			exit(1);
		goto run_rebase;
	}
	case ACTION_ABORT: {
		struct string_list merge_rr = STRING_LIST_INIT_DUP;
		options.action = "abort";
		set_reflog_action(&options);

		rerere_clear(the_repository, &merge_rr);
		string_list_clear(&merge_rr, 1);

		if (read_basic_state(&options))
			exit(1);
		if (reset_head(&options.orig_head, "reset",
			       options.head_name, RESET_HEAD_HARD,
			       NULL, NULL) < 0)
			die(_("could not move back to %s"),
			    oid_to_hex(&options.orig_head));
		remove_branch_state(the_repository);
		ret = finish_rebase(&options);
		goto cleanup;
	}
	case ACTION_QUIT: {
		strbuf_reset(&buf);
		strbuf_addstr(&buf, options.state_dir);
		ret = !!remove_dir_recursively(&buf, 0);
		if (ret)
			die(_("could not remove '%s'"), options.state_dir);
		goto cleanup;
	}
	case ACTION_EDIT_TODO:
		options.action = "edit-todo";
		options.dont_finish_rebase = 1;
		goto run_rebase;
	case ACTION_SHOW_CURRENT_PATCH:
		options.action = "show-current-patch";
		options.dont_finish_rebase = 1;
		goto run_rebase;
	case NO_ACTION:
		break;
	default:
		BUG("action: %d", action);
	}

	/* Make sure no rebase is in progress */
	if (in_progress) {
		const char *last_slash = strrchr(options.state_dir, '/');
		const char *state_dir_base =
			last_slash ? last_slash + 1 : options.state_dir;
		const char *cmd_live_rebase =
			"git rebase (--continue | --abort | --skip)";
		strbuf_reset(&buf);
		strbuf_addf(&buf, "rm -fr \"%s\"", options.state_dir);
		die(_("It seems that there is already a %s directory, and\n"
		      "I wonder if you are in the middle of another rebase.  "
		      "If that is the\n"
		      "case, please try\n\t%s\n"
		      "If that is not the case, please\n\t%s\n"
		      "and run me again.  I am stopping in case you still "
		      "have something\n"
		      "valuable there.\n"),
		    state_dir_base, cmd_live_rebase, buf.buf);
	}

	for (i = 0; i < options.git_am_opts.argc; i++) {
		const char *option = options.git_am_opts.argv[i], *p;
		if (!strcmp(option, "--committer-date-is-author-date") ||
		    !strcmp(option, "--ignore-date") ||
		    !strcmp(option, "--whitespace=fix") ||
		    !strcmp(option, "--whitespace=strip"))
			options.flags |= REBASE_FORCE;
		else if (skip_prefix(option, "-C", &p)) {
			while (*p)
				if (!isdigit(*(p++)))
					die(_("switch `C' expects a "
					      "numerical value"));
		} else if (skip_prefix(option, "--whitespace=", &p)) {
			if (*p && strcmp(p, "warn") && strcmp(p, "nowarn") &&
			    strcmp(p, "error") && strcmp(p, "error-all"))
				die("Invalid whitespace option: '%s'", p);
		}
	}

	if (!(options.flags & REBASE_NO_QUIET))
		argv_array_push(&options.git_am_opts, "-q");

	if (options.keep_empty)
		imply_interactive(&options, "--keep-empty");

	if (gpg_sign) {
		free(options.gpg_sign_opt);
		options.gpg_sign_opt = xstrfmt("-S%s", gpg_sign);
	}

	if (exec.nr) {
		int i;

		imply_interactive(&options, "--exec");

		strbuf_reset(&buf);
		for (i = 0; i < exec.nr; i++)
			strbuf_addf(&buf, "exec %s\n", exec.items[i].string);
		options.cmd = xstrdup(buf.buf);
	}

	if (rebase_merges) {
		if (!*rebase_merges)
			; /* default mode; do nothing */
		else if (!strcmp("rebase-cousins", rebase_merges))
			options.rebase_cousins = 1;
		else if (strcmp("no-rebase-cousins", rebase_merges))
			die(_("Unknown mode: %s"), rebase_merges);
		options.rebase_merges = 1;
		imply_interactive(&options, "--rebase-merges");
	}

	if (strategy_options.nr) {
		int i;

		if (!options.strategy)
			options.strategy = "recursive";

		strbuf_reset(&buf);
		for (i = 0; i < strategy_options.nr; i++)
			strbuf_addf(&buf, " --%s",
				    strategy_options.items[i].string);
		options.strategy_opts = xstrdup(buf.buf);
	}

	if (options.strategy) {
		options.strategy = xstrdup(options.strategy);
		switch (options.type) {
		case REBASE_AM:
			die(_("--strategy requires --merge or --interactive"));
		case REBASE_MERGE:
		case REBASE_INTERACTIVE:
		case REBASE_PRESERVE_MERGES:
			/* compatible */
			break;
		case REBASE_UNSPECIFIED:
			options.type = REBASE_MERGE;
			break;
		default:
			BUG("unhandled rebase type (%d)", options.type);
		}
	}

	if (options.type == REBASE_MERGE)
		imply_interactive(&options, "--merge");

	if (options.root && !options.onto_name)
		imply_interactive(&options, "--root without --onto");

	if (isatty(2) && options.flags & REBASE_NO_QUIET)
		strbuf_addstr(&options.git_format_patch_opt, " --progress");

	switch (options.type) {
	case REBASE_MERGE:
	case REBASE_INTERACTIVE:
	case REBASE_PRESERVE_MERGES:
		options.state_dir = merge_dir();
		break;
	case REBASE_AM:
		options.state_dir = apply_dir();
		break;
	default:
		/* the default rebase backend is `--am` */
		options.type = REBASE_AM;
		options.state_dir = apply_dir();
		break;
	}

	if (options.reschedule_failed_exec && !is_interactive(&options))
		die(_("--reschedule-failed-exec requires an interactive rebase"));

	if (options.git_am_opts.argc) {
		/* all am options except -q are compatible only with --am */
		for (i = options.git_am_opts.argc - 1; i >= 0; i--)
			if (strcmp(options.git_am_opts.argv[i], "-q"))
				break;

		if (is_interactive(&options) && i >= 0)
			die(_("cannot combine am options with either "
			      "interactive or merge options"));
	}

	if (options.signoff) {
		if (options.type == REBASE_PRESERVE_MERGES)
			die("cannot combine '--signoff' with "
			    "'--preserve-merges'");
		argv_array_push(&options.git_am_opts, "--signoff");
		options.flags |= REBASE_FORCE;
	}

	if (options.type == REBASE_PRESERVE_MERGES) {
		/*
		 * Note: incompatibility with --signoff handled in signoff block above
		 * Note: incompatibility with --interactive is just a strong warning;
		 *       git-rebase.txt caveats with "unless you know what you are doing"
		 */
		if (options.rebase_merges)
			die(_("cannot combine '--preserve-merges' with "
			      "'--rebase-merges'"));

		if (options.reschedule_failed_exec)
			die(_("error: cannot combine '--preserve-merges' with "
			      "'--reschedule-failed-exec'"));
	}

	if (options.rebase_merges) {
		if (strategy_options.nr)
			die(_("cannot combine '--rebase-merges' with "
			      "'--strategy-option'"));
		if (options.strategy)
			die(_("cannot combine '--rebase-merges' with "
			      "'--strategy'"));
	}

	if (!options.root) {
		if (argc < 1) {
			struct branch *branch;

			branch = branch_get(NULL);
			options.upstream_name = branch_get_upstream(branch,
								    NULL);
			if (!options.upstream_name)
				error_on_missing_default_upstream();
			if (fork_point < 0)
				fork_point = 1;
		} else {
			options.upstream_name = argv[0];
			argc--;
			argv++;
			if (!strcmp(options.upstream_name, "-"))
				options.upstream_name = "@{-1}";
		}
		options.upstream = peel_committish(options.upstream_name);
		if (!options.upstream)
			die(_("invalid upstream '%s'"), options.upstream_name);
		options.upstream_arg = options.upstream_name;
	} else {
		if (!options.onto_name) {
			if (commit_tree("", 0, the_hash_algo->empty_tree, NULL,
					&squash_onto, NULL, NULL) < 0)
				die(_("Could not create new root commit"));
			options.squash_onto = &squash_onto;
			options.onto_name = squash_onto_name =
				xstrdup(oid_to_hex(&squash_onto));
		}
		options.upstream_name = NULL;
		options.upstream = NULL;
		if (argc > 1)
			usage_with_options(builtin_rebase_usage,
					   builtin_rebase_options);
		options.upstream_arg = "--root";
	}

	/* Make sure the branch to rebase onto is valid. */
	if (!options.onto_name)
		options.onto_name = options.upstream_name;
	if (strstr(options.onto_name, "...")) {
		if (get_oid_mb(options.onto_name, &merge_base) < 0)
			die(_("'%s': need exactly one merge base"),
			    options.onto_name);
		options.onto = lookup_commit_or_die(&merge_base,
						    options.onto_name);
	} else {
		options.onto = peel_committish(options.onto_name);
		if (!options.onto)
			die(_("Does not point to a valid commit '%s'"),
				options.onto_name);
	}

	/*
	 * If the branch to rebase is given, that is the branch we will rebase
	 * branch_name -- branch/commit being rebased, or
	 * 		  HEAD (already detached)
	 * orig_head -- commit object name of tip of the branch before rebasing
	 * head_name -- refs/heads/<that-branch> or NULL (detached HEAD)
	 */
	if (argc == 1) {
		/* Is it "rebase other branchname" or "rebase other commit"? */
		branch_name = argv[0];
		options.switch_to = argv[0];

		/* Is it a local branch? */
		strbuf_reset(&buf);
		strbuf_addf(&buf, "refs/heads/%s", branch_name);
		if (!read_ref(buf.buf, &options.orig_head))
			options.head_name = xstrdup(buf.buf);
		/* If not is it a valid ref (branch or commit)? */
		else if (!get_oid(branch_name, &options.orig_head))
			options.head_name = NULL;
		else
			die(_("fatal: no such branch/commit '%s'"),
			    branch_name);
	} else if (argc == 0) {
		/* Do not need to switch branches, we are already on it. */
		options.head_name =
			xstrdup_or_null(resolve_ref_unsafe("HEAD", 0, NULL,
					 &flags));
		if (!options.head_name)
			die(_("No such ref: %s"), "HEAD");
		if (flags & REF_ISSYMREF) {
			if (!skip_prefix(options.head_name,
					 "refs/heads/", &branch_name))
				branch_name = options.head_name;

		} else {
			free(options.head_name);
			options.head_name = NULL;
			branch_name = "HEAD";
		}
		if (get_oid("HEAD", &options.orig_head))
			die(_("Could not resolve HEAD to a revision"));
	} else
		BUG("unexpected number of arguments left to parse");

	if (fork_point > 0) {
		struct commit *head =
			lookup_commit_reference(the_repository,
						&options.orig_head);
		options.restrict_revision =
			get_fork_point(options.upstream_name, head);
	}

	if (repo_read_index(the_repository) < 0)
		die(_("could not read index"));

	if (options.autostash) {
		struct lock_file lock_file = LOCK_INIT;
		int fd;

		fd = hold_locked_index(&lock_file, 0);
		refresh_cache(REFRESH_QUIET);
		if (0 <= fd)
			repo_update_index_if_able(the_repository, &lock_file);
		rollback_lock_file(&lock_file);

		if (has_unstaged_changes(the_repository, 1) ||
		    has_uncommitted_changes(the_repository, 1)) {
			const char *autostash =
				state_dir_path("autostash", &options);
			struct child_process stash = CHILD_PROCESS_INIT;
			struct object_id oid;
			struct commit *head =
				lookup_commit_reference(the_repository,
							&options.orig_head);

			argv_array_pushl(&stash.args,
					 "stash", "create", "autostash", NULL);
			stash.git_cmd = 1;
			stash.no_stdin = 1;
			strbuf_reset(&buf);
			if (capture_command(&stash, &buf, GIT_MAX_HEXSZ))
				die(_("Cannot autostash"));
			strbuf_trim_trailing_newline(&buf);
			if (get_oid(buf.buf, &oid))
				die(_("Unexpected stash response: '%s'"),
				    buf.buf);
			strbuf_reset(&buf);
			strbuf_add_unique_abbrev(&buf, &oid, DEFAULT_ABBREV);

			if (safe_create_leading_directories_const(autostash))
				die(_("Could not create directory for '%s'"),
				    options.state_dir);
			write_file(autostash, "%s", oid_to_hex(&oid));
			printf(_("Created autostash: %s\n"), buf.buf);
			if (reset_head(&head->object.oid, "reset --hard",
				       NULL, RESET_HEAD_HARD, NULL, NULL) < 0)
				die(_("could not reset --hard"));
			printf(_("HEAD is now at %s"),
			       find_unique_abbrev(&head->object.oid,
						  DEFAULT_ABBREV));
			strbuf_reset(&buf);
			pp_commit_easy(CMIT_FMT_ONELINE, head, &buf);
			if (buf.len > 0)
				printf(" %s", buf.buf);
			putchar('\n');

			if (discard_index(the_repository->index) < 0 ||
				repo_read_index(the_repository) < 0)
				die(_("could not read index"));
		}
	}

	if (require_clean_work_tree(the_repository, "rebase",
				    _("Please commit or stash them."), 1, 1)) {
		ret = 1;
		goto cleanup;
	}

	/*
	 * Now we are rebasing commits upstream..orig_head (or with --root,
	 * everything leading up to orig_head) on top of onto.
	 */

	/*
	 * Check if we are already based on onto with linear history,
	 * but this should be done only when upstream and onto are the same
	 * and if this is not an interactive rebase.
	 */
	if (can_fast_forward(options.onto, &options.orig_head, &merge_base) &&
	    !is_interactive(&options) && !options.restrict_revision &&
	    options.upstream &&
	    !oidcmp(&options.upstream->object.oid, &options.onto->object.oid)) {
		int flag;

		if (!(options.flags & REBASE_FORCE)) {
			/* Lazily switch to the target branch if needed... */
			if (options.switch_to) {
				struct object_id oid;

				if (get_oid(options.switch_to, &oid) < 0) {
					ret = !!error(_("could not parse '%s'"),
						      options.switch_to);
					goto cleanup;
				}

				strbuf_reset(&buf);
				strbuf_addf(&buf, "%s: checkout %s",
					    getenv(GIT_REFLOG_ACTION_ENVIRONMENT),
					    options.switch_to);
				if (reset_head(&oid, "checkout",
					       options.head_name,
					       RESET_HEAD_RUN_POST_CHECKOUT_HOOK,
					       NULL, buf.buf) < 0) {
					ret = !!error(_("could not switch to "
							"%s"),
						      options.switch_to);
					goto cleanup;
				}
			}

			if (!(options.flags & REBASE_NO_QUIET))
				; /* be quiet */
			else if (!strcmp(branch_name, "HEAD") &&
				 resolve_ref_unsafe("HEAD", 0, NULL, &flag))
				puts(_("HEAD is up to date."));
			else
				printf(_("Current branch %s is up to date.\n"),
				       branch_name);
			ret = !!finish_rebase(&options);
			goto cleanup;
		} else if (!(options.flags & REBASE_NO_QUIET))
			; /* be quiet */
		else if (!strcmp(branch_name, "HEAD") &&
			 resolve_ref_unsafe("HEAD", 0, NULL, &flag))
			puts(_("HEAD is up to date, rebase forced."));
		else
			printf(_("Current branch %s is up to date, rebase "
				 "forced.\n"), branch_name);
	}

	/* If a hook exists, give it a chance to interrupt*/
	if (!ok_to_skip_pre_rebase &&
	    run_hook_le(NULL, "pre-rebase", options.upstream_arg,
			argc ? argv[0] : NULL, NULL))
		die(_("The pre-rebase hook refused to rebase."));

	if (options.flags & REBASE_DIFFSTAT) {
		struct diff_options opts;

		if (options.flags & REBASE_VERBOSE) {
			if (is_null_oid(&merge_base))
				printf(_("Changes to %s:\n"),
				       oid_to_hex(&options.onto->object.oid));
			else
				printf(_("Changes from %s to %s:\n"),
				       oid_to_hex(&merge_base),
				       oid_to_hex(&options.onto->object.oid));
		}

		/* We want color (if set), but no pager */
		diff_setup(&opts);
		opts.stat_width = -1; /* use full terminal width */
		opts.stat_graph_width = -1; /* respect statGraphWidth config */
		opts.output_format |=
			DIFF_FORMAT_SUMMARY | DIFF_FORMAT_DIFFSTAT;
		opts.detect_rename = DIFF_DETECT_RENAME;
		diff_setup_done(&opts);
		diff_tree_oid(is_null_oid(&merge_base) ?
			      the_hash_algo->empty_tree : &merge_base,
			      &options.onto->object.oid, "", &opts);
		diffcore_std(&opts);
		diff_flush(&opts);
	}

	if (is_interactive(&options))
		goto run_rebase;

	/* Detach HEAD and reset the tree */
	if (options.flags & REBASE_NO_QUIET)
		printf(_("First, rewinding head to replay your work on top of "
			 "it...\n"));

	strbuf_addf(&msg, "%s: checkout %s",
		    getenv(GIT_REFLOG_ACTION_ENVIRONMENT), options.onto_name);
	if (reset_head(&options.onto->object.oid, "checkout", NULL,
		       RESET_HEAD_DETACH | RESET_HEAD_RUN_POST_CHECKOUT_HOOK,
		       NULL, msg.buf))
		die(_("Could not detach HEAD"));
	strbuf_release(&msg);

	/*
	 * If the onto is a proper descendant of the tip of the branch, then
	 * we just fast-forwarded.
	 */
	strbuf_reset(&msg);
	if (!oidcmp(&merge_base, &options.orig_head)) {
		printf(_("Fast-forwarded %s to %s.\n"),
			branch_name, options.onto_name);
		strbuf_addf(&msg, "rebase finished: %s onto %s",
			options.head_name ? options.head_name : "detached HEAD",
			oid_to_hex(&options.onto->object.oid));
		reset_head(NULL, "Fast-forwarded", options.head_name, 0,
			   "HEAD", msg.buf);
		strbuf_release(&msg);
		ret = !!finish_rebase(&options);
		goto cleanup;
	}

	strbuf_addf(&revisions, "%s..%s",
		    options.root ? oid_to_hex(&options.onto->object.oid) :
		    (options.restrict_revision ?
		     oid_to_hex(&options.restrict_revision->object.oid) :
		     oid_to_hex(&options.upstream->object.oid)),
		    oid_to_hex(&options.orig_head));

	options.revisions = revisions.buf;

run_rebase:
	ret = !!run_specific_rebase(&options);

cleanup:
	strbuf_release(&revisions);
	free(options.head_name);
	free(options.gpg_sign_opt);
	free(options.cmd);
	free(squash_onto_name);
	return ret;
}<|MERGE_RESOLUTION|>--- conflicted
+++ resolved
@@ -420,7 +420,7 @@
 	if (!detach_head)
 		unpack_tree_opts.reset = 1;
 
-	if (read_index_unmerged(the_repository->index) < 0) {
+	if (repo_read_index_unmerged(the_repository) < 0) {
 		ret = error(_("could not read index"));
 		goto leave_reset_head;
 	}
@@ -834,128 +834,6 @@
 	return status ? -1 : 0;
 }
 
-<<<<<<< HEAD
-=======
-#define GIT_REFLOG_ACTION_ENVIRONMENT "GIT_REFLOG_ACTION"
-
-#define RESET_HEAD_DETACH (1<<0)
-#define RESET_HEAD_HARD (1<<1)
-
-static int reset_head(struct object_id *oid, const char *action,
-		      const char *switch_to_branch, unsigned flags,
-		      const char *reflog_orig_head, const char *reflog_head)
-{
-	unsigned detach_head = flags & RESET_HEAD_DETACH;
-	unsigned reset_hard = flags & RESET_HEAD_HARD;
-	struct object_id head_oid;
-	struct tree_desc desc[2] = { { NULL }, { NULL } };
-	struct lock_file lock = LOCK_INIT;
-	struct unpack_trees_options unpack_tree_opts;
-	struct tree *tree;
-	const char *reflog_action;
-	struct strbuf msg = STRBUF_INIT;
-	size_t prefix_len;
-	struct object_id *orig = NULL, oid_orig,
-		*old_orig = NULL, oid_old_orig;
-	int ret = 0, nr = 0;
-
-	if (switch_to_branch && !starts_with(switch_to_branch, "refs/"))
-		BUG("Not a fully qualified branch: '%s'", switch_to_branch);
-
-	if (hold_locked_index(&lock, LOCK_REPORT_ON_ERROR) < 0) {
-		ret = -1;
-		goto leave_reset_head;
-	}
-
-	if ((!oid || !reset_hard) && get_oid("HEAD", &head_oid)) {
-		ret = error(_("could not determine HEAD revision"));
-		goto leave_reset_head;
-	}
-
-	if (!oid)
-		oid = &head_oid;
-
-	memset(&unpack_tree_opts, 0, sizeof(unpack_tree_opts));
-	setup_unpack_trees_porcelain(&unpack_tree_opts, action);
-	unpack_tree_opts.head_idx = 1;
-	unpack_tree_opts.src_index = the_repository->index;
-	unpack_tree_opts.dst_index = the_repository->index;
-	unpack_tree_opts.fn = reset_hard ? oneway_merge : twoway_merge;
-	unpack_tree_opts.update = 1;
-	unpack_tree_opts.merge = 1;
-	if (!detach_head)
-		unpack_tree_opts.reset = 1;
-
-	if (repo_read_index_unmerged(the_repository) < 0) {
-		ret = error(_("could not read index"));
-		goto leave_reset_head;
-	}
-
-	if (!reset_hard && !fill_tree_descriptor(&desc[nr++], &head_oid)) {
-		ret = error(_("failed to find tree of %s"),
-			    oid_to_hex(&head_oid));
-		goto leave_reset_head;
-	}
-
-	if (!fill_tree_descriptor(&desc[nr++], oid)) {
-		ret = error(_("failed to find tree of %s"), oid_to_hex(oid));
-		goto leave_reset_head;
-	}
-
-	if (unpack_trees(nr, desc, &unpack_tree_opts)) {
-		ret = -1;
-		goto leave_reset_head;
-	}
-
-	tree = parse_tree_indirect(oid);
-	prime_cache_tree(the_repository, the_repository->index, tree);
-
-	if (write_locked_index(the_repository->index, &lock, COMMIT_LOCK) < 0) {
-		ret = error(_("could not write index"));
-		goto leave_reset_head;
-	}
-
-	reflog_action = getenv(GIT_REFLOG_ACTION_ENVIRONMENT);
-	strbuf_addf(&msg, "%s: ", reflog_action ? reflog_action : "rebase");
-	prefix_len = msg.len;
-
-	if (!get_oid("ORIG_HEAD", &oid_old_orig))
-		old_orig = &oid_old_orig;
-	if (!get_oid("HEAD", &oid_orig)) {
-		orig = &oid_orig;
-		if (!reflog_orig_head) {
-			strbuf_addstr(&msg, "updating ORIG_HEAD");
-			reflog_orig_head = msg.buf;
-		}
-		update_ref(reflog_orig_head, "ORIG_HEAD", orig, old_orig, 0,
-			   UPDATE_REFS_MSG_ON_ERR);
-	} else if (old_orig)
-		delete_ref(NULL, "ORIG_HEAD", old_orig, 0);
-	if (!reflog_head) {
-		strbuf_setlen(&msg, prefix_len);
-		strbuf_addstr(&msg, "updating HEAD");
-		reflog_head = msg.buf;
-	}
-	if (!switch_to_branch)
-		ret = update_ref(reflog_head, "HEAD", oid, orig,
-				 detach_head ? REF_NO_DEREF : 0,
-				 UPDATE_REFS_MSG_ON_ERR);
-	else {
-		ret = create_symref("HEAD", switch_to_branch, msg.buf);
-		if (!ret)
-			ret = update_ref(reflog_head, "HEAD", oid, NULL, 0,
-					 UPDATE_REFS_MSG_ON_ERR);
-	}
-
-leave_reset_head:
-	strbuf_release(&msg);
-	rollback_lock_file(&lock);
-	while (nr)
-		free((void *)desc[--nr].buffer);
-	return ret;
-}
-
->>>>>>> f8adbec9
 static int rebase_config(const char *var, const char *value, void *data)
 {
 	struct rebase_options *opts = data;
