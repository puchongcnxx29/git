/*
 * "git rebase" builtin command
 *
 * Copyright (c) 2018 Pratik Karki
 */

#define USE_THE_INDEX_COMPATIBILITY_MACROS
#include "builtin.h"
#include "run-command.h"
#include "exec-cmd.h"
#include "argv-array.h"
#include "dir.h"
#include "packfile.h"
#include "refs.h"
#include "quote.h"
#include "config.h"
#include "cache-tree.h"
#include "unpack-trees.h"
#include "lockfile.h"
#include "parse-options.h"
#include "commit.h"
#include "diff.h"
#include "wt-status.h"
#include "revision.h"
#include "commit-reach.h"
#include "rerere.h"
#include "branch.h"
#include "sequencer.h"
#include "rebase-interactive.h"

static char const * const builtin_rebase_usage[] = {
	N_("git rebase [-i] [options] [--exec <cmd>] [--onto <newbase>] "
		"[<upstream>] [<branch>]"),
	N_("git rebase [-i] [options] [--exec <cmd>] [--onto <newbase>] "
		"--root [<branch>]"),
	N_("git rebase --continue | --abort | --skip | --edit-todo"),
	NULL
};

static GIT_PATH_FUNC(path_squash_onto, "rebase-merge/squash-onto")
static GIT_PATH_FUNC(path_interactive, "rebase-merge/interactive")
static GIT_PATH_FUNC(apply_dir, "rebase-apply")
static GIT_PATH_FUNC(merge_dir, "rebase-merge")

enum rebase_type {
	REBASE_UNSPECIFIED = -1,
	REBASE_AM,
	REBASE_MERGE,
	REBASE_INTERACTIVE,
	REBASE_PRESERVE_MERGES
};

struct rebase_options {
	enum rebase_type type;
	const char *state_dir;
	struct commit *upstream;
	const char *upstream_name;
	const char *upstream_arg;
	char *head_name;
	struct object_id orig_head;
	struct commit *onto;
	const char *onto_name;
	const char *revisions;
	const char *switch_to;
	int root;
	struct object_id *squash_onto;
	struct commit *restrict_revision;
	int dont_finish_rebase;
	enum {
		REBASE_NO_QUIET = 1<<0,
		REBASE_VERBOSE = 1<<1,
		REBASE_DIFFSTAT = 1<<2,
		REBASE_FORCE = 1<<3,
		REBASE_INTERACTIVE_EXPLICIT = 1<<4,
	} flags;
	struct argv_array git_am_opts;
	const char *action;
	int signoff;
	int allow_rerere_autoupdate;
	int keep_empty;
	int autosquash;
	char *gpg_sign_opt;
	int autostash;
	char *cmd;
	int allow_empty_message;
	int rebase_merges, rebase_cousins;
	char *strategy, *strategy_opts;
	struct strbuf git_format_patch_opt;
	int reschedule_failed_exec;
	int use_legacy_rebase;
};

#define REBASE_OPTIONS_INIT {			  	\
		.type = REBASE_UNSPECIFIED,	  	\
		.flags = REBASE_NO_QUIET, 		\
		.git_am_opts = ARGV_ARRAY_INIT,		\
		.git_format_patch_opt = STRBUF_INIT	\
	}

static struct replay_opts get_replay_opts(const struct rebase_options *opts)
{
	struct replay_opts replay = REPLAY_OPTS_INIT;

	replay.action = REPLAY_INTERACTIVE_REBASE;
	sequencer_init_config(&replay);

	replay.signoff = opts->signoff;
	replay.allow_ff = !(opts->flags & REBASE_FORCE);
	if (opts->allow_rerere_autoupdate)
		replay.allow_rerere_auto = opts->allow_rerere_autoupdate;
	replay.allow_empty = 1;
	replay.allow_empty_message = opts->allow_empty_message;
	replay.verbose = opts->flags & REBASE_VERBOSE;
	replay.reschedule_failed_exec = opts->reschedule_failed_exec;
	replay.gpg_sign = xstrdup_or_null(opts->gpg_sign_opt);
	replay.strategy = opts->strategy;
	if (opts->strategy_opts)
		parse_strategy_opts(&replay, opts->strategy_opts);

	return replay;
}

enum action {
	ACTION_NONE = 0,
	ACTION_CONTINUE,
	ACTION_SKIP,
	ACTION_ABORT,
	ACTION_QUIT,
	ACTION_EDIT_TODO,
	ACTION_SHOW_CURRENT_PATCH,
	ACTION_SHORTEN_OIDS,
	ACTION_EXPAND_OIDS,
	ACTION_CHECK_TODO_LIST,
	ACTION_REARRANGE_SQUASH,
	ACTION_ADD_EXEC
};

static const char *action_names[] = { "undefined",
				      "continue",
				      "skip",
				      "abort",
				      "quit",
				      "edit_todo",
				      "show_current_patch" };

static int add_exec_commands(struct string_list *commands)
{
	const char *todo_file = rebase_path_todo();
	struct todo_list todo_list = TODO_LIST_INIT;
	int res;

	if (strbuf_read_file(&todo_list.buf, todo_file, 0) < 0)
		return error_errno(_("could not read '%s'."), todo_file);

	if (todo_list_parse_insn_buffer(the_repository, todo_list.buf.buf,
					&todo_list)) {
		todo_list_release(&todo_list);
		return error(_("unusable todo list: '%s'"), todo_file);
	}

	todo_list_add_exec_commands(&todo_list, commands);
	res = todo_list_write_to_file(the_repository, &todo_list,
				      todo_file, NULL, NULL, -1, 0);
	todo_list_release(&todo_list);

	if (res)
		return error_errno(_("could not write '%s'."), todo_file);
	return 0;
}

static int rearrange_squash_in_todo_file(void)
{
	const char *todo_file = rebase_path_todo();
	struct todo_list todo_list = TODO_LIST_INIT;
	int res = 0;

	if (strbuf_read_file(&todo_list.buf, todo_file, 0) < 0)
		return error_errno(_("could not read '%s'."), todo_file);
	if (todo_list_parse_insn_buffer(the_repository, todo_list.buf.buf,
					&todo_list)) {
		todo_list_release(&todo_list);
		return error(_("unusable todo list: '%s'"), todo_file);
	}

	res = todo_list_rearrange_squash(&todo_list);
	if (!res)
		res = todo_list_write_to_file(the_repository, &todo_list,
					      todo_file, NULL, NULL, -1, 0);

	todo_list_release(&todo_list);

	if (res)
		return error_errno(_("could not write '%s'."), todo_file);
	return 0;
}

static int transform_todo_file(unsigned flags)
{
	const char *todo_file = rebase_path_todo();
	struct todo_list todo_list = TODO_LIST_INIT;
	int res;

	if (strbuf_read_file(&todo_list.buf, todo_file, 0) < 0)
		return error_errno(_("could not read '%s'."), todo_file);

	if (todo_list_parse_insn_buffer(the_repository, todo_list.buf.buf,
					&todo_list)) {
		todo_list_release(&todo_list);
		return error(_("unusable todo list: '%s'"), todo_file);
	}

	res = todo_list_write_to_file(the_repository, &todo_list, todo_file,
				      NULL, NULL, -1, flags);
	todo_list_release(&todo_list);

	if (res)
		return error_errno(_("could not write '%s'."), todo_file);
	return 0;
}

static int edit_todo_file(unsigned flags)
{
	const char *todo_file = rebase_path_todo();
	struct todo_list todo_list = TODO_LIST_INIT,
		new_todo = TODO_LIST_INIT;
	int res = 0;

	if (strbuf_read_file(&todo_list.buf, todo_file, 0) < 0)
		return error_errno(_("could not read '%s'."), todo_file);

	strbuf_stripspace(&todo_list.buf, 1);
	res = edit_todo_list(the_repository, &todo_list, &new_todo, NULL, NULL, flags);
	if (!res && todo_list_write_to_file(the_repository, &new_todo, todo_file,
					    NULL, NULL, -1, flags & ~(TODO_LIST_SHORTEN_IDS)))
		res = error_errno(_("could not write '%s'"), todo_file);

	todo_list_release(&todo_list);
	todo_list_release(&new_todo);

	return res;
}

static int get_revision_ranges(struct commit *upstream, struct commit *onto,
			       const char **head_hash,
			       char **revisions, char **shortrevisions)
{
	struct commit *base_rev = upstream ? upstream : onto;
	const char *shorthead;
	struct object_id orig_head;

	if (get_oid("HEAD", &orig_head))
		return error(_("no HEAD?"));

	*head_hash = find_unique_abbrev(&orig_head, GIT_MAX_HEXSZ);
	*revisions = xstrfmt("%s...%s", oid_to_hex(&base_rev->object.oid),
						   *head_hash);

	shorthead = find_unique_abbrev(&orig_head, DEFAULT_ABBREV);

	if (upstream) {
		const char *shortrev;

		shortrev = find_unique_abbrev(&base_rev->object.oid,
					      DEFAULT_ABBREV);

		*shortrevisions = xstrfmt("%s..%s", shortrev, shorthead);
	} else
		*shortrevisions = xstrdup(shorthead);

	return 0;
}

static int init_basic_state(struct replay_opts *opts, const char *head_name,
			    struct commit *onto, const char *orig_head)
{
	FILE *interactive;

	if (!is_directory(merge_dir()) && mkdir_in_gitdir(merge_dir()))
		return error_errno(_("could not create temporary %s"), merge_dir());

	delete_reflog("REBASE_HEAD");

	interactive = fopen(path_interactive(), "w");
	if (!interactive)
		return error_errno(_("could not mark as interactive"));
	fclose(interactive);

	return write_basic_state(opts, head_name, onto, orig_head);
}

static void split_exec_commands(const char *cmd, struct string_list *commands)
{
	if (cmd && *cmd) {
		string_list_split(commands, cmd, '\n', -1);

		/* rebase.c adds a new line to cmd after every command,
		 * so here the last command is always empty */
		string_list_remove_empty_items(commands, 0);
	}
}

static int do_interactive_rebase(struct rebase_options *opts, unsigned flags)
{
	int ret;
	const char *head_hash = NULL;
	char *revisions = NULL, *shortrevisions = NULL;
	struct argv_array make_script_args = ARGV_ARRAY_INIT;
	struct todo_list todo_list = TODO_LIST_INIT;
	struct replay_opts replay = get_replay_opts(opts);
	struct string_list commands = STRING_LIST_INIT_DUP;

	if (prepare_branch_to_be_rebased(the_repository, &replay,
					 opts->switch_to))
		return -1;

	if (get_revision_ranges(opts->upstream, opts->onto, &head_hash,
				&revisions, &shortrevisions))
		return -1;

	if (init_basic_state(&replay,
			     opts->head_name ? opts->head_name : "detached HEAD",
			     opts->onto, head_hash)) {
		free(revisions);
		free(shortrevisions);

		return -1;
	}

	if (!opts->upstream && opts->squash_onto)
		write_file(path_squash_onto(), "%s\n",
			   oid_to_hex(opts->squash_onto));

	argv_array_pushl(&make_script_args, "", revisions, NULL);
	if (opts->restrict_revision)
		argv_array_push(&make_script_args,
				oid_to_hex(&opts->restrict_revision->object.oid));

	ret = sequencer_make_script(the_repository, &todo_list.buf,
				    make_script_args.argc, make_script_args.argv,
				    flags);

	if (ret)
		error(_("could not generate todo list"));
	else {
		discard_cache();
		if (todo_list_parse_insn_buffer(the_repository, todo_list.buf.buf,
						&todo_list))
			BUG("unusable todo list");

		split_exec_commands(opts->cmd, &commands);
		ret = complete_action(the_repository, &replay, flags,
			shortrevisions, opts->onto_name, opts->onto, head_hash,
			&commands, opts->autosquash, &todo_list);
	}

	string_list_clear(&commands, 0);
	free(revisions);
	free(shortrevisions);
	todo_list_release(&todo_list);
	argv_array_clear(&make_script_args);

	return ret;
}

static int run_rebase_interactive(struct rebase_options *opts,
				  enum action command)
{
	unsigned flags = 0;
	int abbreviate_commands = 0, ret = 0;

	git_config_get_bool("rebase.abbreviatecommands", &abbreviate_commands);

	flags |= opts->keep_empty ? TODO_LIST_KEEP_EMPTY : 0;
	flags |= abbreviate_commands ? TODO_LIST_ABBREVIATE_CMDS : 0;
	flags |= opts->rebase_merges ? TODO_LIST_REBASE_MERGES : 0;
	flags |= opts->rebase_cousins > 0 ? TODO_LIST_REBASE_COUSINS : 0;
	flags |= command == ACTION_SHORTEN_OIDS ? TODO_LIST_SHORTEN_IDS : 0;

	switch (command) {
	case ACTION_NONE: {
		if (!opts->onto && !opts->upstream)
			die(_("a base commit must be provided with --upstream or --onto"));

		ret = do_interactive_rebase(opts, flags);
		break;
	}
	case ACTION_SKIP: {
		struct string_list merge_rr = STRING_LIST_INIT_DUP;

		rerere_clear(the_repository, &merge_rr);
	}
		/* fallthrough */
	case ACTION_CONTINUE: {
		struct replay_opts replay_opts = get_replay_opts(opts);

		ret = sequencer_continue(the_repository, &replay_opts);
		break;
	}
	case ACTION_EDIT_TODO:
		ret = edit_todo_file(flags);
		break;
	case ACTION_SHOW_CURRENT_PATCH: {
		struct child_process cmd = CHILD_PROCESS_INIT;

		cmd.git_cmd = 1;
		argv_array_pushl(&cmd.args, "show", "REBASE_HEAD", "--", NULL);
		ret = run_command(&cmd);

		break;
	}
	case ACTION_SHORTEN_OIDS:
	case ACTION_EXPAND_OIDS:
		ret = transform_todo_file(flags);
		break;
	case ACTION_CHECK_TODO_LIST:
		ret = check_todo_list_from_file(the_repository);
		break;
	case ACTION_REARRANGE_SQUASH:
		ret = rearrange_squash_in_todo_file();
		break;
	case ACTION_ADD_EXEC: {
		struct string_list commands = STRING_LIST_INIT_DUP;

		split_exec_commands(opts->cmd, &commands);
		ret = add_exec_commands(&commands);
		string_list_clear(&commands, 0);
		break;
	}
	default:
		BUG("invalid command '%d'", command);
	}

	return ret;
}

static const char * const builtin_rebase_interactive_usage[] = {
	N_("git rebase--interactive [<options>]"),
	NULL
};

int cmd_rebase__interactive(int argc, const char **argv, const char *prefix)
{
	struct rebase_options opts = REBASE_OPTIONS_INIT;
	struct object_id squash_onto = null_oid;
	enum action command = ACTION_NONE;
	struct option options[] = {
		OPT_NEGBIT(0, "ff", &opts.flags, N_("allow fast-forward"),
			   REBASE_FORCE),
		OPT_BOOL(0, "keep-empty", &opts.keep_empty, N_("keep empty commits")),
		OPT_BOOL(0, "allow-empty-message", &opts.allow_empty_message,
			 N_("allow commits with empty messages")),
		OPT_BOOL(0, "rebase-merges", &opts.rebase_merges, N_("rebase merge commits")),
		OPT_BOOL(0, "rebase-cousins", &opts.rebase_cousins,
			 N_("keep original branch points of cousins")),
		OPT_BOOL(0, "autosquash", &opts.autosquash,
			 N_("move commits that begin with squash!/fixup!")),
		OPT_BOOL(0, "signoff", &opts.signoff, N_("sign commits")),
		OPT_BIT('v', "verbose", &opts.flags,
			N_("display a diffstat of what changed upstream"),
			REBASE_NO_QUIET | REBASE_VERBOSE | REBASE_DIFFSTAT),
		OPT_CMDMODE(0, "continue", &command, N_("continue rebase"),
			    ACTION_CONTINUE),
		OPT_CMDMODE(0, "skip", &command, N_("skip commit"), ACTION_SKIP),
		OPT_CMDMODE(0, "edit-todo", &command, N_("edit the todo list"),
			    ACTION_EDIT_TODO),
		OPT_CMDMODE(0, "show-current-patch", &command, N_("show the current patch"),
			    ACTION_SHOW_CURRENT_PATCH),
		OPT_CMDMODE(0, "shorten-ids", &command,
			N_("shorten commit ids in the todo list"), ACTION_SHORTEN_OIDS),
		OPT_CMDMODE(0, "expand-ids", &command,
			N_("expand commit ids in the todo list"), ACTION_EXPAND_OIDS),
		OPT_CMDMODE(0, "check-todo-list", &command,
			N_("check the todo list"), ACTION_CHECK_TODO_LIST),
		OPT_CMDMODE(0, "rearrange-squash", &command,
			N_("rearrange fixup/squash lines"), ACTION_REARRANGE_SQUASH),
		OPT_CMDMODE(0, "add-exec-commands", &command,
			N_("insert exec commands in todo list"), ACTION_ADD_EXEC),
		{ OPTION_CALLBACK, 0, "onto", &opts.onto, N_("onto"), N_("onto"),
		  PARSE_OPT_NONEG, parse_opt_commit, 0 },
		{ OPTION_CALLBACK, 0, "restrict-revision", &opts.restrict_revision,
		  N_("restrict-revision"), N_("restrict revision"),
		  PARSE_OPT_NONEG, parse_opt_commit, 0 },
		{ OPTION_CALLBACK, 0, "squash-onto", &squash_onto, N_("squash-onto"),
		  N_("squash onto"), PARSE_OPT_NONEG, parse_opt_object_id, 0 },
		{ OPTION_CALLBACK, 0, "upstream", &opts.upstream, N_("upstream"),
		  N_("the upstream commit"), PARSE_OPT_NONEG, parse_opt_commit,
		  0 },
		OPT_STRING(0, "head-name", &opts.head_name, N_("head-name"), N_("head name")),
		{ OPTION_STRING, 'S', "gpg-sign", &opts.gpg_sign_opt, N_("key-id"),
			N_("GPG-sign commits"),
			PARSE_OPT_OPTARG, NULL, (intptr_t) "" },
		OPT_STRING(0, "strategy", &opts.strategy, N_("strategy"),
			   N_("rebase strategy")),
		OPT_STRING(0, "strategy-opts", &opts.strategy_opts, N_("strategy-opts"),
			   N_("strategy options")),
		OPT_STRING(0, "switch-to", &opts.switch_to, N_("switch-to"),
			   N_("the branch or commit to checkout")),
		OPT_STRING(0, "onto-name", &opts.onto_name, N_("onto-name"), N_("onto name")),
		OPT_STRING(0, "cmd", &opts.cmd, N_("cmd"), N_("the command to run")),
		OPT_RERERE_AUTOUPDATE(&opts.allow_rerere_autoupdate),
		OPT_BOOL(0, "reschedule-failed-exec", &opts.reschedule_failed_exec,
			 N_("automatically re-schedule any `exec` that fails")),
		OPT_END()
	};

	opts.rebase_cousins = -1;

	if (argc == 1)
		usage_with_options(builtin_rebase_interactive_usage, options);

	argc = parse_options(argc, argv, NULL, options,
			builtin_rebase_interactive_usage, PARSE_OPT_KEEP_ARGV0);

	if (!is_null_oid(&squash_onto))
		opts.squash_onto = &squash_onto;

	if (opts.rebase_cousins >= 0 && !opts.rebase_merges)
		warning(_("--[no-]rebase-cousins has no effect without "
			  "--rebase-merges"));

	return !!run_rebase_interactive(&opts, command);
}

static int use_builtin_rebase(void)
{
	struct child_process cp = CHILD_PROCESS_INIT;
	struct strbuf out = STRBUF_INIT;
	int ret, env = git_env_bool("GIT_TEST_REBASE_USE_BUILTIN", -1);

	if (env != -1)
		return env;

	argv_array_pushl(&cp.args,
			 "config", "--bool", "rebase.usebuiltin", NULL);
	cp.git_cmd = 1;
	if (capture_command(&cp, &out, 6)) {
		strbuf_release(&out);
		return 1;
	}

	strbuf_trim(&out);
	ret = !strcmp("true", out.buf);
	strbuf_release(&out);
	return ret;
}

static int is_interactive(struct rebase_options *opts)
{
	return opts->type == REBASE_INTERACTIVE ||
		opts->type == REBASE_PRESERVE_MERGES;
}

static void imply_interactive(struct rebase_options *opts, const char *option)
{
	switch (opts->type) {
	case REBASE_AM:
		die(_("%s requires an interactive rebase"), option);
		break;
	case REBASE_INTERACTIVE:
	case REBASE_PRESERVE_MERGES:
		break;
	case REBASE_MERGE:
		/* we now implement --merge via --interactive */
	default:
		opts->type = REBASE_INTERACTIVE; /* implied */
		break;
	}
}

/* Returns the filename prefixed by the state_dir */
static const char *state_dir_path(const char *filename, struct rebase_options *opts)
{
	static struct strbuf path = STRBUF_INIT;
	static size_t prefix_len;

	if (!prefix_len) {
		strbuf_addf(&path, "%s/", opts->state_dir);
		prefix_len = path.len;
	}

	strbuf_setlen(&path, prefix_len);
	strbuf_addstr(&path, filename);
	return path.buf;
}

/* Read one file, then strip line endings */
static int read_one(const char *path, struct strbuf *buf)
{
	if (strbuf_read_file(buf, path, 0) < 0)
		return error_errno(_("could not read '%s'"), path);
	strbuf_trim_trailing_newline(buf);
	return 0;
}

/* Initialize the rebase options from the state directory. */
static int read_basic_state(struct rebase_options *opts)
{
	struct strbuf head_name = STRBUF_INIT;
	struct strbuf buf = STRBUF_INIT;
	struct object_id oid;

	if (read_one(state_dir_path("head-name", opts), &head_name) ||
	    read_one(state_dir_path("onto", opts), &buf))
		return -1;
	opts->head_name = starts_with(head_name.buf, "refs/") ?
		xstrdup(head_name.buf) : NULL;
	strbuf_release(&head_name);
	if (get_oid(buf.buf, &oid))
		return error(_("could not get 'onto': '%s'"), buf.buf);
	opts->onto = lookup_commit_or_die(&oid, buf.buf);

	/*
	 * We always write to orig-head, but interactive rebase used to write to
	 * head. Fall back to reading from head to cover for the case that the
	 * user upgraded git with an ongoing interactive rebase.
	 */
	strbuf_reset(&buf);
	if (file_exists(state_dir_path("orig-head", opts))) {
		if (read_one(state_dir_path("orig-head", opts), &buf))
			return -1;
	} else if (read_one(state_dir_path("head", opts), &buf))
		return -1;
	if (get_oid(buf.buf, &opts->orig_head))
		return error(_("invalid orig-head: '%s'"), buf.buf);

	if (file_exists(state_dir_path("quiet", opts)))
		opts->flags &= ~REBASE_NO_QUIET;
	else
		opts->flags |= REBASE_NO_QUIET;

	if (file_exists(state_dir_path("verbose", opts)))
		opts->flags |= REBASE_VERBOSE;

	if (file_exists(state_dir_path("signoff", opts))) {
		opts->signoff = 1;
		opts->flags |= REBASE_FORCE;
	}

	if (file_exists(state_dir_path("allow_rerere_autoupdate", opts))) {
		strbuf_reset(&buf);
		if (read_one(state_dir_path("allow_rerere_autoupdate", opts),
			    &buf))
			return -1;
		if (!strcmp(buf.buf, "--rerere-autoupdate"))
			opts->allow_rerere_autoupdate = RERERE_AUTOUPDATE;
		else if (!strcmp(buf.buf, "--no-rerere-autoupdate"))
			opts->allow_rerere_autoupdate = RERERE_NOAUTOUPDATE;
		else
			warning(_("ignoring invalid allow_rerere_autoupdate: "
				  "'%s'"), buf.buf);
	}

	if (file_exists(state_dir_path("gpg_sign_opt", opts))) {
		strbuf_reset(&buf);
		if (read_one(state_dir_path("gpg_sign_opt", opts),
			    &buf))
			return -1;
		free(opts->gpg_sign_opt);
		opts->gpg_sign_opt = xstrdup(buf.buf);
	}

	if (file_exists(state_dir_path("strategy", opts))) {
		strbuf_reset(&buf);
		if (read_one(state_dir_path("strategy", opts), &buf))
			return -1;
		free(opts->strategy);
		opts->strategy = xstrdup(buf.buf);
	}

	if (file_exists(state_dir_path("strategy_opts", opts))) {
		strbuf_reset(&buf);
		if (read_one(state_dir_path("strategy_opts", opts), &buf))
			return -1;
		free(opts->strategy_opts);
		opts->strategy_opts = xstrdup(buf.buf);
	}

	strbuf_release(&buf);

	return 0;
}

static int rebase_write_basic_state(struct rebase_options *opts)
{
	write_file(state_dir_path("head-name", opts), "%s",
		   opts->head_name ? opts->head_name : "detached HEAD");
	write_file(state_dir_path("onto", opts), "%s",
		   opts->onto ? oid_to_hex(&opts->onto->object.oid) : "");
	write_file(state_dir_path("orig-head", opts), "%s",
		   oid_to_hex(&opts->orig_head));
	write_file(state_dir_path("quiet", opts), "%s",
		   opts->flags & REBASE_NO_QUIET ? "" : "t");
	if (opts->flags & REBASE_VERBOSE)
		write_file(state_dir_path("verbose", opts), "%s", "");
	if (opts->strategy)
		write_file(state_dir_path("strategy", opts), "%s",
			   opts->strategy);
	if (opts->strategy_opts)
		write_file(state_dir_path("strategy_opts", opts), "%s",
			   opts->strategy_opts);
	if (opts->allow_rerere_autoupdate > 0)
		write_file(state_dir_path("allow_rerere_autoupdate", opts),
			   "-%s-rerere-autoupdate",
			   opts->allow_rerere_autoupdate == RERERE_AUTOUPDATE ?
				"" : "-no");
	if (opts->gpg_sign_opt)
		write_file(state_dir_path("gpg_sign_opt", opts), "%s",
			   opts->gpg_sign_opt);
	if (opts->signoff)
		write_file(state_dir_path("strategy", opts), "--signoff");

	return 0;
}

static int apply_autostash(struct rebase_options *opts)
{
	const char *path = state_dir_path("autostash", opts);
	struct strbuf autostash = STRBUF_INIT;
	struct child_process stash_apply = CHILD_PROCESS_INIT;

	if (!file_exists(path))
		return 0;

	if (read_one(path, &autostash))
		return error(_("Could not read '%s'"), path);
	/* Ensure that the hash is not mistaken for a number */
	strbuf_addstr(&autostash, "^0");
	argv_array_pushl(&stash_apply.args,
			 "stash", "apply", autostash.buf, NULL);
	stash_apply.git_cmd = 1;
	stash_apply.no_stderr = stash_apply.no_stdout =
		stash_apply.no_stdin = 1;
	if (!run_command(&stash_apply))
		printf(_("Applied autostash.\n"));
	else {
		struct argv_array args = ARGV_ARRAY_INIT;
		int res = 0;

		argv_array_pushl(&args,
				 "stash", "store", "-m", "autostash", "-q",
				 autostash.buf, NULL);
		if (run_command_v_opt(args.argv, RUN_GIT_CMD))
			res = error(_("Cannot store %s"), autostash.buf);
		argv_array_clear(&args);
		strbuf_release(&autostash);
		if (res)
			return res;

		fprintf(stderr,
			_("Applying autostash resulted in conflicts.\n"
			  "Your changes are safe in the stash.\n"
			  "You can run \"git stash pop\" or \"git stash drop\" "
			  "at any time.\n"));
	}

	strbuf_release(&autostash);
	return 0;
}

static int finish_rebase(struct rebase_options *opts)
{
	struct strbuf dir = STRBUF_INIT;
	const char *argv_gc_auto[] = { "gc", "--auto", NULL };

	delete_ref(NULL, "REBASE_HEAD", NULL, REF_NO_DEREF);
	apply_autostash(opts);
	close_all_packs(the_repository->objects);
	/*
	 * We ignore errors in 'gc --auto', since the
	 * user should see them.
	 */
	run_command_v_opt(argv_gc_auto, RUN_GIT_CMD);
	strbuf_addstr(&dir, opts->state_dir);
	remove_dir_recursively(&dir, 0);
	strbuf_release(&dir);

	return 0;
}

static struct commit *peel_committish(const char *name)
{
	struct object *obj;
	struct object_id oid;

	if (get_oid(name, &oid))
		return NULL;
	obj = parse_object(the_repository, &oid);
	return (struct commit *)peel_to_type(name, 0, obj, OBJ_COMMIT);
}

static void add_var(struct strbuf *buf, const char *name, const char *value)
{
	if (!value)
		strbuf_addf(buf, "unset %s; ", name);
	else {
		strbuf_addf(buf, "%s=", name);
		sq_quote_buf(buf, value);
		strbuf_addstr(buf, "; ");
	}
}

#define GIT_REFLOG_ACTION_ENVIRONMENT "GIT_REFLOG_ACTION"

#define RESET_HEAD_DETACH (1<<0)
#define RESET_HEAD_HARD (1<<1)
#define RESET_HEAD_RUN_POST_CHECKOUT_HOOK (1<<2)
#define RESET_HEAD_REFS_ONLY (1<<3)
#define RESET_ORIG_HEAD (1<<4)

static int reset_head(struct object_id *oid, const char *action,
		      const char *switch_to_branch, unsigned flags,
		      const char *reflog_orig_head, const char *reflog_head)
{
	unsigned detach_head = flags & RESET_HEAD_DETACH;
	unsigned reset_hard = flags & RESET_HEAD_HARD;
	unsigned run_hook = flags & RESET_HEAD_RUN_POST_CHECKOUT_HOOK;
	unsigned refs_only = flags & RESET_HEAD_REFS_ONLY;
	unsigned update_orig_head = flags & RESET_ORIG_HEAD;
	struct object_id head_oid;
	struct tree_desc desc[2] = { { NULL }, { NULL } };
	struct lock_file lock = LOCK_INIT;
	struct unpack_trees_options unpack_tree_opts;
	struct tree *tree;
	const char *reflog_action;
	struct strbuf msg = STRBUF_INIT;
	size_t prefix_len;
	struct object_id *orig = NULL, oid_orig,
		*old_orig = NULL, oid_old_orig;
	int ret = 0, nr = 0;

	if (switch_to_branch && !starts_with(switch_to_branch, "refs/"))
		BUG("Not a fully qualified branch: '%s'", switch_to_branch);

	if (!refs_only && hold_locked_index(&lock, LOCK_REPORT_ON_ERROR) < 0) {
		ret = -1;
		goto leave_reset_head;
	}

	if ((!oid || !reset_hard) && get_oid("HEAD", &head_oid)) {
		ret = error(_("could not determine HEAD revision"));
		goto leave_reset_head;
	}

	if (!oid)
		oid = &head_oid;

	if (refs_only)
		goto reset_head_refs;

	memset(&unpack_tree_opts, 0, sizeof(unpack_tree_opts));
	setup_unpack_trees_porcelain(&unpack_tree_opts, action);
	unpack_tree_opts.head_idx = 1;
	unpack_tree_opts.src_index = the_repository->index;
	unpack_tree_opts.dst_index = the_repository->index;
	unpack_tree_opts.fn = reset_hard ? oneway_merge : twoway_merge;
	unpack_tree_opts.update = 1;
	unpack_tree_opts.merge = 1;
	if (!detach_head)
		unpack_tree_opts.reset = 1;

	if (repo_read_index_unmerged(the_repository) < 0) {
		ret = error(_("could not read index"));
		goto leave_reset_head;
	}

	if (!reset_hard && !fill_tree_descriptor(&desc[nr++], &head_oid)) {
		ret = error(_("failed to find tree of %s"),
			    oid_to_hex(&head_oid));
		goto leave_reset_head;
	}

	if (!fill_tree_descriptor(&desc[nr++], oid)) {
		ret = error(_("failed to find tree of %s"), oid_to_hex(oid));
		goto leave_reset_head;
	}

	if (unpack_trees(nr, desc, &unpack_tree_opts)) {
		ret = -1;
		goto leave_reset_head;
	}

	tree = parse_tree_indirect(oid);
	prime_cache_tree(the_repository, the_repository->index, tree);

	if (write_locked_index(the_repository->index, &lock, COMMIT_LOCK) < 0) {
		ret = error(_("could not write index"));
		goto leave_reset_head;
	}

reset_head_refs:
	reflog_action = getenv(GIT_REFLOG_ACTION_ENVIRONMENT);
	strbuf_addf(&msg, "%s: ", reflog_action ? reflog_action : "rebase");
	prefix_len = msg.len;

	if (update_orig_head) {
		if (!get_oid("ORIG_HEAD", &oid_old_orig))
			old_orig = &oid_old_orig;
		if (!get_oid("HEAD", &oid_orig)) {
			orig = &oid_orig;
			if (!reflog_orig_head) {
				strbuf_addstr(&msg, "updating ORIG_HEAD");
				reflog_orig_head = msg.buf;
			}
			update_ref(reflog_orig_head, "ORIG_HEAD", orig,
				   old_orig, 0, UPDATE_REFS_MSG_ON_ERR);
		} else if (old_orig)
			delete_ref(NULL, "ORIG_HEAD", old_orig, 0);
	}

	if (!reflog_head) {
		strbuf_setlen(&msg, prefix_len);
		strbuf_addstr(&msg, "updating HEAD");
		reflog_head = msg.buf;
	}
	if (!switch_to_branch)
		ret = update_ref(reflog_head, "HEAD", oid, orig,
				 detach_head ? REF_NO_DEREF : 0,
				 UPDATE_REFS_MSG_ON_ERR);
	else {
		ret = update_ref(reflog_head, switch_to_branch, oid,
				 NULL, 0, UPDATE_REFS_MSG_ON_ERR);
		if (!ret)
			ret = create_symref("HEAD", switch_to_branch,
					    reflog_head);
	}
	if (run_hook)
		run_hook_le(NULL, "post-checkout",
			    oid_to_hex(orig ? orig : &null_oid),
			    oid_to_hex(oid), "1", NULL);

leave_reset_head:
	strbuf_release(&msg);
	rollback_lock_file(&lock);
	while (nr)
		free((void *)desc[--nr].buffer);
	return ret;
}

static int move_to_original_branch(struct rebase_options *opts)
{
	struct strbuf orig_head_reflog = STRBUF_INIT, head_reflog = STRBUF_INIT;
	int ret;

	if (!opts->head_name)
		return 0; /* nothing to move back to */

	if (!opts->onto)
		BUG("move_to_original_branch without onto");

	strbuf_addf(&orig_head_reflog, "rebase finished: %s onto %s",
		    opts->head_name, oid_to_hex(&opts->onto->object.oid));
	strbuf_addf(&head_reflog, "rebase finished: returning to %s",
		    opts->head_name);
	ret = reset_head(NULL, "", opts->head_name, RESET_HEAD_REFS_ONLY,
			 orig_head_reflog.buf, head_reflog.buf);

	strbuf_release(&orig_head_reflog);
	strbuf_release(&head_reflog);
	return ret;
}

static const char *resolvemsg =
N_("Resolve all conflicts manually, mark them as resolved with\n"
"\"git add/rm <conflicted_files>\", then run \"git rebase --continue\".\n"
"You can instead skip this commit: run \"git rebase --skip\".\n"
"To abort and get back to the state before \"git rebase\", run "
"\"git rebase --abort\".");

static int run_am(struct rebase_options *opts)
{
	struct child_process am = CHILD_PROCESS_INIT;
	struct child_process format_patch = CHILD_PROCESS_INIT;
	struct strbuf revisions = STRBUF_INIT;
	int status;
	char *rebased_patches;

	am.git_cmd = 1;
	argv_array_push(&am.args, "am");

	if (opts->action && !strcmp("continue", opts->action)) {
		argv_array_push(&am.args, "--resolved");
		argv_array_pushf(&am.args, "--resolvemsg=%s", resolvemsg);
		if (opts->gpg_sign_opt)
			argv_array_push(&am.args, opts->gpg_sign_opt);
		status = run_command(&am);
		if (status)
			return status;

		return move_to_original_branch(opts);
	}
	if (opts->action && !strcmp("skip", opts->action)) {
		argv_array_push(&am.args, "--skip");
		argv_array_pushf(&am.args, "--resolvemsg=%s", resolvemsg);
		status = run_command(&am);
		if (status)
			return status;

		return move_to_original_branch(opts);
	}
	if (opts->action && !strcmp("show-current-patch", opts->action)) {
		argv_array_push(&am.args, "--show-current-patch");
		return run_command(&am);
	}

	strbuf_addf(&revisions, "%s...%s",
		    oid_to_hex(opts->root ?
			       /* this is now equivalent to !opts->upstream */
			       &opts->onto->object.oid :
			       &opts->upstream->object.oid),
		    oid_to_hex(&opts->orig_head));

	rebased_patches = xstrdup(git_path("rebased-patches"));
	format_patch.out = open(rebased_patches,
				O_WRONLY | O_CREAT | O_TRUNC, 0666);
	if (format_patch.out < 0) {
		status = error_errno(_("could not open '%s' for writing"),
				     rebased_patches);
		free(rebased_patches);
		argv_array_clear(&am.args);
		return status;
	}

	format_patch.git_cmd = 1;
	argv_array_pushl(&format_patch.args, "format-patch", "-k", "--stdout",
			 "--full-index", "--cherry-pick", "--right-only",
			 "--src-prefix=a/", "--dst-prefix=b/", "--no-renames",
			 "--no-cover-letter", "--pretty=mboxrd", "--topo-order", NULL);
	if (opts->git_format_patch_opt.len)
		argv_array_split(&format_patch.args,
				 opts->git_format_patch_opt.buf);
	argv_array_push(&format_patch.args, revisions.buf);
	if (opts->restrict_revision)
		argv_array_pushf(&format_patch.args, "^%s",
				 oid_to_hex(&opts->restrict_revision->object.oid));

	status = run_command(&format_patch);
	if (status) {
		unlink(rebased_patches);
		free(rebased_patches);
		argv_array_clear(&am.args);

		reset_head(&opts->orig_head, "checkout", opts->head_name, 0,
			   "HEAD", NULL);
		error(_("\ngit encountered an error while preparing the "
			"patches to replay\n"
			"these revisions:\n"
			"\n    %s\n\n"
			"As a result, git cannot rebase them."),
		      opts->revisions);

		strbuf_release(&revisions);
		return status;
	}
	strbuf_release(&revisions);

	am.in = open(rebased_patches, O_RDONLY);
	if (am.in < 0) {
		status = error_errno(_("could not open '%s' for reading"),
				     rebased_patches);
		free(rebased_patches);
		argv_array_clear(&am.args);
		return status;
	}

	argv_array_pushv(&am.args, opts->git_am_opts.argv);
	argv_array_push(&am.args, "--rebasing");
	argv_array_pushf(&am.args, "--resolvemsg=%s", resolvemsg);
	argv_array_push(&am.args, "--patch-format=mboxrd");
	if (opts->allow_rerere_autoupdate == RERERE_AUTOUPDATE)
		argv_array_push(&am.args, "--rerere-autoupdate");
	else if (opts->allow_rerere_autoupdate == RERERE_NOAUTOUPDATE)
		argv_array_push(&am.args, "--no-rerere-autoupdate");
	if (opts->gpg_sign_opt)
		argv_array_push(&am.args, opts->gpg_sign_opt);
	status = run_command(&am);
	unlink(rebased_patches);
	free(rebased_patches);

	if (!status) {
		return move_to_original_branch(opts);
	}

	if (is_directory(opts->state_dir))
		rebase_write_basic_state(opts);

	return status;
}

static int run_specific_rebase(struct rebase_options *opts, enum action action)
{
	const char *argv[] = { NULL, NULL };
	struct strbuf script_snippet = STRBUF_INIT, buf = STRBUF_INIT;
	int status;
	const char *backend, *backend_func;

	if (opts->type == REBASE_INTERACTIVE) {
		/* Run builtin interactive rebase */
		setenv("GIT_CHERRY_PICK_HELP", resolvemsg, 1);
		if (!(opts->flags & REBASE_INTERACTIVE_EXPLICIT)) {
			setenv("GIT_SEQUENCE_EDITOR", ":", 1);
			opts->autosquash = 0;
		}
		if (opts->gpg_sign_opt) {
			/* remove the leading "-S" */
			char *tmp = xstrdup(opts->gpg_sign_opt + 2);
			free(opts->gpg_sign_opt);
			opts->gpg_sign_opt = tmp;
		}

		status = run_rebase_interactive(opts, action);
		goto finished_rebase;
	}

	if (opts->type == REBASE_AM) {
		status = run_am(opts);
		goto finished_rebase;
	}

	add_var(&script_snippet, "GIT_DIR", absolute_path(get_git_dir()));
	add_var(&script_snippet, "state_dir", opts->state_dir);

	add_var(&script_snippet, "upstream_name", opts->upstream_name);
	add_var(&script_snippet, "upstream", opts->upstream ?
		oid_to_hex(&opts->upstream->object.oid) : NULL);
	add_var(&script_snippet, "head_name",
		opts->head_name ? opts->head_name : "detached HEAD");
	add_var(&script_snippet, "orig_head", oid_to_hex(&opts->orig_head));
	add_var(&script_snippet, "onto", opts->onto ?
		oid_to_hex(&opts->onto->object.oid) : NULL);
	add_var(&script_snippet, "onto_name", opts->onto_name);
	add_var(&script_snippet, "revisions", opts->revisions);
	add_var(&script_snippet, "restrict_revision", opts->restrict_revision ?
		oid_to_hex(&opts->restrict_revision->object.oid) : NULL);
	add_var(&script_snippet, "GIT_QUIET",
		opts->flags & REBASE_NO_QUIET ? "" : "t");
	sq_quote_argv_pretty(&buf, opts->git_am_opts.argv);
	add_var(&script_snippet, "git_am_opt", buf.buf);
	strbuf_release(&buf);
	add_var(&script_snippet, "verbose",
		opts->flags & REBASE_VERBOSE ? "t" : "");
	add_var(&script_snippet, "diffstat",
		opts->flags & REBASE_DIFFSTAT ? "t" : "");
	add_var(&script_snippet, "force_rebase",
		opts->flags & REBASE_FORCE ? "t" : "");
	if (opts->switch_to)
		add_var(&script_snippet, "switch_to", opts->switch_to);
	add_var(&script_snippet, "action", opts->action ? opts->action : "");
	add_var(&script_snippet, "signoff", opts->signoff ? "--signoff" : "");
	add_var(&script_snippet, "allow_rerere_autoupdate",
		opts->allow_rerere_autoupdate ?
			opts->allow_rerere_autoupdate == RERERE_AUTOUPDATE ?
			"--rerere-autoupdate" : "--no-rerere-autoupdate" : "");
	add_var(&script_snippet, "keep_empty", opts->keep_empty ? "yes" : "");
	add_var(&script_snippet, "autosquash", opts->autosquash ? "t" : "");
	add_var(&script_snippet, "gpg_sign_opt", opts->gpg_sign_opt);
	add_var(&script_snippet, "cmd", opts->cmd);
	add_var(&script_snippet, "allow_empty_message",
		opts->allow_empty_message ?  "--allow-empty-message" : "");
	add_var(&script_snippet, "rebase_merges",
		opts->rebase_merges ? "t" : "");
	add_var(&script_snippet, "rebase_cousins",
		opts->rebase_cousins ? "t" : "");
	add_var(&script_snippet, "strategy", opts->strategy);
	add_var(&script_snippet, "strategy_opts", opts->strategy_opts);
	add_var(&script_snippet, "rebase_root", opts->root ? "t" : "");
	add_var(&script_snippet, "squash_onto",
		opts->squash_onto ? oid_to_hex(opts->squash_onto) : "");
	add_var(&script_snippet, "git_format_patch_opt",
		opts->git_format_patch_opt.buf);

	if (is_interactive(opts) &&
	    !(opts->flags & REBASE_INTERACTIVE_EXPLICIT)) {
		strbuf_addstr(&script_snippet,
			      "GIT_SEQUENCE_EDITOR=:; export GIT_SEQUENCE_EDITOR; ");
		opts->autosquash = 0;
	}

	switch (opts->type) {
	case REBASE_AM:
		backend = "git-rebase--am";
		backend_func = "git_rebase__am";
		break;
	case REBASE_PRESERVE_MERGES:
		backend = "git-rebase--preserve-merges";
		backend_func = "git_rebase__preserve_merges";
		break;
	default:
		BUG("Unhandled rebase type %d", opts->type);
		break;
	}

	strbuf_addf(&script_snippet,
		    ". git-sh-setup && . git-rebase--common &&"
		    " . %s && %s", backend, backend_func);
	argv[0] = script_snippet.buf;

	status = run_command_v_opt(argv, RUN_USING_SHELL);
finished_rebase:
	if (opts->dont_finish_rebase)
		; /* do nothing */
	else if (opts->type == REBASE_INTERACTIVE)
		; /* interactive rebase cleans up after itself */
	else if (status == 0) {
		if (!file_exists(state_dir_path("stopped-sha", opts)))
			finish_rebase(opts);
	} else if (status == 2) {
		struct strbuf dir = STRBUF_INIT;

		apply_autostash(opts);
		strbuf_addstr(&dir, opts->state_dir);
		remove_dir_recursively(&dir, 0);
		strbuf_release(&dir);
		die("Nothing to do");
	}

	strbuf_release(&script_snippet);

	return status ? -1 : 0;
}

static int rebase_config(const char *var, const char *value, void *data)
{
	struct rebase_options *opts = data;

	if (!strcmp(var, "rebase.stat")) {
		if (git_config_bool(var, value))
			opts->flags |= REBASE_DIFFSTAT;
		else
			opts->flags &= !REBASE_DIFFSTAT;
		return 0;
	}

	if (!strcmp(var, "rebase.autosquash")) {
		opts->autosquash = git_config_bool(var, value);
		return 0;
	}

	if (!strcmp(var, "commit.gpgsign")) {
		free(opts->gpg_sign_opt);
		opts->gpg_sign_opt = git_config_bool(var, value) ?
			xstrdup("-S") : NULL;
		return 0;
	}

	if (!strcmp(var, "rebase.autostash")) {
		opts->autostash = git_config_bool(var, value);
		return 0;
	}

	if (!strcmp(var, "rebase.reschedulefailedexec")) {
		opts->reschedule_failed_exec = git_config_bool(var, value);
		return 0;
	}

	if (!strcmp(var, "rebase.usebuiltin")) {
		opts->use_legacy_rebase = !git_config_bool(var, value);
		return 0;
	}

	return git_default_config(var, value, data);
}

/*
 * Determines whether the commits in from..to are linear, i.e. contain
 * no merge commits. This function *expects* `from` to be an ancestor of
 * `to`.
 */
static int is_linear_history(struct commit *from, struct commit *to)
{
	while (to && to != from) {
		parse_commit(to);
		if (!to->parents)
			return 1;
		if (to->parents->next)
			return 0;
		to = to->parents->item;
	}
	return 1;
}

static int can_fast_forward(struct commit *onto, struct object_id *head_oid,
			    struct object_id *merge_base)
{
	struct commit *head = lookup_commit(the_repository, head_oid);
	struct commit_list *merge_bases;
	int res;

	if (!head)
		return 0;

	merge_bases = get_merge_bases(onto, head);
	if (merge_bases && !merge_bases->next) {
		oidcpy(merge_base, &merge_bases->item->object.oid);
		res = oideq(merge_base, &onto->object.oid);
	} else {
		oidcpy(merge_base, &null_oid);
		res = 0;
	}
	free_commit_list(merge_bases);
	return res && is_linear_history(onto, head);
}

/* -i followed by -m is still -i */
static int parse_opt_merge(const struct option *opt, const char *arg, int unset)
{
	struct rebase_options *opts = opt->value;

	BUG_ON_OPT_NEG(unset);
	BUG_ON_OPT_ARG(arg);

	if (!is_interactive(opts))
		opts->type = REBASE_MERGE;

	return 0;
}

/* -i followed by -p is still explicitly interactive, but -p alone is not */
static int parse_opt_interactive(const struct option *opt, const char *arg,
				 int unset)
{
	struct rebase_options *opts = opt->value;

	BUG_ON_OPT_NEG(unset);
	BUG_ON_OPT_ARG(arg);

	opts->type = REBASE_INTERACTIVE;
	opts->flags |= REBASE_INTERACTIVE_EXPLICIT;

	return 0;
}

static void NORETURN error_on_missing_default_upstream(void)
{
	struct branch *current_branch = branch_get(NULL);

	printf(_("%s\n"
		 "Please specify which branch you want to rebase against.\n"
		 "See git-rebase(1) for details.\n"
		 "\n"
		 "    git rebase '<branch>'\n"
		 "\n"),
		current_branch ? _("There is no tracking information for "
			"the current branch.") :
			_("You are not currently on a branch."));

	if (current_branch) {
		const char *remote = current_branch->remote_name;

		if (!remote)
			remote = _("<remote>");

		printf(_("If you wish to set tracking information for this "
			 "branch you can do so with:\n"
			 "\n"
			 "    git branch --set-upstream-to=%s/<branch> %s\n"
			 "\n"),
		       remote, current_branch->name);
	}
	exit(1);
}

static void set_reflog_action(struct rebase_options *options)
{
	const char *env;
	struct strbuf buf = STRBUF_INIT;

	if (!is_interactive(options))
		return;

	env = getenv(GIT_REFLOG_ACTION_ENVIRONMENT);
	if (env && strcmp("rebase", env))
		return; /* only override it if it is "rebase" */

	strbuf_addf(&buf, "rebase -i (%s)", options->action);
	setenv(GIT_REFLOG_ACTION_ENVIRONMENT, buf.buf, 1);
	strbuf_release(&buf);
}

static int check_exec_cmd(const char *cmd)
{
	if (strchr(cmd, '\n'))
		return error(_("exec commands cannot contain newlines"));

	/* Does the command consist purely of whitespace? */
	if (!cmd[strspn(cmd, " \t\r\f\v")])
		return error(_("empty exec command"));

	return 0;
}


int cmd_rebase(int argc, const char **argv, const char *prefix)
{
	struct rebase_options options = REBASE_OPTIONS_INIT;
	const char *branch_name;
	int ret, flags, total_argc, in_progress = 0;
	int ok_to_skip_pre_rebase = 0;
	struct strbuf msg = STRBUF_INIT;
	struct strbuf revisions = STRBUF_INIT;
	struct strbuf buf = STRBUF_INIT;
	struct object_id merge_base;
	enum action action = ACTION_NONE;
	const char *gpg_sign = NULL;
	struct string_list exec = STRING_LIST_INIT_NODUP;
	const char *rebase_merges = NULL;
	int fork_point = -1;
	struct string_list strategy_options = STRING_LIST_INIT_NODUP;
	struct object_id squash_onto;
	char *squash_onto_name = NULL;
	struct option builtin_rebase_options[] = {
		OPT_STRING(0, "onto", &options.onto_name,
			   N_("revision"),
			   N_("rebase onto given branch instead of upstream")),
		OPT_BOOL(0, "no-verify", &ok_to_skip_pre_rebase,
			 N_("allow pre-rebase hook to run")),
		OPT_NEGBIT('q', "quiet", &options.flags,
			   N_("be quiet. implies --no-stat"),
			   REBASE_NO_QUIET| REBASE_VERBOSE | REBASE_DIFFSTAT),
		OPT_BIT('v', "verbose", &options.flags,
			N_("display a diffstat of what changed upstream"),
			REBASE_NO_QUIET | REBASE_VERBOSE | REBASE_DIFFSTAT),
		{OPTION_NEGBIT, 'n', "no-stat", &options.flags, NULL,
			N_("do not show diffstat of what changed upstream"),
			PARSE_OPT_NOARG, NULL, REBASE_DIFFSTAT },
		OPT_BOOL(0, "signoff", &options.signoff,
			 N_("add a Signed-off-by: line to each commit")),
		OPT_PASSTHRU_ARGV(0, "ignore-whitespace", &options.git_am_opts,
				  NULL, N_("passed to 'git am'"),
				  PARSE_OPT_NOARG),
		OPT_PASSTHRU_ARGV(0, "committer-date-is-author-date",
				  &options.git_am_opts, NULL,
				  N_("passed to 'git am'"), PARSE_OPT_NOARG),
		OPT_PASSTHRU_ARGV(0, "ignore-date", &options.git_am_opts, NULL,
				  N_("passed to 'git am'"), PARSE_OPT_NOARG),
		OPT_PASSTHRU_ARGV('C', NULL, &options.git_am_opts, N_("n"),
				  N_("passed to 'git apply'"), 0),
		OPT_PASSTHRU_ARGV(0, "whitespace", &options.git_am_opts,
				  N_("action"), N_("passed to 'git apply'"), 0),
		OPT_BIT('f', "force-rebase", &options.flags,
			N_("cherry-pick all commits, even if unchanged"),
			REBASE_FORCE),
		OPT_BIT(0, "no-ff", &options.flags,
			N_("cherry-pick all commits, even if unchanged"),
			REBASE_FORCE),
		OPT_CMDMODE(0, "continue", &action, N_("continue"),
			    ACTION_CONTINUE),
		OPT_CMDMODE(0, "skip", &action,
			    N_("skip current patch and continue"), ACTION_SKIP),
		OPT_CMDMODE(0, "abort", &action,
			    N_("abort and check out the original branch"),
			    ACTION_ABORT),
		OPT_CMDMODE(0, "quit", &action,
			    N_("abort but keep HEAD where it is"), ACTION_QUIT),
		OPT_CMDMODE(0, "edit-todo", &action, N_("edit the todo list "
			    "during an interactive rebase"), ACTION_EDIT_TODO),
		OPT_CMDMODE(0, "show-current-patch", &action,
			    N_("show the patch file being applied or merged"),
			    ACTION_SHOW_CURRENT_PATCH),
		{ OPTION_CALLBACK, 'm', "merge", &options, NULL,
			N_("use merging strategies to rebase"),
			PARSE_OPT_NOARG | PARSE_OPT_NONEG,
			parse_opt_merge },
		{ OPTION_CALLBACK, 'i', "interactive", &options, NULL,
			N_("let the user edit the list of commits to rebase"),
			PARSE_OPT_NOARG | PARSE_OPT_NONEG,
			parse_opt_interactive },
		OPT_SET_INT('p', "preserve-merges", &options.type,
<<<<<<< HEAD
			    N_("(DEPRECATED) try to recreate merges instead of "
			       "ignoring them"), REBASE_PRESERVE_MERGES),
		OPT_BOOL(0, "rerere-autoupdate",
			 &options.allow_rerere_autoupdate,
			 N_("allow rerere to update index with resolved "
			    "conflict")),
=======
			    N_("try to recreate merges instead of ignoring "
			       "them"), REBASE_PRESERVE_MERGES),
		OPT_RERERE_AUTOUPDATE(&options.allow_rerere_autoupdate),
>>>>>>> 460bc3ce
		OPT_BOOL('k', "keep-empty", &options.keep_empty,
			 N_("preserve empty commits during rebase")),
		OPT_BOOL(0, "autosquash", &options.autosquash,
			 N_("move commits that begin with "
			    "squash!/fixup! under -i")),
		{ OPTION_STRING, 'S', "gpg-sign", &gpg_sign, N_("key-id"),
			N_("GPG-sign commits"),
			PARSE_OPT_OPTARG, NULL, (intptr_t) "" },
		OPT_BOOL(0, "autostash", &options.autostash,
			 N_("automatically stash/stash pop before and after")),
		OPT_STRING_LIST('x', "exec", &exec, N_("exec"),
				N_("add exec lines after each commit of the "
				   "editable list")),
		OPT_BOOL(0, "allow-empty-message",
			 &options.allow_empty_message,
			 N_("allow rebasing commits with empty messages")),
		{OPTION_STRING, 'r', "rebase-merges", &rebase_merges,
			N_("mode"),
			N_("try to rebase merges instead of skipping them"),
			PARSE_OPT_OPTARG, NULL, (intptr_t)""},
		OPT_BOOL(0, "fork-point", &fork_point,
			 N_("use 'merge-base --fork-point' to refine upstream")),
		OPT_STRING('s', "strategy", &options.strategy,
			   N_("strategy"), N_("use the given merge strategy")),
		OPT_STRING_LIST('X', "strategy-option", &strategy_options,
				N_("option"),
				N_("pass the argument through to the merge "
				   "strategy")),
		OPT_BOOL(0, "root", &options.root,
			 N_("rebase all reachable commits up to the root(s)")),
		OPT_BOOL(0, "reschedule-failed-exec",
			 &options.reschedule_failed_exec,
			 N_("automatically re-schedule any `exec` that fails")),
		OPT_END(),
	};
	int i;

	if (argc == 2 && !strcmp(argv[1], "-h"))
		usage_with_options(builtin_rebase_usage,
				   builtin_rebase_options);

	prefix = setup_git_directory();
	trace_repo_setup(prefix);
	setup_work_tree();

	options.allow_empty_message = 1;
	git_config(rebase_config, &options);

	if (options.use_legacy_rebase ||
	    !git_env_bool("GIT_TEST_REBASE_USE_BUILTIN", -1))
		warning(_("the rebase.useBuiltin support has been removed!\n"
			  "See its entry in 'git help config' for details."));

	strbuf_reset(&buf);
	strbuf_addf(&buf, "%s/applying", apply_dir());
	if(file_exists(buf.buf))
		die(_("It looks like 'git am' is in progress. Cannot rebase."));

	if (is_directory(apply_dir())) {
		options.type = REBASE_AM;
		options.state_dir = apply_dir();
	} else if (is_directory(merge_dir())) {
		strbuf_reset(&buf);
		strbuf_addf(&buf, "%s/rewritten", merge_dir());
		if (is_directory(buf.buf)) {
			options.type = REBASE_PRESERVE_MERGES;
			options.flags |= REBASE_INTERACTIVE_EXPLICIT;
		} else {
			strbuf_reset(&buf);
			strbuf_addf(&buf, "%s/interactive", merge_dir());
			if(file_exists(buf.buf)) {
				options.type = REBASE_INTERACTIVE;
				options.flags |= REBASE_INTERACTIVE_EXPLICIT;
			} else
				options.type = REBASE_MERGE;
		}
		options.state_dir = merge_dir();
	}

	if (options.type != REBASE_UNSPECIFIED)
		in_progress = 1;

	total_argc = argc;
	argc = parse_options(argc, argv, prefix,
			     builtin_rebase_options,
			     builtin_rebase_usage, 0);

	if (action != ACTION_NONE && total_argc != 2) {
		usage_with_options(builtin_rebase_usage,
				   builtin_rebase_options);
	}

	if (argc > 2)
		usage_with_options(builtin_rebase_usage,
				   builtin_rebase_options);

<<<<<<< HEAD
	if (options.type == REBASE_PRESERVE_MERGES)
		warning(_("git rebase --preserve-merges is deprecated. "
			  "Use --rebase-merges instead."));

	if (action != NO_ACTION && !in_progress)
=======
	if (action != ACTION_NONE && !in_progress)
>>>>>>> 460bc3ce
		die(_("No rebase in progress?"));
	setenv(GIT_REFLOG_ACTION_ENVIRONMENT, "rebase", 0);

	if (action == ACTION_EDIT_TODO && !is_interactive(&options))
		die(_("The --edit-todo action can only be used during "
		      "interactive rebase."));

	if (trace2_is_enabled()) {
		if (is_interactive(&options))
			trace2_cmd_mode("interactive");
		else if (exec.nr)
			trace2_cmd_mode("interactive-exec");
		else
			trace2_cmd_mode(action_names[action]);
	}

	switch (action) {
	case ACTION_CONTINUE: {
		struct object_id head;
		struct lock_file lock_file = LOCK_INIT;
		int fd;

		options.action = "continue";
		set_reflog_action(&options);

		/* Sanity check */
		if (get_oid("HEAD", &head))
			die(_("Cannot read HEAD"));

		fd = hold_locked_index(&lock_file, 0);
		if (repo_read_index(the_repository) < 0)
			die(_("could not read index"));
		refresh_index(the_repository->index, REFRESH_QUIET, NULL, NULL,
			      NULL);
		if (0 <= fd)
			repo_update_index_if_able(the_repository, &lock_file);
		rollback_lock_file(&lock_file);

		if (has_unstaged_changes(the_repository, 1)) {
			puts(_("You must edit all merge conflicts and then\n"
			       "mark them as resolved using git add"));
			exit(1);
		}
		if (read_basic_state(&options))
			exit(1);
		goto run_rebase;
	}
	case ACTION_SKIP: {
		struct string_list merge_rr = STRING_LIST_INIT_DUP;

		options.action = "skip";
		set_reflog_action(&options);

		rerere_clear(the_repository, &merge_rr);
		string_list_clear(&merge_rr, 1);

		if (reset_head(NULL, "reset", NULL, RESET_HEAD_HARD,
			       NULL, NULL) < 0)
			die(_("could not discard worktree changes"));
		remove_branch_state(the_repository);
		if (read_basic_state(&options))
			exit(1);
		goto run_rebase;
	}
	case ACTION_ABORT: {
		struct string_list merge_rr = STRING_LIST_INIT_DUP;
		options.action = "abort";
		set_reflog_action(&options);

		rerere_clear(the_repository, &merge_rr);
		string_list_clear(&merge_rr, 1);

		if (read_basic_state(&options))
			exit(1);
		if (reset_head(&options.orig_head, "reset",
			       options.head_name, RESET_HEAD_HARD,
			       NULL, NULL) < 0)
			die(_("could not move back to %s"),
			    oid_to_hex(&options.orig_head));
		remove_branch_state(the_repository);
		ret = finish_rebase(&options);
		goto cleanup;
	}
	case ACTION_QUIT: {
		strbuf_reset(&buf);
		strbuf_addstr(&buf, options.state_dir);
		ret = !!remove_dir_recursively(&buf, 0);
		if (ret)
			die(_("could not remove '%s'"), options.state_dir);
		goto cleanup;
	}
	case ACTION_EDIT_TODO:
		options.action = "edit-todo";
		options.dont_finish_rebase = 1;
		goto run_rebase;
	case ACTION_SHOW_CURRENT_PATCH:
		options.action = "show-current-patch";
		options.dont_finish_rebase = 1;
		goto run_rebase;
	case ACTION_NONE:
		break;
	default:
		BUG("action: %d", action);
	}

	/* Make sure no rebase is in progress */
	if (in_progress) {
		const char *last_slash = strrchr(options.state_dir, '/');
		const char *state_dir_base =
			last_slash ? last_slash + 1 : options.state_dir;
		const char *cmd_live_rebase =
			"git rebase (--continue | --abort | --skip)";
		strbuf_reset(&buf);
		strbuf_addf(&buf, "rm -fr \"%s\"", options.state_dir);
		die(_("It seems that there is already a %s directory, and\n"
		      "I wonder if you are in the middle of another rebase.  "
		      "If that is the\n"
		      "case, please try\n\t%s\n"
		      "If that is not the case, please\n\t%s\n"
		      "and run me again.  I am stopping in case you still "
		      "have something\n"
		      "valuable there.\n"),
		    state_dir_base, cmd_live_rebase, buf.buf);
	}

	for (i = 0; i < options.git_am_opts.argc; i++) {
		const char *option = options.git_am_opts.argv[i], *p;
		if (!strcmp(option, "--committer-date-is-author-date") ||
		    !strcmp(option, "--ignore-date") ||
		    !strcmp(option, "--whitespace=fix") ||
		    !strcmp(option, "--whitespace=strip"))
			options.flags |= REBASE_FORCE;
		else if (skip_prefix(option, "-C", &p)) {
			while (*p)
				if (!isdigit(*(p++)))
					die(_("switch `C' expects a "
					      "numerical value"));
		} else if (skip_prefix(option, "--whitespace=", &p)) {
			if (*p && strcmp(p, "warn") && strcmp(p, "nowarn") &&
			    strcmp(p, "error") && strcmp(p, "error-all"))
				die("Invalid whitespace option: '%s'", p);
		}
	}

	for (i = 0; i < exec.nr; i++)
		if (check_exec_cmd(exec.items[i].string))
			exit(1);

	if (!(options.flags & REBASE_NO_QUIET))
		argv_array_push(&options.git_am_opts, "-q");

	if (options.keep_empty)
		imply_interactive(&options, "--keep-empty");

	if (gpg_sign) {
		free(options.gpg_sign_opt);
		options.gpg_sign_opt = xstrfmt("-S%s", gpg_sign);
	}

	if (exec.nr) {
		int i;

		imply_interactive(&options, "--exec");

		strbuf_reset(&buf);
		for (i = 0; i < exec.nr; i++)
			strbuf_addf(&buf, "exec %s\n", exec.items[i].string);
		options.cmd = xstrdup(buf.buf);
	}

	if (rebase_merges) {
		if (!*rebase_merges)
			; /* default mode; do nothing */
		else if (!strcmp("rebase-cousins", rebase_merges))
			options.rebase_cousins = 1;
		else if (strcmp("no-rebase-cousins", rebase_merges))
			die(_("Unknown mode: %s"), rebase_merges);
		options.rebase_merges = 1;
		imply_interactive(&options, "--rebase-merges");
	}

	if (strategy_options.nr) {
		int i;

		if (!options.strategy)
			options.strategy = "recursive";

		strbuf_reset(&buf);
		for (i = 0; i < strategy_options.nr; i++)
			strbuf_addf(&buf, " --%s",
				    strategy_options.items[i].string);
		options.strategy_opts = xstrdup(buf.buf);
	}

	if (options.strategy) {
		options.strategy = xstrdup(options.strategy);
		switch (options.type) {
		case REBASE_AM:
			die(_("--strategy requires --merge or --interactive"));
		case REBASE_MERGE:
		case REBASE_INTERACTIVE:
		case REBASE_PRESERVE_MERGES:
			/* compatible */
			break;
		case REBASE_UNSPECIFIED:
			options.type = REBASE_MERGE;
			break;
		default:
			BUG("unhandled rebase type (%d)", options.type);
		}
	}

	if (options.type == REBASE_MERGE)
		imply_interactive(&options, "--merge");

	if (options.root && !options.onto_name)
		imply_interactive(&options, "--root without --onto");

	if (isatty(2) && options.flags & REBASE_NO_QUIET)
		strbuf_addstr(&options.git_format_patch_opt, " --progress");

	switch (options.type) {
	case REBASE_MERGE:
	case REBASE_INTERACTIVE:
	case REBASE_PRESERVE_MERGES:
		options.state_dir = merge_dir();
		break;
	case REBASE_AM:
		options.state_dir = apply_dir();
		break;
	default:
		/* the default rebase backend is `--am` */
		options.type = REBASE_AM;
		options.state_dir = apply_dir();
		break;
	}

	if (options.reschedule_failed_exec && !is_interactive(&options))
		die(_("%s requires an interactive rebase"), "--reschedule-failed-exec");

	if (options.git_am_opts.argc) {
		/* all am options except -q are compatible only with --am */
		for (i = options.git_am_opts.argc - 1; i >= 0; i--)
			if (strcmp(options.git_am_opts.argv[i], "-q"))
				break;

		if (is_interactive(&options) && i >= 0)
			die(_("cannot combine am options with either "
			      "interactive or merge options"));
	}

	if (options.signoff) {
		if (options.type == REBASE_PRESERVE_MERGES)
			die("cannot combine '--signoff' with "
			    "'--preserve-merges'");
		argv_array_push(&options.git_am_opts, "--signoff");
		options.flags |= REBASE_FORCE;
	}

	if (options.type == REBASE_PRESERVE_MERGES) {
		/*
		 * Note: incompatibility with --signoff handled in signoff block above
		 * Note: incompatibility with --interactive is just a strong warning;
		 *       git-rebase.txt caveats with "unless you know what you are doing"
		 */
		if (options.rebase_merges)
			die(_("cannot combine '--preserve-merges' with "
			      "'--rebase-merges'"));

		if (options.reschedule_failed_exec)
			die(_("error: cannot combine '--preserve-merges' with "
			      "'--reschedule-failed-exec'"));
	}

	if (options.rebase_merges) {
		if (strategy_options.nr)
			die(_("cannot combine '--rebase-merges' with "
			      "'--strategy-option'"));
		if (options.strategy)
			die(_("cannot combine '--rebase-merges' with "
			      "'--strategy'"));
	}

	if (!options.root) {
		if (argc < 1) {
			struct branch *branch;

			branch = branch_get(NULL);
			options.upstream_name = branch_get_upstream(branch,
								    NULL);
			if (!options.upstream_name)
				error_on_missing_default_upstream();
			if (fork_point < 0)
				fork_point = 1;
		} else {
			options.upstream_name = argv[0];
			argc--;
			argv++;
			if (!strcmp(options.upstream_name, "-"))
				options.upstream_name = "@{-1}";
		}
		options.upstream = peel_committish(options.upstream_name);
		if (!options.upstream)
			die(_("invalid upstream '%s'"), options.upstream_name);
		options.upstream_arg = options.upstream_name;
	} else {
		if (!options.onto_name) {
			if (commit_tree("", 0, the_hash_algo->empty_tree, NULL,
					&squash_onto, NULL, NULL) < 0)
				die(_("Could not create new root commit"));
			options.squash_onto = &squash_onto;
			options.onto_name = squash_onto_name =
				xstrdup(oid_to_hex(&squash_onto));
		}
		options.upstream_name = NULL;
		options.upstream = NULL;
		if (argc > 1)
			usage_with_options(builtin_rebase_usage,
					   builtin_rebase_options);
		options.upstream_arg = "--root";
	}

	/* Make sure the branch to rebase onto is valid. */
	if (!options.onto_name)
		options.onto_name = options.upstream_name;
	if (strstr(options.onto_name, "...")) {
		if (get_oid_mb(options.onto_name, &merge_base) < 0)
			die(_("'%s': need exactly one merge base"),
			    options.onto_name);
		options.onto = lookup_commit_or_die(&merge_base,
						    options.onto_name);
	} else {
		options.onto = peel_committish(options.onto_name);
		if (!options.onto)
			die(_("Does not point to a valid commit '%s'"),
				options.onto_name);
	}

	/*
	 * If the branch to rebase is given, that is the branch we will rebase
	 * branch_name -- branch/commit being rebased, or
	 * 		  HEAD (already detached)
	 * orig_head -- commit object name of tip of the branch before rebasing
	 * head_name -- refs/heads/<that-branch> or NULL (detached HEAD)
	 */
	if (argc == 1) {
		/* Is it "rebase other branchname" or "rebase other commit"? */
		branch_name = argv[0];
		options.switch_to = argv[0];

		/* Is it a local branch? */
		strbuf_reset(&buf);
		strbuf_addf(&buf, "refs/heads/%s", branch_name);
		if (!read_ref(buf.buf, &options.orig_head))
			options.head_name = xstrdup(buf.buf);
		/* If not is it a valid ref (branch or commit)? */
		else if (!get_oid(branch_name, &options.orig_head))
			options.head_name = NULL;
		else
			die(_("fatal: no such branch/commit '%s'"),
			    branch_name);
	} else if (argc == 0) {
		/* Do not need to switch branches, we are already on it. */
		options.head_name =
			xstrdup_or_null(resolve_ref_unsafe("HEAD", 0, NULL,
					 &flags));
		if (!options.head_name)
			die(_("No such ref: %s"), "HEAD");
		if (flags & REF_ISSYMREF) {
			if (!skip_prefix(options.head_name,
					 "refs/heads/", &branch_name))
				branch_name = options.head_name;

		} else {
			FREE_AND_NULL(options.head_name);
			branch_name = "HEAD";
		}
		if (get_oid("HEAD", &options.orig_head))
			die(_("Could not resolve HEAD to a revision"));
	} else
		BUG("unexpected number of arguments left to parse");

	if (fork_point > 0) {
		struct commit *head =
			lookup_commit_reference(the_repository,
						&options.orig_head);
		options.restrict_revision =
			get_fork_point(options.upstream_name, head);
	}

	if (repo_read_index(the_repository) < 0)
		die(_("could not read index"));

	if (options.autostash) {
		struct lock_file lock_file = LOCK_INIT;
		int fd;

		fd = hold_locked_index(&lock_file, 0);
		refresh_cache(REFRESH_QUIET);
		if (0 <= fd)
			repo_update_index_if_able(the_repository, &lock_file);
		rollback_lock_file(&lock_file);

		if (has_unstaged_changes(the_repository, 1) ||
		    has_uncommitted_changes(the_repository, 1)) {
			const char *autostash =
				state_dir_path("autostash", &options);
			struct child_process stash = CHILD_PROCESS_INIT;
			struct object_id oid;
			struct commit *head =
				lookup_commit_reference(the_repository,
							&options.orig_head);

			argv_array_pushl(&stash.args,
					 "stash", "create", "autostash", NULL);
			stash.git_cmd = 1;
			stash.no_stdin = 1;
			strbuf_reset(&buf);
			if (capture_command(&stash, &buf, GIT_MAX_HEXSZ))
				die(_("Cannot autostash"));
			strbuf_trim_trailing_newline(&buf);
			if (get_oid(buf.buf, &oid))
				die(_("Unexpected stash response: '%s'"),
				    buf.buf);
			strbuf_reset(&buf);
			strbuf_add_unique_abbrev(&buf, &oid, DEFAULT_ABBREV);

			if (safe_create_leading_directories_const(autostash))
				die(_("Could not create directory for '%s'"),
				    options.state_dir);
			write_file(autostash, "%s", oid_to_hex(&oid));
			printf(_("Created autostash: %s\n"), buf.buf);
			if (reset_head(&head->object.oid, "reset --hard",
				       NULL, RESET_HEAD_HARD, NULL, NULL) < 0)
				die(_("could not reset --hard"));
			printf(_("HEAD is now at %s"),
			       find_unique_abbrev(&head->object.oid,
						  DEFAULT_ABBREV));
			strbuf_reset(&buf);
			pp_commit_easy(CMIT_FMT_ONELINE, head, &buf);
			if (buf.len > 0)
				printf(" %s", buf.buf);
			putchar('\n');

			if (discard_index(the_repository->index) < 0 ||
				repo_read_index(the_repository) < 0)
				die(_("could not read index"));
		}
	}

	if (require_clean_work_tree(the_repository, "rebase",
				    _("Please commit or stash them."), 1, 1)) {
		ret = 1;
		goto cleanup;
	}

	/*
	 * Now we are rebasing commits upstream..orig_head (or with --root,
	 * everything leading up to orig_head) on top of onto.
	 */

	/*
	 * Check if we are already based on onto with linear history,
	 * but this should be done only when upstream and onto are the same
	 * and if this is not an interactive rebase.
	 */
	if (can_fast_forward(options.onto, &options.orig_head, &merge_base) &&
	    !is_interactive(&options) && !options.restrict_revision &&
	    options.upstream &&
	    !oidcmp(&options.upstream->object.oid, &options.onto->object.oid)) {
		int flag;

		if (!(options.flags & REBASE_FORCE)) {
			/* Lazily switch to the target branch if needed... */
			if (options.switch_to) {
				struct object_id oid;

				if (get_oid(options.switch_to, &oid) < 0) {
					ret = !!error(_("could not parse '%s'"),
						      options.switch_to);
					goto cleanup;
				}

				strbuf_reset(&buf);
				strbuf_addf(&buf, "%s: checkout %s",
					    getenv(GIT_REFLOG_ACTION_ENVIRONMENT),
					    options.switch_to);
				if (reset_head(&oid, "checkout",
					       options.head_name,
					       RESET_HEAD_RUN_POST_CHECKOUT_HOOK,
					       NULL, buf.buf) < 0) {
					ret = !!error(_("could not switch to "
							"%s"),
						      options.switch_to);
					goto cleanup;
				}
			}

			if (!(options.flags & REBASE_NO_QUIET))
				; /* be quiet */
			else if (!strcmp(branch_name, "HEAD") &&
				 resolve_ref_unsafe("HEAD", 0, NULL, &flag))
				puts(_("HEAD is up to date."));
			else
				printf(_("Current branch %s is up to date.\n"),
				       branch_name);
			ret = !!finish_rebase(&options);
			goto cleanup;
		} else if (!(options.flags & REBASE_NO_QUIET))
			; /* be quiet */
		else if (!strcmp(branch_name, "HEAD") &&
			 resolve_ref_unsafe("HEAD", 0, NULL, &flag))
			puts(_("HEAD is up to date, rebase forced."));
		else
			printf(_("Current branch %s is up to date, rebase "
				 "forced.\n"), branch_name);
	}

	/* If a hook exists, give it a chance to interrupt*/
	if (!ok_to_skip_pre_rebase &&
	    run_hook_le(NULL, "pre-rebase", options.upstream_arg,
			argc ? argv[0] : NULL, NULL))
		die(_("The pre-rebase hook refused to rebase."));

	if (options.flags & REBASE_DIFFSTAT) {
		struct diff_options opts;

		if (options.flags & REBASE_VERBOSE) {
			if (is_null_oid(&merge_base))
				printf(_("Changes to %s:\n"),
				       oid_to_hex(&options.onto->object.oid));
			else
				printf(_("Changes from %s to %s:\n"),
				       oid_to_hex(&merge_base),
				       oid_to_hex(&options.onto->object.oid));
		}

		/* We want color (if set), but no pager */
		diff_setup(&opts);
		opts.stat_width = -1; /* use full terminal width */
		opts.stat_graph_width = -1; /* respect statGraphWidth config */
		opts.output_format |=
			DIFF_FORMAT_SUMMARY | DIFF_FORMAT_DIFFSTAT;
		opts.detect_rename = DIFF_DETECT_RENAME;
		diff_setup_done(&opts);
		diff_tree_oid(is_null_oid(&merge_base) ?
			      the_hash_algo->empty_tree : &merge_base,
			      &options.onto->object.oid, "", &opts);
		diffcore_std(&opts);
		diff_flush(&opts);
	}

	if (is_interactive(&options))
		goto run_rebase;

	/* Detach HEAD and reset the tree */
	if (options.flags & REBASE_NO_QUIET)
		printf(_("First, rewinding head to replay your work on top of "
			 "it...\n"));

	strbuf_addf(&msg, "%s: checkout %s",
		    getenv(GIT_REFLOG_ACTION_ENVIRONMENT), options.onto_name);
	if (reset_head(&options.onto->object.oid, "checkout", NULL,
		       RESET_HEAD_DETACH | RESET_ORIG_HEAD | 
		       RESET_HEAD_RUN_POST_CHECKOUT_HOOK,
		       NULL, msg.buf))
		die(_("Could not detach HEAD"));
	strbuf_release(&msg);

	/*
	 * If the onto is a proper descendant of the tip of the branch, then
	 * we just fast-forwarded.
	 */
	strbuf_reset(&msg);
	if (oideq(&merge_base, &options.orig_head)) {
		printf(_("Fast-forwarded %s to %s.\n"),
			branch_name, options.onto_name);
		strbuf_addf(&msg, "rebase finished: %s onto %s",
			options.head_name ? options.head_name : "detached HEAD",
			oid_to_hex(&options.onto->object.oid));
		reset_head(NULL, "Fast-forwarded", options.head_name,
			   RESET_HEAD_REFS_ONLY, "HEAD", msg.buf);
		strbuf_release(&msg);
		ret = !!finish_rebase(&options);
		goto cleanup;
	}

	strbuf_addf(&revisions, "%s..%s",
		    options.root ? oid_to_hex(&options.onto->object.oid) :
		    (options.restrict_revision ?
		     oid_to_hex(&options.restrict_revision->object.oid) :
		     oid_to_hex(&options.upstream->object.oid)),
		    oid_to_hex(&options.orig_head));

	options.revisions = revisions.buf;

run_rebase:
	ret = !!run_specific_rebase(&options, action);

cleanup:
	strbuf_release(&revisions);
	free(options.head_name);
	free(options.gpg_sign_opt);
	free(options.cmd);
	free(squash_onto_name);
	return ret;
}<|MERGE_RESOLUTION|>--- conflicted
+++ resolved
@@ -519,29 +519,6 @@
 			  "--rebase-merges"));
 
 	return !!run_rebase_interactive(&opts, command);
-}
-
-static int use_builtin_rebase(void)
-{
-	struct child_process cp = CHILD_PROCESS_INIT;
-	struct strbuf out = STRBUF_INIT;
-	int ret, env = git_env_bool("GIT_TEST_REBASE_USE_BUILTIN", -1);
-
-	if (env != -1)
-		return env;
-
-	argv_array_pushl(&cp.args,
-			 "config", "--bool", "rebase.usebuiltin", NULL);
-	cp.git_cmd = 1;
-	if (capture_command(&cp, &out, 6)) {
-		strbuf_release(&out);
-		return 1;
-	}
-
-	strbuf_trim(&out);
-	ret = !strcmp("true", out.buf);
-	strbuf_release(&out);
-	return ret;
 }
 
 static int is_interactive(struct rebase_options *opts)
@@ -1465,18 +1442,9 @@
 			PARSE_OPT_NOARG | PARSE_OPT_NONEG,
 			parse_opt_interactive },
 		OPT_SET_INT('p', "preserve-merges", &options.type,
-<<<<<<< HEAD
 			    N_("(DEPRECATED) try to recreate merges instead of "
 			       "ignoring them"), REBASE_PRESERVE_MERGES),
-		OPT_BOOL(0, "rerere-autoupdate",
-			 &options.allow_rerere_autoupdate,
-			 N_("allow rerere to update index with resolved "
-			    "conflict")),
-=======
-			    N_("try to recreate merges instead of ignoring "
-			       "them"), REBASE_PRESERVE_MERGES),
 		OPT_RERERE_AUTOUPDATE(&options.allow_rerere_autoupdate),
->>>>>>> 460bc3ce
 		OPT_BOOL('k', "keep-empty", &options.keep_empty,
 			 N_("preserve empty commits during rebase")),
 		OPT_BOOL(0, "autosquash", &options.autosquash,
@@ -1573,15 +1541,11 @@
 		usage_with_options(builtin_rebase_usage,
 				   builtin_rebase_options);
 
-<<<<<<< HEAD
 	if (options.type == REBASE_PRESERVE_MERGES)
 		warning(_("git rebase --preserve-merges is deprecated. "
 			  "Use --rebase-merges instead."));
 
-	if (action != NO_ACTION && !in_progress)
-=======
 	if (action != ACTION_NONE && !in_progress)
->>>>>>> 460bc3ce
 		die(_("No rebase in progress?"));
 	setenv(GIT_REFLOG_ACTION_ENVIRONMENT, "rebase", 0);
 
