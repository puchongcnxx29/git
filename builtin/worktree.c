--- conflicted
+++ resolved
@@ -331,11 +331,6 @@
 	 * worktree.
 	 */
 	strbuf_reset(&sb);
-<<<<<<< HEAD
-	strbuf_addf(&sb, "%s/HEAD", sb_repo.buf);
-	write_file(sb.buf, "%s", oid_to_hex(null_oid()));
-	strbuf_reset(&sb);
-=======
 	if (get_main_ref_store(the_repository)->be == &refs_be_reftable) {
 		/* XXX this is cut & paste from reftable_init_db. */
 		strbuf_addf(&sb, "%s/HEAD", sb_repo.buf);
@@ -355,11 +350,10 @@
 		strbuf_reset(&sb);
 	} else {
 		strbuf_addf(&sb, "%s/HEAD", sb_repo.buf);
-		write_file(sb.buf, "%s", oid_to_hex(&null_oid));
+		write_file(sb.buf, "%s", oid_to_hex(null_oid()));
 		strbuf_reset(&sb);
 	}
 
->>>>>>> 53f6ba3c
 	strbuf_addf(&sb, "%s/commondir", sb_repo.buf);
 	write_file(sb.buf, "../..");
 
