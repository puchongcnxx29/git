#include "cache.h"
#include "checkout.h"
#include "config.h"
#include "builtin.h"
#include "dir.h"
#include "parse-options.h"
#include "strvec.h"
#include "branch.h"
#include "refs.h"
#include "run-command.h"
#include "hook.h"
#include "sigchain.h"
#include "submodule.h"
#include "utf8.h"
#include "worktree.h"
#include "quote.h"

static const char * const worktree_usage[] = {
	N_("git worktree add [<options>] <path> [<commit-ish>]"),
	N_("git worktree list [<options>]"),
	N_("git worktree lock [<options>] <path>"),
	N_("git worktree move <worktree> <new-path>"),
	N_("git worktree prune [<options>]"),
	N_("git worktree remove [<options>] <worktree>"),
	N_("git worktree unlock <path>"),
	NULL
};

struct add_opts {
	int force;
	int detach;
	int quiet;
	int checkout;
	const char *keep_locked;
};

static int show_only;
static int verbose;
static int guess_remote;
static timestamp_t expire;

static int git_worktree_config(const char *var, const char *value, void *cb)
{
	if (!strcmp(var, "worktree.guessremote")) {
		guess_remote = git_config_bool(var, value);
		return 0;
	}

	return git_default_config(var, value, cb);
}

static int delete_git_dir(const char *id)
{
	struct strbuf sb = STRBUF_INIT;
	int ret;

	strbuf_addstr(&sb, git_common_path("worktrees/%s", id));
	ret = remove_dir_recursively(&sb, 0);
	if (ret < 0 && errno == ENOTDIR)
		ret = unlink(sb.buf);
	if (ret)
		error_errno(_("failed to delete '%s'"), sb.buf);
	strbuf_release(&sb);
	return ret;
}

static void delete_worktrees_dir_if_empty(void)
{
	rmdir(git_path("worktrees")); /* ignore failed removal */
}

static void prune_worktree(const char *id, const char *reason)
{
	if (show_only || verbose)
		printf_ln(_("Removing %s/%s: %s"), "worktrees", id, reason);
	if (!show_only)
		delete_git_dir(id);
}

static int prune_cmp(const void *a, const void *b)
{
	const struct string_list_item *x = a;
	const struct string_list_item *y = b;
	int c;

	if ((c = fspathcmp(x->string, y->string)))
	    return c;
	/*
	 * paths same; prune_dupes() removes all but the first worktree entry
	 * having the same path, so sort main worktree ('util' is NULL) above
	 * linked worktrees ('util' not NULL) since main worktree can't be
	 * removed
	 */
	if (!x->util)
		return -1;
	if (!y->util)
		return 1;
	/* paths same; sort by .git/worktrees/<id> */
	return strcmp(x->util, y->util);
}

static void prune_dups(struct string_list *l)
{
	int i;

	QSORT(l->items, l->nr, prune_cmp);
	for (i = 1; i < l->nr; i++) {
		if (!fspathcmp(l->items[i].string, l->items[i - 1].string))
			prune_worktree(l->items[i].util, "duplicate entry");
	}
}

static void prune_worktrees(void)
{
	struct strbuf reason = STRBUF_INIT;
	struct strbuf main_path = STRBUF_INIT;
	struct string_list kept = STRING_LIST_INIT_NODUP;
	DIR *dir = opendir(git_path("worktrees"));
	struct dirent *d;
	if (!dir)
		return;
	while ((d = readdir_skip_dot_and_dotdot(dir)) != NULL) {
		char *path;
		strbuf_reset(&reason);
		if (should_prune_worktree(d->d_name, &reason, &path, expire))
			prune_worktree(d->d_name, reason.buf);
		else if (path)
			string_list_append(&kept, path)->util = xstrdup(d->d_name);
	}
	closedir(dir);

	strbuf_add_absolute_path(&main_path, get_git_common_dir());
	/* massage main worktree absolute path to match 'gitdir' content */
	strbuf_strip_suffix(&main_path, "/.");
	string_list_append(&kept, strbuf_detach(&main_path, NULL));
	prune_dups(&kept);
	string_list_clear(&kept, 1);

	if (!show_only)
		delete_worktrees_dir_if_empty();
	strbuf_release(&reason);
}

static int prune(int ac, const char **av, const char *prefix)
{
	struct option options[] = {
		OPT__DRY_RUN(&show_only, N_("do not remove, show only")),
		OPT__VERBOSE(&verbose, N_("report pruned working trees")),
		OPT_EXPIRY_DATE(0, "expire", &expire,
				N_("expire working trees older than <time>")),
		OPT_END()
	};

	expire = TIME_MAX;
	ac = parse_options(ac, av, prefix, options, worktree_usage, 0);
	if (ac)
		usage_with_options(worktree_usage, options);
	prune_worktrees();
	return 0;
}

static char *junk_work_tree;
static char *junk_git_dir;
static int is_junk;
static pid_t junk_pid;

static void remove_junk(void)
{
	struct strbuf sb = STRBUF_INIT;
	if (!is_junk || getpid() != junk_pid)
		return;
	if (junk_git_dir) {
		strbuf_addstr(&sb, junk_git_dir);
		remove_dir_recursively(&sb, 0);
		strbuf_reset(&sb);
	}
	if (junk_work_tree) {
		strbuf_addstr(&sb, junk_work_tree);
		remove_dir_recursively(&sb, 0);
	}
	strbuf_release(&sb);
}

static void remove_junk_on_signal(int signo)
{
	remove_junk();
	sigchain_pop(signo);
	raise(signo);
}

static const char *worktree_basename(const char *path, int *olen)
{
	const char *name;
	int len;

	len = strlen(path);
	while (len && is_dir_sep(path[len - 1]))
		len--;

	for (name = path + len - 1; name > path; name--)
		if (is_dir_sep(*name)) {
			name++;
			break;
		}

	*olen = len;
	return name;
}

/* check that path is viable location for worktree */
static void check_candidate_path(const char *path,
				 int force,
				 struct worktree **worktrees,
				 const char *cmd)
{
	struct worktree *wt;
	int locked;

	if (file_exists(path) && !is_empty_dir(path))
		die(_("'%s' already exists"), path);

	wt = find_worktree_by_path(worktrees, path);
	if (!wt)
		return;

	locked = !!worktree_lock_reason(wt);
	if ((!locked && force) || (locked && force > 1)) {
		if (delete_git_dir(wt->id))
		    die(_("unusable worktree destination '%s'"), path);
		return;
	}

	if (locked)
		die(_("'%s' is a missing but locked worktree;\nuse '%s -f -f' to override, or 'unlock' and 'prune' or 'remove' to clear"), path, cmd);
	else
		die(_("'%s' is a missing but already registered worktree;\nuse '%s -f' to override, or 'prune' or 'remove' to clear"), path, cmd);
}

static int add_worktree(const char *path, const char *refname,
			const struct add_opts *opts)
{
	struct strbuf sb_git = STRBUF_INIT, sb_repo = STRBUF_INIT;
	struct strbuf sb = STRBUF_INIT, realpath = STRBUF_INIT;
	const char *name;
	struct child_process cp = CHILD_PROCESS_INIT;
	struct strvec child_env = STRVEC_INIT;
	unsigned int counter = 0;
	int len, ret;
	struct strbuf symref = STRBUF_INIT;
	struct commit *commit = NULL;
	int is_branch = 0;
	struct strbuf sb_name = STRBUF_INIT;
	struct worktree **worktrees;

	worktrees = get_worktrees();
	check_candidate_path(path, opts->force, worktrees, "add");
	free_worktrees(worktrees);
	worktrees = NULL;

	/* is 'refname' a branch or commit? */
	if (!opts->detach && !strbuf_check_branch_ref(&symref, refname) &&
	    ref_exists(symref.buf)) {
		is_branch = 1;
		if (!opts->force)
			die_if_checked_out(symref.buf, 0);
	}
	commit = lookup_commit_reference_by_name(refname);
	if (!commit)
		die(_("invalid reference: %s"), refname);

	name = worktree_basename(path, &len);
	strbuf_add(&sb, name, path + len - name);
	sanitize_refname_component(sb.buf, &sb_name);
	if (!sb_name.len)
		BUG("How come '%s' becomes empty after sanitization?", sb.buf);
	strbuf_reset(&sb);
	name = sb_name.buf;
	git_path_buf(&sb_repo, "worktrees/%s", name);
	len = sb_repo.len;
	if (safe_create_leading_directories_const(sb_repo.buf))
		die_errno(_("could not create leading directories of '%s'"),
			  sb_repo.buf);

	while (mkdir(sb_repo.buf, 0777)) {
		counter++;
		if ((errno != EEXIST) || !counter /* overflow */)
			die_errno(_("could not create directory of '%s'"),
				  sb_repo.buf);
		strbuf_setlen(&sb_repo, len);
		strbuf_addf(&sb_repo, "%d", counter);
	}
	name = strrchr(sb_repo.buf, '/') + 1;

	junk_pid = getpid();
	atexit(remove_junk);
	sigchain_push_common(remove_junk_on_signal);

	junk_git_dir = xstrdup(sb_repo.buf);
	is_junk = 1;

	/*
	 * lock the incomplete repo so prune won't delete it, unlock
	 * after the preparation is over.
	 */
	strbuf_addf(&sb, "%s/locked", sb_repo.buf);
	if (opts->keep_locked)
		write_file(sb.buf, "%s", opts->keep_locked);
	else
		write_file(sb.buf, _("initializing"));

	strbuf_addf(&sb_git, "%s/.git", path);
	if (safe_create_leading_directories_const(sb_git.buf))
		die_errno(_("could not create leading directories of '%s'"),
			  sb_git.buf);
	junk_work_tree = xstrdup(path);

	strbuf_reset(&sb);
	strbuf_addf(&sb, "%s/gitdir", sb_repo.buf);
	strbuf_realpath(&realpath, sb_git.buf, 1);
	write_file(sb.buf, "%s", realpath.buf);
	strbuf_realpath(&realpath, get_git_common_dir(), 1);
	write_file(sb_git.buf, "gitdir: %s/worktrees/%s",
		   realpath.buf, name);
	/*
	 * This is to keep resolve_ref() happy. We need a valid HEAD
	 * or is_git_directory() will reject the directory. Any value which
	 * looks like an object ID will do since it will be immediately
	 * replaced by the symbolic-ref or update-ref invocation in the new
	 * worktree.
	 */
	strbuf_reset(&sb);
	strbuf_addf(&sb, "%s/HEAD", sb_repo.buf);
	write_file(sb.buf, "%s", oid_to_hex(null_oid()));
	strbuf_reset(&sb);
	strbuf_addf(&sb, "%s/commondir", sb_repo.buf);
	write_file(sb.buf, "../..");

	strvec_pushf(&child_env, "%s=%s", GIT_DIR_ENVIRONMENT, sb_git.buf);
	strvec_pushf(&child_env, "%s=%s", GIT_WORK_TREE_ENVIRONMENT, path);
	cp.git_cmd = 1;

	if (!is_branch)
		strvec_pushl(&cp.args, "update-ref", "HEAD",
			     oid_to_hex(&commit->object.oid), NULL);
	else {
		strvec_pushl(&cp.args, "symbolic-ref", "HEAD",
			     symref.buf, NULL);
		if (opts->quiet)
			strvec_push(&cp.args, "--quiet");
	}

	cp.env = child_env.v;
	ret = run_command(&cp);
	if (ret)
		goto done;

	if (opts->checkout) {
		cp.argv = NULL;
		strvec_clear(&cp.args);
		strvec_pushl(&cp.args, "reset", "--hard", "--no-recurse-submodules", NULL);
		if (opts->quiet)
			strvec_push(&cp.args, "--quiet");
		cp.env = child_env.v;
		ret = run_command(&cp);
		if (ret)
			goto done;
	}

	is_junk = 0;
	FREE_AND_NULL(junk_work_tree);
	FREE_AND_NULL(junk_git_dir);

done:
	if (ret || !opts->keep_locked) {
		strbuf_reset(&sb);
		strbuf_addf(&sb, "%s/locked", sb_repo.buf);
		unlink_or_warn(sb.buf);
	}

	/*
	 * Hook failure does not warrant worktree deletion, so run hook after
	 * is_junk is cleared, but do return appropriate code when hook fails.
	 */
	if (!ret && opts->checkout) {
<<<<<<< HEAD
		struct run_hooks_opt opt = RUN_HOOKS_OPT_INIT;
=======
		struct run_hooks_opt opt = RUN_HOOKS_OPT_INIT_SYNC;
>>>>>>> 8d78bd95

		strvec_pushl(&opt.env, "GIT_DIR", "GIT_WORK_TREE", NULL);
		strvec_pushl(&opt.args,
			     oid_to_hex(null_oid()),
			     oid_to_hex(&commit->object.oid),
			     "1",
			     NULL);
		opt.dir = path;
		opt.absolute_path = 1;

		ret = run_hooks_oneshot("post-checkout", &opt);
	}

	strvec_clear(&child_env);
	strbuf_release(&sb);
	strbuf_release(&symref);
	strbuf_release(&sb_repo);
	strbuf_release(&sb_git);
	strbuf_release(&sb_name);
	strbuf_release(&realpath);
	return ret;
}

static void print_preparing_worktree_line(int detach,
					  const char *branch,
					  const char *new_branch,
					  int force_new_branch)
{
	if (force_new_branch) {
		struct commit *commit = lookup_commit_reference_by_name(new_branch);
		if (!commit)
			printf_ln(_("Preparing worktree (new branch '%s')"), new_branch);
		else
			printf_ln(_("Preparing worktree (resetting branch '%s'; was at %s)"),
				  new_branch,
				  find_unique_abbrev(&commit->object.oid, DEFAULT_ABBREV));
	} else if (new_branch) {
		printf_ln(_("Preparing worktree (new branch '%s')"), new_branch);
	} else {
		struct strbuf s = STRBUF_INIT;
		if (!detach && !strbuf_check_branch_ref(&s, branch) &&
		    ref_exists(s.buf))
			printf_ln(_("Preparing worktree (checking out '%s')"),
				  branch);
		else {
			struct commit *commit = lookup_commit_reference_by_name(branch);
			if (!commit)
				die(_("invalid reference: %s"), branch);
			printf_ln(_("Preparing worktree (detached HEAD %s)"),
				  find_unique_abbrev(&commit->object.oid, DEFAULT_ABBREV));
		}
		strbuf_release(&s);
	}
}

static const char *dwim_branch(const char *path, const char **new_branch)
{
	int n;
	int branch_exists;
	const char *s = worktree_basename(path, &n);
	const char *branchname = xstrndup(s, n);
	struct strbuf ref = STRBUF_INIT;

	UNLEAK(branchname);

	branch_exists = !strbuf_check_branch_ref(&ref, branchname) &&
			ref_exists(ref.buf);
	strbuf_release(&ref);
	if (branch_exists)
		return branchname;

	*new_branch = branchname;
	if (guess_remote) {
		struct object_id oid;
		const char *remote =
			unique_tracking_name(*new_branch, &oid, NULL);
		return remote;
	}
	return NULL;
}

static int add(int ac, const char **av, const char *prefix)
{
	struct add_opts opts;
	const char *new_branch_force = NULL;
	char *path;
	const char *branch;
	const char *new_branch = NULL;
	const char *opt_track = NULL;
	const char *lock_reason = NULL;
	int keep_locked = 0;
	struct option options[] = {
		OPT__FORCE(&opts.force,
			   N_("checkout <branch> even if already checked out in other worktree"),
			   PARSE_OPT_NOCOMPLETE),
		OPT_STRING('b', NULL, &new_branch, N_("branch"),
			   N_("create a new branch")),
		OPT_STRING('B', NULL, &new_branch_force, N_("branch"),
			   N_("create or reset a branch")),
		OPT_BOOL('d', "detach", &opts.detach, N_("detach HEAD at named commit")),
		OPT_BOOL(0, "checkout", &opts.checkout, N_("populate the new working tree")),
		OPT_BOOL(0, "lock", &keep_locked, N_("keep the new working tree locked")),
		OPT_STRING(0, "reason", &lock_reason, N_("string"),
			   N_("reason for locking")),
		OPT__QUIET(&opts.quiet, N_("suppress progress reporting")),
		OPT_PASSTHRU(0, "track", &opt_track, NULL,
			     N_("set up tracking mode (see git-branch(1))"),
			     PARSE_OPT_NOARG | PARSE_OPT_OPTARG),
		OPT_BOOL(0, "guess-remote", &guess_remote,
			 N_("try to match the new branch name with a remote-tracking branch")),
		OPT_END()
	};

	memset(&opts, 0, sizeof(opts));
	opts.checkout = 1;
	ac = parse_options(ac, av, prefix, options, worktree_usage, 0);
	if (!!opts.detach + !!new_branch + !!new_branch_force > 1)
		die(_("-b, -B, and --detach are mutually exclusive"));
	if (lock_reason && !keep_locked)
		die(_("--reason requires --lock"));
	if (lock_reason)
		opts.keep_locked = lock_reason;
	else if (keep_locked)
		opts.keep_locked = _("added with --lock");

	if (ac < 1 || ac > 2)
		usage_with_options(worktree_usage, options);

	path = prefix_filename(prefix, av[0]);
	branch = ac < 2 ? "HEAD" : av[1];

	if (!strcmp(branch, "-"))
		branch = "@{-1}";

	if (new_branch_force) {
		struct strbuf symref = STRBUF_INIT;

		new_branch = new_branch_force;

		if (!opts.force &&
		    !strbuf_check_branch_ref(&symref, new_branch) &&
		    ref_exists(symref.buf))
			die_if_checked_out(symref.buf, 0);
		strbuf_release(&symref);
	}

	if (ac < 2 && !new_branch && !opts.detach) {
		const char *s = dwim_branch(path, &new_branch);
		if (s)
			branch = s;
	}

	if (ac == 2 && !new_branch && !opts.detach) {
		struct object_id oid;
		struct commit *commit;
		const char *remote;

		commit = lookup_commit_reference_by_name(branch);
		if (!commit) {
			remote = unique_tracking_name(branch, &oid, NULL);
			if (remote) {
				new_branch = branch;
				branch = remote;
			}
		}
	}
	if (!opts.quiet)
		print_preparing_worktree_line(opts.detach, branch, new_branch, !!new_branch_force);

	if (new_branch) {
		struct child_process cp = CHILD_PROCESS_INIT;
		cp.git_cmd = 1;
		strvec_push(&cp.args, "branch");
		if (new_branch_force)
			strvec_push(&cp.args, "--force");
		if (opts.quiet)
			strvec_push(&cp.args, "--quiet");
		strvec_push(&cp.args, new_branch);
		strvec_push(&cp.args, branch);
		if (opt_track)
			strvec_push(&cp.args, opt_track);
		if (run_command(&cp))
			return -1;
		branch = new_branch;
	} else if (opt_track) {
		die(_("--[no-]track can only be used if a new branch is created"));
	}

	UNLEAK(path);
	UNLEAK(opts);
	return add_worktree(path, branch, &opts);
}

static void show_worktree_porcelain(struct worktree *wt)
{
	const char *reason;

	printf("worktree %s\n", wt->path);
	if (wt->is_bare)
		printf("bare\n");
	else {
		printf("HEAD %s\n", oid_to_hex(&wt->head_oid));
		if (wt->is_detached)
			printf("detached\n");
		else if (wt->head_ref)
			printf("branch %s\n", wt->head_ref);
	}

	reason = worktree_lock_reason(wt);
	if (reason && *reason) {
		struct strbuf sb = STRBUF_INIT;
		quote_c_style(reason, &sb, NULL, 0);
		printf("locked %s\n", sb.buf);
		strbuf_release(&sb);
	} else if (reason)
		printf("locked\n");

	reason = worktree_prune_reason(wt, expire);
	if (reason)
		printf("prunable %s\n", reason);

	printf("\n");
}

static void show_worktree(struct worktree *wt, int path_maxlen, int abbrev_len)
{
	struct strbuf sb = STRBUF_INIT;
	int cur_path_len = strlen(wt->path);
	int path_adj = cur_path_len - utf8_strwidth(wt->path);
	const char *reason;

	strbuf_addf(&sb, "%-*s ", 1 + path_maxlen + path_adj, wt->path);
	if (wt->is_bare)
		strbuf_addstr(&sb, "(bare)");
	else {
		strbuf_addf(&sb, "%-*s ", abbrev_len,
				find_unique_abbrev(&wt->head_oid, DEFAULT_ABBREV));
		if (wt->is_detached)
			strbuf_addstr(&sb, "(detached HEAD)");
		else if (wt->head_ref) {
			char *ref = shorten_unambiguous_ref(wt->head_ref, 0);
			strbuf_addf(&sb, "[%s]", ref);
			free(ref);
		} else
			strbuf_addstr(&sb, "(error)");
	}

	reason = worktree_lock_reason(wt);
	if (verbose && reason && *reason)
		strbuf_addf(&sb, "\n\tlocked: %s", reason);
	else if (reason)
		strbuf_addstr(&sb, " locked");

	reason = worktree_prune_reason(wt, expire);
	if (verbose && reason)
		strbuf_addf(&sb, "\n\tprunable: %s", reason);
	else if (reason)
		strbuf_addstr(&sb, " prunable");

	printf("%s\n", sb.buf);
	strbuf_release(&sb);
}

static void measure_widths(struct worktree **wt, int *abbrev, int *maxlen)
{
	int i;

	for (i = 0; wt[i]; i++) {
		int sha1_len;
		int path_len = strlen(wt[i]->path);

		if (path_len > *maxlen)
			*maxlen = path_len;
		sha1_len = strlen(find_unique_abbrev(&wt[i]->head_oid, *abbrev));
		if (sha1_len > *abbrev)
			*abbrev = sha1_len;
	}
}

static int pathcmp(const void *a_, const void *b_)
{
	const struct worktree *const *a = a_;
	const struct worktree *const *b = b_;
	return fspathcmp((*a)->path, (*b)->path);
}

static void pathsort(struct worktree **wt)
{
	int n = 0;
	struct worktree **p = wt;

	while (*p++)
		n++;
	QSORT(wt, n, pathcmp);
}

static int list(int ac, const char **av, const char *prefix)
{
	int porcelain = 0;

	struct option options[] = {
		OPT_BOOL(0, "porcelain", &porcelain, N_("machine-readable output")),
		OPT__VERBOSE(&verbose, N_("show extended annotations and reasons, if available")),
		OPT_EXPIRY_DATE(0, "expire", &expire,
				N_("add 'prunable' annotation to worktrees older than <time>")),
		OPT_END()
	};

	expire = TIME_MAX;
	ac = parse_options(ac, av, prefix, options, worktree_usage, 0);
	if (ac)
		usage_with_options(worktree_usage, options);
	else if (verbose && porcelain)
		die(_("--verbose and --porcelain are mutually exclusive"));
	else {
		struct worktree **worktrees = get_worktrees();
		int path_maxlen = 0, abbrev = DEFAULT_ABBREV, i;

		/* sort worktrees by path but keep main worktree at top */
		pathsort(worktrees + 1);

		if (!porcelain)
			measure_widths(worktrees, &abbrev, &path_maxlen);

		for (i = 0; worktrees[i]; i++) {
			if (porcelain)
				show_worktree_porcelain(worktrees[i]);
			else
				show_worktree(worktrees[i], path_maxlen, abbrev);
		}
		free_worktrees(worktrees);
	}
	return 0;
}

static int lock_worktree(int ac, const char **av, const char *prefix)
{
	const char *reason = "", *old_reason;
	struct option options[] = {
		OPT_STRING(0, "reason", &reason, N_("string"),
			   N_("reason for locking")),
		OPT_END()
	};
	struct worktree **worktrees, *wt;

	ac = parse_options(ac, av, prefix, options, worktree_usage, 0);
	if (ac != 1)
		usage_with_options(worktree_usage, options);

	worktrees = get_worktrees();
	wt = find_worktree(worktrees, prefix, av[0]);
	if (!wt)
		die(_("'%s' is not a working tree"), av[0]);
	if (is_main_worktree(wt))
		die(_("The main working tree cannot be locked or unlocked"));

	old_reason = worktree_lock_reason(wt);
	if (old_reason) {
		if (*old_reason)
			die(_("'%s' is already locked, reason: %s"),
			    av[0], old_reason);
		die(_("'%s' is already locked"), av[0]);
	}

	write_file(git_common_path("worktrees/%s/locked", wt->id),
		   "%s", reason);
	free_worktrees(worktrees);
	return 0;
}

static int unlock_worktree(int ac, const char **av, const char *prefix)
{
	struct option options[] = {
		OPT_END()
	};
	struct worktree **worktrees, *wt;
	int ret;

	ac = parse_options(ac, av, prefix, options, worktree_usage, 0);
	if (ac != 1)
		usage_with_options(worktree_usage, options);

	worktrees = get_worktrees();
	wt = find_worktree(worktrees, prefix, av[0]);
	if (!wt)
		die(_("'%s' is not a working tree"), av[0]);
	if (is_main_worktree(wt))
		die(_("The main working tree cannot be locked or unlocked"));
	if (!worktree_lock_reason(wt))
		die(_("'%s' is not locked"), av[0]);
	ret = unlink_or_warn(git_common_path("worktrees/%s/locked", wt->id));
	free_worktrees(worktrees);
	return ret;
}

static void validate_no_submodules(const struct worktree *wt)
{
	struct index_state istate = { NULL };
	struct strbuf path = STRBUF_INIT;
	int i, found_submodules = 0;

	if (is_directory(worktree_git_path(wt, "modules"))) {
		/*
		 * There could be false positives, e.g. the "modules"
		 * directory exists but is empty. But it's a rare case and
		 * this simpler check is probably good enough for now.
		 */
		found_submodules = 1;
	} else if (read_index_from(&istate, worktree_git_path(wt, "index"),
				   get_worktree_git_dir(wt)) > 0) {
		for (i = 0; i < istate.cache_nr; i++) {
			struct cache_entry *ce = istate.cache[i];
			int err;

			if (!S_ISGITLINK(ce->ce_mode))
				continue;

			strbuf_reset(&path);
			strbuf_addf(&path, "%s/%s", wt->path, ce->name);
			if (!is_submodule_populated_gently(path.buf, &err))
				continue;

			found_submodules = 1;
			break;
		}
	}
	discard_index(&istate);
	strbuf_release(&path);

	if (found_submodules)
		die(_("working trees containing submodules cannot be moved or removed"));
}

static int move_worktree(int ac, const char **av, const char *prefix)
{
	int force = 0;
	struct option options[] = {
		OPT__FORCE(&force,
			 N_("force move even if worktree is dirty or locked"),
			 PARSE_OPT_NOCOMPLETE),
		OPT_END()
	};
	struct worktree **worktrees, *wt;
	struct strbuf dst = STRBUF_INIT;
	struct strbuf errmsg = STRBUF_INIT;
	const char *reason = NULL;
	char *path;

	ac = parse_options(ac, av, prefix, options, worktree_usage, 0);
	if (ac != 2)
		usage_with_options(worktree_usage, options);

	path = prefix_filename(prefix, av[1]);
	strbuf_addstr(&dst, path);
	free(path);

	worktrees = get_worktrees();
	wt = find_worktree(worktrees, prefix, av[0]);
	if (!wt)
		die(_("'%s' is not a working tree"), av[0]);
	if (is_main_worktree(wt))
		die(_("'%s' is a main working tree"), av[0]);
	if (is_directory(dst.buf)) {
		const char *sep = find_last_dir_sep(wt->path);

		if (!sep)
			die(_("could not figure out destination name from '%s'"),
			    wt->path);
		strbuf_trim_trailing_dir_sep(&dst);
		strbuf_addstr(&dst, sep);
	}
	check_candidate_path(dst.buf, force, worktrees, "move");

	validate_no_submodules(wt);

	if (force < 2)
		reason = worktree_lock_reason(wt);
	if (reason) {
		if (*reason)
			die(_("cannot move a locked working tree, lock reason: %s\nuse 'move -f -f' to override or unlock first"),
			    reason);
		die(_("cannot move a locked working tree;\nuse 'move -f -f' to override or unlock first"));
	}
	if (validate_worktree(wt, &errmsg, 0))
		die(_("validation failed, cannot move working tree: %s"),
		    errmsg.buf);
	strbuf_release(&errmsg);

	if (rename(wt->path, dst.buf) == -1)
		die_errno(_("failed to move '%s' to '%s'"), wt->path, dst.buf);

	update_worktree_location(wt, dst.buf);

	strbuf_release(&dst);
	free_worktrees(worktrees);
	return 0;
}

/*
 * Note, "git status --porcelain" is used to determine if it's safe to
 * delete a whole worktree. "git status" does not ignore user
 * configuration, so if a normal "git status" shows "clean" for the
 * user, then it's ok to remove it.
 *
 * This assumption may be a bad one. We may want to ignore
 * (potentially bad) user settings and only delete a worktree when
 * it's absolutely safe to do so from _our_ point of view because we
 * know better.
 */
static void check_clean_worktree(struct worktree *wt,
				 const char *original_path)
{
	struct child_process cp;
	char buf[1];
	int ret;

	/*
	 * Until we sort this out, all submodules are "dirty" and
	 * will abort this function.
	 */
	validate_no_submodules(wt);

	child_process_init(&cp);
	strvec_pushf(&cp.env_array, "%s=%s/.git",
		     GIT_DIR_ENVIRONMENT, wt->path);
	strvec_pushf(&cp.env_array, "%s=%s",
		     GIT_WORK_TREE_ENVIRONMENT, wt->path);
	strvec_pushl(&cp.args, "status",
		     "--porcelain", "--ignore-submodules=none",
		     NULL);
	cp.git_cmd = 1;
	cp.dir = wt->path;
	cp.out = -1;
	ret = start_command(&cp);
	if (ret)
		die_errno(_("failed to run 'git status' on '%s'"),
			  original_path);
	ret = xread(cp.out, buf, sizeof(buf));
	if (ret)
		die(_("'%s' contains modified or untracked files, use --force to delete it"),
		    original_path);
	close(cp.out);
	ret = finish_command(&cp);
	if (ret)
		die_errno(_("failed to run 'git status' on '%s', code %d"),
			  original_path, ret);
}

static int delete_git_work_tree(struct worktree *wt)
{
	struct strbuf sb = STRBUF_INIT;
	int ret = 0;

	strbuf_addstr(&sb, wt->path);
	if (remove_dir_recursively(&sb, 0)) {
		error_errno(_("failed to delete '%s'"), sb.buf);
		ret = -1;
	}
	strbuf_release(&sb);
	return ret;
}

static int remove_worktree(int ac, const char **av, const char *prefix)
{
	int force = 0;
	struct option options[] = {
		OPT__FORCE(&force,
			 N_("force removal even if worktree is dirty or locked"),
			 PARSE_OPT_NOCOMPLETE),
		OPT_END()
	};
	struct worktree **worktrees, *wt;
	struct strbuf errmsg = STRBUF_INIT;
	const char *reason = NULL;
	int ret = 0;

	ac = parse_options(ac, av, prefix, options, worktree_usage, 0);
	if (ac != 1)
		usage_with_options(worktree_usage, options);

	worktrees = get_worktrees();
	wt = find_worktree(worktrees, prefix, av[0]);
	if (!wt)
		die(_("'%s' is not a working tree"), av[0]);
	if (is_main_worktree(wt))
		die(_("'%s' is a main working tree"), av[0]);
	if (force < 2)
		reason = worktree_lock_reason(wt);
	if (reason) {
		if (*reason)
			die(_("cannot remove a locked working tree, lock reason: %s\nuse 'remove -f -f' to override or unlock first"),
			    reason);
		die(_("cannot remove a locked working tree;\nuse 'remove -f -f' to override or unlock first"));
	}
	if (validate_worktree(wt, &errmsg, WT_VALIDATE_WORKTREE_MISSING_OK))
		die(_("validation failed, cannot remove working tree: %s"),
		    errmsg.buf);
	strbuf_release(&errmsg);

	if (file_exists(wt->path)) {
		if (!force)
			check_clean_worktree(wt, av[0]);

		ret |= delete_git_work_tree(wt);
	}
	/*
	 * continue on even if ret is non-zero, there's no going back
	 * from here.
	 */
	ret |= delete_git_dir(wt->id);
	delete_worktrees_dir_if_empty();

	free_worktrees(worktrees);
	return ret;
}

static void report_repair(int iserr, const char *path, const char *msg, void *cb_data)
{
	if (!iserr) {
		printf_ln(_("repair: %s: %s"), msg, path);
	} else {
		int *exit_status = (int *)cb_data;
		fprintf_ln(stderr, _("error: %s: %s"), msg, path);
		*exit_status = 1;
	}
}

static int repair(int ac, const char **av, const char *prefix)
{
	const char **p;
	const char *self[] = { ".", NULL };
	struct option options[] = {
		OPT_END()
	};
	int rc = 0;

	ac = parse_options(ac, av, prefix, options, worktree_usage, 0);
	p = ac > 0 ? av : self;
	for (; *p; p++)
		repair_worktree_at_path(*p, report_repair, &rc);
	repair_worktrees(report_repair, &rc);
	return rc;
}

int cmd_worktree(int ac, const char **av, const char *prefix)
{
	struct option options[] = {
		OPT_END()
	};

	git_config(git_worktree_config, NULL);

	if (ac < 2)
		usage_with_options(worktree_usage, options);
	if (!prefix)
		prefix = "";
	if (!strcmp(av[1], "add"))
		return add(ac - 1, av + 1, prefix);
	if (!strcmp(av[1], "prune"))
		return prune(ac - 1, av + 1, prefix);
	if (!strcmp(av[1], "list"))
		return list(ac - 1, av + 1, prefix);
	if (!strcmp(av[1], "lock"))
		return lock_worktree(ac - 1, av + 1, prefix);
	if (!strcmp(av[1], "unlock"))
		return unlock_worktree(ac - 1, av + 1, prefix);
	if (!strcmp(av[1], "move"))
		return move_worktree(ac - 1, av + 1, prefix);
	if (!strcmp(av[1], "remove"))
		return remove_worktree(ac - 1, av + 1, prefix);
	if (!strcmp(av[1], "repair"))
		return repair(ac - 1, av + 1, prefix);
	usage_with_options(worktree_usage, options);
}<|MERGE_RESOLUTION|>--- conflicted
+++ resolved
@@ -382,11 +382,7 @@
 	 * is_junk is cleared, but do return appropriate code when hook fails.
 	 */
 	if (!ret && opts->checkout) {
-<<<<<<< HEAD
-		struct run_hooks_opt opt = RUN_HOOKS_OPT_INIT;
-=======
 		struct run_hooks_opt opt = RUN_HOOKS_OPT_INIT_SYNC;
->>>>>>> 8d78bd95
 
 		strvec_pushl(&opt.env, "GIT_DIR", "GIT_WORK_TREE", NULL);
 		strvec_pushl(&opt.args,
