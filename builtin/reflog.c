--- conflicted
+++ resolved
@@ -12,18 +12,6 @@
 #include "reachable.h"
 #include "worktree.h"
 
-<<<<<<< HEAD
-=======
-/* NEEDSWORK: switch to using parse_options */
-static const char reflog_expire_usage[] =
-N_("git reflog expire [--expire=<time>] "
-   "[--expire-unreachable=<time>] "
-   "[--rewrite] [--updateref] [--stale-fix] [--dry-run | -n] "
-   "[--verbose] [--all] <ref>...");
-static const char reflog_delete_usage[] =
-N_("git reflog delete [--rewrite] [--updateref] "
-   "[--dry-run | -n] [--verbose] <ref>...");
->>>>>>> 9164d97a
 static const char reflog_exists_usage[] =
 N_("git reflog exists <ref>");
 
