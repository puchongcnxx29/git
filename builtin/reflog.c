#include "builtin.h"
#include "lockfile.h"
#include "commit.h"
#include "refs.h"
#include "dir.h"
#include "tree-walk.h"
#include "diff.h"
#include "revision.h"
#include "reachable.h"

/* NEEDSWORK: switch to using parse_options */
static const char reflog_expire_usage[] =
"git reflog expire [--expire=<time>] [--expire-unreachable=<time>] [--rewrite] [--updateref] [--stale-fix] [--dry-run | -n] [--verbose] [--all] <refs>...";
static const char reflog_delete_usage[] =
"git reflog delete [--rewrite] [--updateref] [--dry-run | -n] [--verbose] <refs>...";
static const char reflog_exists_usage[] =
"git reflog exists <ref>";

static timestamp_t default_reflog_expire;
static timestamp_t default_reflog_expire_unreachable;

struct cmd_reflog_expire_cb {
	struct rev_info revs;
	int stalefix;
	timestamp_t expire_total;
	timestamp_t expire_unreachable;
	int recno;
};

struct expire_reflog_policy_cb {
	enum {
		UE_NORMAL,
		UE_ALWAYS,
		UE_HEAD
	} unreachable_expire_kind;
	struct commit_list *mark_list;
	unsigned long mark_limit;
	struct cmd_reflog_expire_cb cmd;
	struct commit *tip_commit;
	struct commit_list *tips;
};

struct collected_reflog {
	unsigned char sha1[20];
	char reflog[FLEX_ARRAY];
};

struct collect_reflog_cb {
	struct collected_reflog **e;
	int alloc;
	int nr;
};

#define INCOMPLETE	(1u<<10)
#define STUDYING	(1u<<11)
#define REACHABLE	(1u<<12)

static int tree_is_complete(const struct object_id *oid)
{
	struct tree_desc desc;
	struct name_entry entry;
	int complete;
	struct tree *tree;

	tree = lookup_tree(oid);
	if (!tree)
		return 0;
	if (tree->object.flags & SEEN)
		return 1;
	if (tree->object.flags & INCOMPLETE)
		return 0;

	if (!tree->buffer) {
		enum object_type type;
		unsigned long size;
		void *data = read_sha1_file(oid->hash, &type, &size);
		if (!data) {
			tree->object.flags |= INCOMPLETE;
			return 0;
		}
		tree->buffer = data;
		tree->size = size;
	}
	init_tree_desc(&desc, tree->buffer, tree->size);
	complete = 1;
	while (tree_entry(&desc, &entry)) {
		if (!has_sha1_file(entry.oid->hash) ||
		    (S_ISDIR(entry.mode) && !tree_is_complete(entry.oid))) {
			tree->object.flags |= INCOMPLETE;
			complete = 0;
		}
	}
	free_tree_buffer(tree);

	if (complete)
		tree->object.flags |= SEEN;
	return complete;
}

static int commit_is_complete(struct commit *commit)
{
	struct object_array study;
	struct object_array found;
	int is_incomplete = 0;
	int i;

	/* early return */
	if (commit->object.flags & SEEN)
		return 1;
	if (commit->object.flags & INCOMPLETE)
		return 0;
	/*
	 * Find all commits that are reachable and are not marked as
	 * SEEN.  Then make sure the trees and blobs contained are
	 * complete.  After that, mark these commits also as SEEN.
	 * If some of the objects that are needed to complete this
	 * commit are missing, mark this commit as INCOMPLETE.
	 */
	memset(&study, 0, sizeof(study));
	memset(&found, 0, sizeof(found));
	add_object_array(&commit->object, NULL, &study);
	add_object_array(&commit->object, NULL, &found);
	commit->object.flags |= STUDYING;
	while (study.nr) {
		struct commit *c;
		struct commit_list *parent;

		c = (struct commit *)study.objects[--study.nr].item;
		if (!c->object.parsed && !parse_object(&c->object.oid))
			c->object.flags |= INCOMPLETE;

		if (c->object.flags & INCOMPLETE) {
			is_incomplete = 1;
			break;
		}
		else if (c->object.flags & SEEN)
			continue;
		for (parent = c->parents; parent; parent = parent->next) {
			struct commit *p = parent->item;
			if (p->object.flags & STUDYING)
				continue;
			p->object.flags |= STUDYING;
			add_object_array(&p->object, NULL, &study);
			add_object_array(&p->object, NULL, &found);
		}
	}
	if (!is_incomplete) {
		/*
		 * make sure all commits in "found" array have all the
		 * necessary objects.
		 */
		for (i = 0; i < found.nr; i++) {
			struct commit *c =
				(struct commit *)found.objects[i].item;
			if (!tree_is_complete(&c->tree->object.oid)) {
				is_incomplete = 1;
				c->object.flags |= INCOMPLETE;
			}
		}
		if (!is_incomplete) {
			/* mark all found commits as complete, iow SEEN */
			for (i = 0; i < found.nr; i++)
				found.objects[i].item->flags |= SEEN;
		}
	}
	/* clear flags from the objects we traversed */
	for (i = 0; i < found.nr; i++)
		found.objects[i].item->flags &= ~STUDYING;
	if (is_incomplete)
		commit->object.flags |= INCOMPLETE;
	else {
		/*
		 * If we come here, we have (1) traversed the ancestry chain
		 * from the "commit" until we reach SEEN commits (which are
		 * known to be complete), and (2) made sure that the commits
		 * encountered during the above traversal refer to trees that
		 * are complete.  Which means that we know *all* the commits
		 * we have seen during this process are complete.
		 */
		for (i = 0; i < found.nr; i++)
			found.objects[i].item->flags |= SEEN;
	}
	/* free object arrays */
	free(study.objects);
	free(found.objects);
	return !is_incomplete;
}

static int keep_entry(struct commit **it, struct object_id *oid)
{
	struct commit *commit;

	if (is_null_oid(oid))
		return 1;
	commit = lookup_commit_reference_gently(oid, 1);
	if (!commit)
		return 0;

	/*
	 * Make sure everything in this commit exists.
	 *
	 * We have walked all the objects reachable from the refs
	 * and cache earlier.  The commits reachable by this commit
	 * must meet SEEN commits -- and then we should mark them as
	 * SEEN as well.
	 */
	if (!commit_is_complete(commit))
		return 0;
	*it = commit;
	return 1;
}

/*
 * Starting from commits in the cb->mark_list, mark commits that are
 * reachable from them.  Stop the traversal at commits older than
 * the expire_limit and queue them back, so that the caller can call
 * us again to restart the traversal with longer expire_limit.
 */
static void mark_reachable(struct expire_reflog_policy_cb *cb)
{
	struct commit_list *pending;
	timestamp_t expire_limit = cb->mark_limit;
	struct commit_list *leftover = NULL;

	for (pending = cb->mark_list; pending; pending = pending->next)
		pending->item->object.flags &= ~REACHABLE;

	pending = cb->mark_list;
	while (pending) {
		struct commit_list *parent;
		struct commit *commit = pop_commit(&pending);
		if (commit->object.flags & REACHABLE)
			continue;
		if (parse_commit(commit))
			continue;
		commit->object.flags |= REACHABLE;
		if (commit->date < expire_limit) {
			commit_list_insert(commit, &leftover);
			continue;
		}
		commit->object.flags |= REACHABLE;
		parent = commit->parents;
		while (parent) {
			commit = parent->item;
			parent = parent->next;
			if (commit->object.flags & REACHABLE)
				continue;
			commit_list_insert(commit, &pending);
		}
	}
	cb->mark_list = leftover;
}

static int unreachable(struct expire_reflog_policy_cb *cb, struct commit *commit, struct object_id *oid)
{
	/*
	 * We may or may not have the commit yet - if not, look it
	 * up using the supplied sha1.
	 */
	if (!commit) {
		if (is_null_oid(oid))
			return 0;

		commit = lookup_commit_reference_gently(oid, 1);

		/* Not a commit -- keep it */
		if (!commit)
			return 0;
	}

	/* Reachable from the current ref?  Don't prune. */
	if (commit->object.flags & REACHABLE)
		return 0;

	if (cb->mark_list && cb->mark_limit) {
		cb->mark_limit = 0; /* dig down to the root */
		mark_reachable(cb);
	}

	return !(commit->object.flags & REACHABLE);
}

/*
 * Return true iff the specified reflog entry should be expired.
 */
<<<<<<< HEAD
static int should_expire_reflog_ent(unsigned char *osha1, unsigned char *nsha1,
				    const char *email, timestamp_t timestamp, int tz,
=======
static int should_expire_reflog_ent(struct object_id *ooid, struct object_id *noid,
				    const char *email, unsigned long timestamp, int tz,
>>>>>>> c251c83d
				    const char *message, void *cb_data)
{
	struct expire_reflog_policy_cb *cb = cb_data;
	struct commit *old, *new;

	if (timestamp < cb->cmd.expire_total)
		return 1;

	old = new = NULL;
	if (cb->cmd.stalefix &&
	    (!keep_entry(&old, ooid) || !keep_entry(&new, noid)))
		return 1;

	if (timestamp < cb->cmd.expire_unreachable) {
		if (cb->unreachable_expire_kind == UE_ALWAYS)
			return 1;
		if (unreachable(cb, old, ooid) || unreachable(cb, new, noid))
			return 1;
	}

	if (cb->cmd.recno && --(cb->cmd.recno) == 0)
		return 1;

	return 0;
}

static int push_tip_to_list(const char *refname, const struct object_id *oid,
			    int flags, void *cb_data)
{
	struct commit_list **list = cb_data;
	struct commit *tip_commit;
	if (flags & REF_ISSYMREF)
		return 0;
	tip_commit = lookup_commit_reference_gently(oid, 1);
	if (!tip_commit)
		return 0;
	commit_list_insert(tip_commit, list);
	return 0;
}

static void reflog_expiry_prepare(const char *refname,
				  const struct object_id *oid,
				  void *cb_data)
{
	struct expire_reflog_policy_cb *cb = cb_data;

	if (!cb->cmd.expire_unreachable || !strcmp(refname, "HEAD")) {
		cb->tip_commit = NULL;
		cb->unreachable_expire_kind = UE_HEAD;
	} else {
		cb->tip_commit = lookup_commit_reference_gently(oid, 1);
		if (!cb->tip_commit)
			cb->unreachable_expire_kind = UE_ALWAYS;
		else
			cb->unreachable_expire_kind = UE_NORMAL;
	}

	if (cb->cmd.expire_unreachable <= cb->cmd.expire_total)
		cb->unreachable_expire_kind = UE_ALWAYS;

	cb->mark_list = NULL;
	cb->tips = NULL;
	if (cb->unreachable_expire_kind != UE_ALWAYS) {
		if (cb->unreachable_expire_kind == UE_HEAD) {
			struct commit_list *elem;

			for_each_ref(push_tip_to_list, &cb->tips);
			for (elem = cb->tips; elem; elem = elem->next)
				commit_list_insert(elem->item, &cb->mark_list);
		} else {
			commit_list_insert(cb->tip_commit, &cb->mark_list);
		}
		cb->mark_limit = cb->cmd.expire_total;
		mark_reachable(cb);
	}
}

static void reflog_expiry_cleanup(void *cb_data)
{
	struct expire_reflog_policy_cb *cb = cb_data;

	if (cb->unreachable_expire_kind != UE_ALWAYS) {
		if (cb->unreachable_expire_kind == UE_HEAD) {
			struct commit_list *elem;
			for (elem = cb->tips; elem; elem = elem->next)
				clear_commit_marks(elem->item, REACHABLE);
			free_commit_list(cb->tips);
		} else {
			clear_commit_marks(cb->tip_commit, REACHABLE);
		}
	}
}

static int collect_reflog(const char *ref, const struct object_id *oid, int unused, void *cb_data)
{
	struct collected_reflog *e;
	struct collect_reflog_cb *cb = cb_data;

	FLEX_ALLOC_STR(e, reflog, ref);
	hashcpy(e->sha1, oid->hash);
	ALLOC_GROW(cb->e, cb->nr + 1, cb->alloc);
	cb->e[cb->nr++] = e;
	return 0;
}

static struct reflog_expire_cfg {
	struct reflog_expire_cfg *next;
	timestamp_t expire_total;
	timestamp_t expire_unreachable;
	char pattern[FLEX_ARRAY];
} *reflog_expire_cfg, **reflog_expire_cfg_tail;

static struct reflog_expire_cfg *find_cfg_ent(const char *pattern, size_t len)
{
	struct reflog_expire_cfg *ent;

	if (!reflog_expire_cfg_tail)
		reflog_expire_cfg_tail = &reflog_expire_cfg;

	for (ent = reflog_expire_cfg; ent; ent = ent->next)
		if (!strncmp(ent->pattern, pattern, len) &&
		    ent->pattern[len] == '\0')
			return ent;

	FLEX_ALLOC_MEM(ent, pattern, pattern, len);
	*reflog_expire_cfg_tail = ent;
	reflog_expire_cfg_tail = &(ent->next);
	return ent;
}

static int parse_expire_cfg_value(const char *var, const char *value, timestamp_t *expire)
{
	if (!value)
		return config_error_nonbool(var);
	if (parse_expiry_date(value, expire))
		return error(_("'%s' for '%s' is not a valid timestamp"),
			     value, var);
	return 0;
}

/* expiry timer slot */
#define EXPIRE_TOTAL   01
#define EXPIRE_UNREACH 02

static int reflog_expire_config(const char *var, const char *value, void *cb)
{
	const char *pattern, *key;
	int pattern_len;
	timestamp_t expire;
	int slot;
	struct reflog_expire_cfg *ent;

	if (parse_config_key(var, "gc", &pattern, &pattern_len, &key) < 0)
		return git_default_config(var, value, cb);

	if (!strcmp(key, "reflogexpire")) {
		slot = EXPIRE_TOTAL;
		if (parse_expire_cfg_value(var, value, &expire))
			return -1;
	} else if (!strcmp(key, "reflogexpireunreachable")) {
		slot = EXPIRE_UNREACH;
		if (parse_expire_cfg_value(var, value, &expire))
			return -1;
	} else
		return git_default_config(var, value, cb);

	if (!pattern) {
		switch (slot) {
		case EXPIRE_TOTAL:
			default_reflog_expire = expire;
			break;
		case EXPIRE_UNREACH:
			default_reflog_expire_unreachable = expire;
			break;
		}
		return 0;
	}

	ent = find_cfg_ent(pattern, pattern_len);
	if (!ent)
		return -1;
	switch (slot) {
	case EXPIRE_TOTAL:
		ent->expire_total = expire;
		break;
	case EXPIRE_UNREACH:
		ent->expire_unreachable = expire;
		break;
	}
	return 0;
}

static void set_reflog_expiry_param(struct cmd_reflog_expire_cb *cb, int slot, const char *ref)
{
	struct reflog_expire_cfg *ent;

	if (slot == (EXPIRE_TOTAL|EXPIRE_UNREACH))
		return; /* both given explicitly -- nothing to tweak */

	for (ent = reflog_expire_cfg; ent; ent = ent->next) {
		if (!wildmatch(ent->pattern, ref, 0, NULL)) {
			if (!(slot & EXPIRE_TOTAL))
				cb->expire_total = ent->expire_total;
			if (!(slot & EXPIRE_UNREACH))
				cb->expire_unreachable = ent->expire_unreachable;
			return;
		}
	}

	/*
	 * If unconfigured, make stash never expire
	 */
	if (!strcmp(ref, "refs/stash")) {
		if (!(slot & EXPIRE_TOTAL))
			cb->expire_total = 0;
		if (!(slot & EXPIRE_UNREACH))
			cb->expire_unreachable = 0;
		return;
	}

	/* Nothing matched -- use the default value */
	if (!(slot & EXPIRE_TOTAL))
		cb->expire_total = default_reflog_expire;
	if (!(slot & EXPIRE_UNREACH))
		cb->expire_unreachable = default_reflog_expire_unreachable;
}

static int cmd_reflog_expire(int argc, const char **argv, const char *prefix)
{
	struct expire_reflog_policy_cb cb;
	timestamp_t now = time(NULL);
	int i, status, do_all;
	int explicit_expiry = 0;
	unsigned int flags = 0;

	default_reflog_expire_unreachable = now - 30 * 24 * 3600;
	default_reflog_expire = now - 90 * 24 * 3600;
	git_config(reflog_expire_config, NULL);

	save_commit_buffer = 0;
	do_all = status = 0;
	memset(&cb, 0, sizeof(cb));

	cb.cmd.expire_total = default_reflog_expire;
	cb.cmd.expire_unreachable = default_reflog_expire_unreachable;

	for (i = 1; i < argc; i++) {
		const char *arg = argv[i];
		if (!strcmp(arg, "--dry-run") || !strcmp(arg, "-n"))
			flags |= EXPIRE_REFLOGS_DRY_RUN;
		else if (starts_with(arg, "--expire=")) {
			if (parse_expiry_date(arg + 9, &cb.cmd.expire_total))
				die(_("'%s' is not a valid timestamp"), arg);
			explicit_expiry |= EXPIRE_TOTAL;
		}
		else if (starts_with(arg, "--expire-unreachable=")) {
			if (parse_expiry_date(arg + 21, &cb.cmd.expire_unreachable))
				die(_("'%s' is not a valid timestamp"), arg);
			explicit_expiry |= EXPIRE_UNREACH;
		}
		else if (!strcmp(arg, "--stale-fix"))
			cb.cmd.stalefix = 1;
		else if (!strcmp(arg, "--rewrite"))
			flags |= EXPIRE_REFLOGS_REWRITE;
		else if (!strcmp(arg, "--updateref"))
			flags |= EXPIRE_REFLOGS_UPDATE_REF;
		else if (!strcmp(arg, "--all"))
			do_all = 1;
		else if (!strcmp(arg, "--verbose"))
			flags |= EXPIRE_REFLOGS_VERBOSE;
		else if (!strcmp(arg, "--")) {
			i++;
			break;
		}
		else if (arg[0] == '-')
			usage(reflog_expire_usage);
		else
			break;
	}

	/*
	 * We can trust the commits and objects reachable from refs
	 * even in older repository.  We cannot trust what's reachable
	 * from reflog if the repository was pruned with older git.
	 */
	if (cb.cmd.stalefix) {
		init_revisions(&cb.cmd.revs, prefix);
		if (flags & EXPIRE_REFLOGS_VERBOSE)
			printf("Marking reachable objects...");
		mark_reachable_objects(&cb.cmd.revs, 0, 0, NULL);
		if (flags & EXPIRE_REFLOGS_VERBOSE)
			putchar('\n');
	}

	if (do_all) {
		struct collect_reflog_cb collected;
		int i;

		memset(&collected, 0, sizeof(collected));
		for_each_reflog(collect_reflog, &collected);
		for (i = 0; i < collected.nr; i++) {
			struct collected_reflog *e = collected.e[i];
			set_reflog_expiry_param(&cb.cmd, explicit_expiry, e->reflog);
			status |= reflog_expire(e->reflog, e->sha1, flags,
						reflog_expiry_prepare,
						should_expire_reflog_ent,
						reflog_expiry_cleanup,
						&cb);
			free(e);
		}
		free(collected.e);
	}

	for (; i < argc; i++) {
		char *ref;
		unsigned char sha1[20];
		if (!dwim_log(argv[i], strlen(argv[i]), sha1, &ref)) {
			status |= error("%s points nowhere!", argv[i]);
			continue;
		}
		set_reflog_expiry_param(&cb.cmd, explicit_expiry, ref);
		status |= reflog_expire(ref, sha1, flags,
					reflog_expiry_prepare,
					should_expire_reflog_ent,
					reflog_expiry_cleanup,
					&cb);
	}
	return status;
}

static int count_reflog_ent(struct object_id *ooid, struct object_id *noid,
		const char *email, timestamp_t timestamp, int tz,
		const char *message, void *cb_data)
{
	struct expire_reflog_policy_cb *cb = cb_data;
	if (!cb->cmd.expire_total || timestamp < cb->cmd.expire_total)
		cb->cmd.recno++;
	return 0;
}

static int cmd_reflog_delete(int argc, const char **argv, const char *prefix)
{
	struct expire_reflog_policy_cb cb;
	int i, status = 0;
	unsigned int flags = 0;

	memset(&cb, 0, sizeof(cb));

	for (i = 1; i < argc; i++) {
		const char *arg = argv[i];
		if (!strcmp(arg, "--dry-run") || !strcmp(arg, "-n"))
			flags |= EXPIRE_REFLOGS_DRY_RUN;
		else if (!strcmp(arg, "--rewrite"))
			flags |= EXPIRE_REFLOGS_REWRITE;
		else if (!strcmp(arg, "--updateref"))
			flags |= EXPIRE_REFLOGS_UPDATE_REF;
		else if (!strcmp(arg, "--verbose"))
			flags |= EXPIRE_REFLOGS_VERBOSE;
		else if (!strcmp(arg, "--")) {
			i++;
			break;
		}
		else if (arg[0] == '-')
			usage(reflog_delete_usage);
		else
			break;
	}

	if (argc - i < 1)
		return error("Nothing to delete?");

	for ( ; i < argc; i++) {
		const char *spec = strstr(argv[i], "@{");
		unsigned char sha1[20];
		char *ep, *ref;
		int recno;

		if (!spec) {
			status |= error("Not a reflog: %s", argv[i]);
			continue;
		}

		if (!dwim_log(argv[i], spec - argv[i], sha1, &ref)) {
			status |= error("no reflog for '%s'", argv[i]);
			continue;
		}

		recno = strtoul(spec + 2, &ep, 10);
		if (*ep == '}') {
			cb.cmd.recno = -recno;
			for_each_reflog_ent(ref, count_reflog_ent, &cb);
		} else {
			cb.cmd.expire_total = approxidate(spec + 2);
			for_each_reflog_ent(ref, count_reflog_ent, &cb);
			cb.cmd.expire_total = 0;
		}

		status |= reflog_expire(ref, sha1, flags,
					reflog_expiry_prepare,
					should_expire_reflog_ent,
					reflog_expiry_cleanup,
					&cb);
		free(ref);
	}
	return status;
}

static int cmd_reflog_exists(int argc, const char **argv, const char *prefix)
{
	int i, start = 0;

	for (i = 1; i < argc; i++) {
		const char *arg = argv[i];
		if (!strcmp(arg, "--")) {
			i++;
			break;
		}
		else if (arg[0] == '-')
			usage(reflog_exists_usage);
		else
			break;
	}

	start = i;

	if (argc - start != 1)
		usage(reflog_exists_usage);

	if (check_refname_format(argv[start], REFNAME_ALLOW_ONELEVEL))
		die("invalid ref format: %s", argv[start]);
	return !reflog_exists(argv[start]);
}

/*
 * main "reflog"
 */

static const char reflog_usage[] =
"git reflog [ show | expire | delete | exists ]";

int cmd_reflog(int argc, const char **argv, const char *prefix)
{
	if (argc > 1 && !strcmp(argv[1], "-h"))
		usage(reflog_usage);

	/* With no command, we default to showing it. */
	if (argc < 2 || *argv[1] == '-')
		return cmd_log_reflog(argc, argv, prefix);

	if (!strcmp(argv[1], "show"))
		return cmd_log_reflog(argc - 1, argv + 1, prefix);

	if (!strcmp(argv[1], "expire"))
		return cmd_reflog_expire(argc - 1, argv + 1, prefix);

	if (!strcmp(argv[1], "delete"))
		return cmd_reflog_delete(argc - 1, argv + 1, prefix);

	if (!strcmp(argv[1], "exists"))
		return cmd_reflog_exists(argc - 1, argv + 1, prefix);

	return cmd_log_reflog(argc, argv, prefix);
}<|MERGE_RESOLUTION|>--- conflicted
+++ resolved
@@ -283,13 +283,8 @@
 /*
  * Return true iff the specified reflog entry should be expired.
  */
-<<<<<<< HEAD
-static int should_expire_reflog_ent(unsigned char *osha1, unsigned char *nsha1,
+static int should_expire_reflog_ent(struct object_id *ooid, struct object_id *noid,
 				    const char *email, timestamp_t timestamp, int tz,
-=======
-static int should_expire_reflog_ent(struct object_id *ooid, struct object_id *noid,
-				    const char *email, unsigned long timestamp, int tz,
->>>>>>> c251c83d
 				    const char *message, void *cb_data)
 {
 	struct expire_reflog_policy_cb *cb = cb_data;
