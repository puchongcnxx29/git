--- conflicted
+++ resolved
@@ -230,7 +230,6 @@
 
 	if (show_head)
 		head_ref(show_ref, NULL);
-<<<<<<< HEAD
 	if (heads_only || tags_only) {
 		if (heads_only)
 			for_each_fullref_in("refs/heads/", show_ref, NULL);
@@ -239,11 +238,7 @@
 	} else {
 		for_each_ref(show_ref, NULL);
 	}
-	if (!found_match) {
-=======
-	for_each_ref(show_ref, NULL);
 	if (!matches_nr) {
->>>>>>> 769d4b82
 		if (verify && !quiet)
 			die("No match");
 		return 1;
