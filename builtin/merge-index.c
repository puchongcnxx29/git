--- conflicted
+++ resolved
@@ -27,22 +27,9 @@
 		xsnprintf(modes[1], sizeof(modes[1]), "%06o", our_mode);
 	}
 
-<<<<<<< HEAD
-static void merge_all(void)
-{
-	int i;
-	/* TODO: audit for interaction with sparse-index. */
-	ensure_full_index(&the_index);
-	for (i = 0; i < active_nr; i++) {
-		const struct cache_entry *ce = active_cache[i];
-		if (!ce_stage(ce))
-			continue;
-		i += merge_entry(i, ce->name)-1;
-=======
 	if (their_blob) {
 		oid_to_hex_r(oids[2], their_blob);
 		xsnprintf(modes[2], sizeof(modes[2]), "%06o", their_mode);
->>>>>>> da9b63f6
 	}
 
 	return run_command_v_opt(arguments, 0);
@@ -68,7 +55,7 @@
 		die("invalid index");
 
 	/* TODO: audit for interaction with sparse-index. */
-	ensure_full_index(&the_index);
+	ensure_full_index(r->index);
 
 	i = 1;
 	if (!strcmp(argv[i], "-o")) {
