--- conflicted
+++ resolved
@@ -33,15 +33,11 @@
 	packet_trace_identity("upload-pack");
 	read_replace_refs = 0;
 
-<<<<<<< HEAD
-	argc = parse_options(argc, argv, prefix, options, upload_pack_usage, 0);
-=======
 	register_allowed_protocol_version(protocol_v2);
 	register_allowed_protocol_version(protocol_v1);
 	register_allowed_protocol_version(protocol_v0);
 
-	argc = parse_options(argc, argv, NULL, options, upload_pack_usage, 0);
->>>>>>> 6da1f1a9
+	argc = parse_options(argc, argv, prefix, options, upload_pack_usage, 0);
 
 	if (argc != 1)
 		usage_with_options(upload_pack_usage, options);
