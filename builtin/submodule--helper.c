--- conflicted
+++ resolved
@@ -19,11 +19,8 @@
 #include "diffcore.h"
 #include "diff.h"
 #include "object-store.h"
-<<<<<<< HEAD
 #include "dir.h"
-=======
 #include "advice.h"
->>>>>>> 4f3e57ef
 
 #define OPT_QUIET (1 << 0)
 #define OPT_CACHED (1 << 1)
