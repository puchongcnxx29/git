--- conflicted
+++ resolved
@@ -97,7 +97,6 @@
 # about future changes of the commit ID.
 make_user_friendly_and_stable_output () {
 	sed \
-<<<<<<< HEAD
 		-e "s/$(get_abbrev_oid $A)[0-9a-f]*/<COMMIT-A>/g" \
 		-e "s/$(get_abbrev_oid $B)[0-9a-f]*/<COMMIT-B>/g" \
 		-e "s/$(get_abbrev_oid $C)[0-9a-f]*/<COMMIT-C>/g" \
@@ -116,33 +115,11 @@
 		-e "s/$(get_abbrev_oid $P)[0-9a-f]*/<COMMIT-P>/g" \
 		-e "s/$(get_abbrev_oid $TAG1)[0-9a-f]*/<TAG-1>/g" \
 		-e "s/$(get_abbrev_oid $TAG2)[0-9a-f]*/<TAG-2>/g" \
-		-e "s/$(get_abbrev_oid $TAG3)[0-9a-f]*/<TAG-3>/g" \
-		-e "s/ *\$//"
-=======
-		-e "s/${A%${A#???????}}[0-9a-f]*/<COMMIT-A>/g" \
-		-e "s/${B%${B#???????}}[0-9a-f]*/<COMMIT-B>/g" \
-		-e "s/${C%${C#???????}}[0-9a-f]*/<COMMIT-C>/g" \
-		-e "s/${D%${D#???????}}[0-9a-f]*/<COMMIT-D>/g" \
-		-e "s/${E%${E#???????}}[0-9a-f]*/<COMMIT-E>/g" \
-		-e "s/${F%${F#???????}}[0-9a-f]*/<COMMIT-F>/g" \
-		-e "s/${G%${G#???????}}[0-9a-f]*/<COMMIT-G>/g" \
-		-e "s/${H%${H#???????}}[0-9a-f]*/<COMMIT-H>/g" \
-		-e "s/${I%${I#???????}}[0-9a-f]*/<COMMIT-I>/g" \
-		-e "s/${J%${J#???????}}[0-9a-f]*/<COMMIT-J>/g" \
-		-e "s/${K%${K#???????}}[0-9a-f]*/<COMMIT-K>/g" \
-		-e "s/${L%${L#???????}}[0-9a-f]*/<COMMIT-L>/g" \
-		-e "s/${M%${M#???????}}[0-9a-f]*/<COMMIT-M>/g" \
-		-e "s/${N%${N#???????}}[0-9a-f]*/<COMMIT-N>/g" \
-		-e "s/${O%${O#???????}}[0-9a-f]*/<COMMIT-O>/g" \
-		-e "s/${P%${P#???????}}[0-9a-f]*/<COMMIT-P>/g" \
-		-e "s/${TAG1%${TAG1#???????}}[0-9a-f]*/<TAG-1>/g" \
-		-e "s/${TAG2%${TAG2#???????}}[0-9a-f]*/<TAG-2>/g" \
-		-e "s/${TAG3%${TAG3#???????}}[0-9a-f]*/<TAG-3>/g"
+		-e "s/$(get_abbrev_oid $TAG3)[0-9a-f]*/<TAG-3>/g"
 }
 
 format_and_save_expect () {
 	sed -e 's/Z$//' >expect
->>>>>>> 12d6991c
 }
 
 #            (C)   (D, pull/1/head, topic/1)
