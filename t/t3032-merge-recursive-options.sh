--- conflicted
+++ resolved
@@ -18,13 +18,8 @@
 
 test_expect_success 'setup' '
 	conflict_hunks () {
-<<<<<<< HEAD
-		sed -n -e "
+		sed $SED_OPTIONS -n -e "
 			/^<<<</ b conflict
-=======
-		sed $SED_OPTIONS -n -e "
-			/^<<<</ b inconflict
->>>>>>> 5b5d53cb
 			b
 			: conflict
 			p
