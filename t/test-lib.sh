--- conflicted
+++ resolved
@@ -1206,14 +1206,9 @@
 	test 8 -le "$(build_option sizeof-long)"
 '
 
-<<<<<<< HEAD
 test_lazy_prereq TIME_IS_64BIT 'test-tool date is64bit'
 test_lazy_prereq TIME_T_IS_64BIT 'test-tool date time_t-is64bit'
-=======
-test_lazy_prereq TIME_IS_64BIT 'test-date is64bit'
-test_lazy_prereq TIME_T_IS_64BIT 'test-date time_t-is64bit'
 
 test_lazy_prereq CURL '
 	curl --version
-'
->>>>>>> e9184b07
+'