--- conflicted
+++ resolved
@@ -166,11 +166,7 @@
 	git commit -q -a -m "prefer first over second" &&
 	test -f $rr/postimage &&
 
-<<<<<<< HEAD
-	oldmtimepost=$(test-tool chmtime -v -60 $rr/postimage | cut -f 1) &&
-=======
-	oldmtimepost=$(test-chmtime --get -60 $rr/postimage) &&
->>>>>>> decf711f
+	oldmtimepost=$(test-tool chmtime --get -60 $rr/postimage) &&
 
 	git checkout -b third master &&
 	git show second^:a1 | sed "s/To die: t/To die! T/" >a1 &&
@@ -183,11 +179,7 @@
 '
 
 test_expect_success 'rerere updates postimage timestamp' '
-<<<<<<< HEAD
-	newmtimepost=$(test-tool chmtime -v +0 $rr/postimage | cut -f 1) &&
-=======
-	newmtimepost=$(test-chmtime --get $rr/postimage) &&
->>>>>>> decf711f
+	newmtimepost=$(test-tool chmtime --get $rr/postimage) &&
 	test $oldmtimepost -lt $newmtimepost
 '
 
@@ -520,11 +512,7 @@
 	count_pre_post 2 0 &&
 
 	# Pretend that the conflicts were made quite some time ago
-<<<<<<< HEAD
-	find .git/rr-cache/ -type f | xargs test-tool chmtime -172800 &&
-=======
-	test-chmtime -172800 $(find .git/rr-cache/ -type f) &&
->>>>>>> decf711f
+	test-tool chmtime -172800 $(find .git/rr-cache/ -type f) &&
 
 	# Unresolved entries have not expired yet
 	git -c gc.rerereresolved=5 -c gc.rerereunresolved=5 rerere gc &&
@@ -580,11 +568,7 @@
 	git rerere &&
 
 	# Pretend that the resolutions are old again
-<<<<<<< HEAD
-	find .git/rr-cache/ -type f | xargs test-tool chmtime -172800 &&
-=======
-	test-chmtime -172800 $(find .git/rr-cache/ -type f) &&
->>>>>>> decf711f
+	test-tool chmtime -172800 $(find .git/rr-cache/ -type f) &&
 
 	# Resolved entries have not expired yet
 	git -c gc.rerereresolved=5 -c gc.rerereunresolved=5 rerere gc &&
