--- conflicted
+++ resolved
@@ -721,7 +721,6 @@
 	test_cmp expect actual
 '
 
-<<<<<<< HEAD
 test_expect_success 'outside worktree' '
 	echo 1 >1 &&
 	echo 2 >2 &&
@@ -730,14 +729,14 @@
 		difftool --no-prompt --no-index ../1 ../2 >actual &&
 	echo "../1 ../2" >expect &&
 	test_cmp expect actual
-=======
+'
+
 test_expect_success 'difftool --gui, --tool and --extcmd are mutually exclusive' '
 	difftool_test_setup &&
 	test_must_fail git difftool --gui --tool=test-tool &&
 	test_must_fail git difftool --gui --extcmd=cat &&
 	test_must_fail git difftool --tool=test-tool --extcmd=cat &&
 	test_must_fail git difftool --gui --tool=test-tool --extcmd=cat
->>>>>>> 6c22d715
 '
 
 test_done