#!/bin/sh

test_description=clone

. ./test-lib.sh

X=
test_have_prereq !MINGW || X=.exe

test_expect_success setup '

	rm -fr .git &&
	test_create_repo src &&
	(
		cd src &&
		>file &&
		git add file &&
		git commit -m initial &&
		echo 1 >file &&
		git add file &&
		git commit -m updated
	)

'

test_expect_success 'clone with excess parameters (1)' '

	rm -fr dst &&
	test_must_fail git clone -n src dst junk

'

test_expect_success 'clone with excess parameters (2)' '

	rm -fr dst &&
	test_must_fail git clone -n "file://$(pwd)/src" dst junk

'

test_expect_success C_LOCALE_OUTPUT 'output from clone' '
	rm -fr dst &&
	git clone -n "file://$(pwd)/src" dst >output 2>&1 &&
	test $(grep Clon output | wc -l) = 1
'

test_expect_success 'clone does not keep pack' '

	rm -fr dst &&
	git clone -n "file://$(pwd)/src" dst &&
	! test -f dst/file &&
	! (echo dst/.git/objects/pack/pack-* | grep "\.keep")

'

test_expect_success 'clone checks out files' '

	rm -fr dst &&
	git clone src dst &&
	test -f dst/file

'

test_expect_success 'clone respects GIT_WORK_TREE' '

	GIT_WORK_TREE=worktree git clone src bare &&
	test -f bare/config &&
	test -f worktree/file

'

test_expect_success 'clone from hooks' '

	test_create_repo r0 &&
	cd r0 &&
	test_commit initial &&
	cd .. &&
	git init r1 &&
	cd r1 &&
	cat >.git/hooks/pre-commit <<-\EOF &&
	#!/bin/sh
	git clone ../r0 ../r2
	exit 1
	EOF
	chmod u+x .git/hooks/pre-commit &&
	: >file &&
	git add file &&
	test_must_fail git commit -m invoke-hook &&
	cd .. &&
	test_cmp r0/.git/HEAD r2/.git/HEAD &&
	test_cmp r0/initial.t r2/initial.t

'

test_expect_success 'clone creates intermediate directories' '

	git clone src long/path/to/dst &&
	test -f long/path/to/dst/file

'

test_expect_success 'clone creates intermediate directories for bare repo' '

	git clone --bare src long/path/to/bare/dst &&
	test -f long/path/to/bare/dst/config

'

test_expect_success 'clone --mirror' '

	git clone --mirror src mirror &&
	test -f mirror/HEAD &&
	test ! -f mirror/file &&
	FETCH="$(cd mirror && git config remote.origin.fetch)" &&
	test "+refs/*:refs/*" = "$FETCH" &&
	MIRROR="$(cd mirror && git config --bool remote.origin.mirror)" &&
	test "$MIRROR" = true

'

test_expect_success 'clone --mirror with detached HEAD' '

	( cd src && git checkout HEAD^ && git rev-parse HEAD >../expected ) &&
	git clone --mirror src mirror.detached &&
	( cd src && git checkout - ) &&
	GIT_DIR=mirror.detached git rev-parse HEAD >actual &&
	test_cmp expected actual

'

test_expect_success 'clone --bare with detached HEAD' '

	( cd src && git checkout HEAD^ && git rev-parse HEAD >../expected ) &&
	git clone --bare src bare.detached &&
	( cd src && git checkout - ) &&
	GIT_DIR=bare.detached git rev-parse HEAD >actual &&
	test_cmp expected actual

'

test_expect_success 'clone --bare names the local repository <name>.git' '

	git clone --bare src &&
	test -d src.git

'

test_expect_success 'clone --mirror does not repeat tags' '

	(cd src &&
	 git tag some-tag HEAD) &&
	git clone --mirror src mirror2 &&
	(cd mirror2 &&
	 git show-ref 2> clone.err > clone.out) &&
	! grep Duplicate mirror2/clone.err &&
	grep some-tag mirror2/clone.out

'

test_expect_success 'clone to destination with trailing /' '

	git clone src target-1/ &&
	T=$( cd target-1 && git rev-parse HEAD ) &&
	S=$( cd src && git rev-parse HEAD ) &&
	test "$T" = "$S"

'

test_expect_success 'clone to destination with extra trailing /' '

	git clone src target-2/// &&
	T=$( cd target-2 && git rev-parse HEAD ) &&
	S=$( cd src && git rev-parse HEAD ) &&
	test "$T" = "$S"

'

test_expect_success 'clone to an existing empty directory' '
	mkdir target-3 &&
	git clone src target-3 &&
	T=$( cd target-3 && git rev-parse HEAD ) &&
	S=$( cd src && git rev-parse HEAD ) &&
	test "$T" = "$S"
'

test_expect_success 'clone to an existing non-empty directory' '
	mkdir target-4 &&
	>target-4/Fakefile &&
	test_must_fail git clone src target-4
'

test_expect_success 'clone to an existing path' '
	>target-5 &&
	test_must_fail git clone src target-5
'

test_expect_success 'clone a void' '
	mkdir src-0 &&
	(
		cd src-0 && git init
	) &&
	git clone "file://$(pwd)/src-0" target-6 2>err-6 &&
	! grep "fatal:" err-6 &&
	(
		cd src-0 && test_commit A
	) &&
	git clone "file://$(pwd)/src-0" target-7 2>err-7 &&
	! grep "fatal:" err-7 &&
	# There is no reason to insist they are bit-for-bit
	# identical, but this test should suffice for now.
	test_cmp target-6/.git/config target-7/.git/config
'

test_expect_success 'clone respects global branch.autosetuprebase' '
	(
		test_config="$HOME/.gitconfig" &&
		git config -f "$test_config" branch.autosetuprebase remote &&
		rm -fr dst &&
		git clone src dst &&
		cd dst &&
		actual="z$(git config branch.master.rebase)" &&
		test ztrue = $actual
	)
'

test_expect_success 'respect url-encoding of file://' '
	git init x+y &&
	git clone "file://$PWD/x+y" xy-url-1 &&
	git clone "file://$PWD/x%2By" xy-url-2
'

test_expect_success 'do not query-string-decode + in URLs' '
	rm -rf x+y &&
	git init "x y" &&
	test_must_fail git clone "file://$PWD/x+y" xy-no-plus
'

test_expect_success 'do not respect url-encoding of non-url path' '
	git init x+y &&
	test_must_fail git clone x%2By xy-regular &&
	git clone x+y xy-regular
'

test_expect_success 'clone separate gitdir' '
	rm -rf dst &&
	git clone --separate-git-dir realgitdir src dst &&
	test -d realgitdir/refs
'

test_expect_success 'clone separate gitdir: output' '
	echo "gitdir: $(pwd)/realgitdir" >expected &&
	test_cmp expected dst/.git
'

test_expect_success 'clone from .git file' '
	git clone dst/.git dst2
'

test_expect_success 'fetch from .git gitfile' '
	(
		cd dst2 &&
		git fetch ../dst/.git
	)
'

test_expect_success 'fetch from gitfile parent' '
	(
		cd dst2 &&
		git fetch ../dst
	)
'

test_expect_success 'clone separate gitdir where target already exists' '
	rm -rf dst &&
	test_must_fail git clone --separate-git-dir realgitdir src dst
'

test_expect_success 'clone --reference from original' '
	git clone --shared --bare src src-1 &&
	git clone --bare src src-2 &&
	git clone --reference=src-2 --bare src-1 target-8 &&
	grep /src-2/ target-8/objects/info/alternates
'

test_expect_success 'clone with more than one --reference' '
	git clone --bare src src-3 &&
	git clone --bare src src-4 &&
	git clone --reference=src-3 --reference=src-4 src target-9 &&
	grep /src-3/ target-9/.git/objects/info/alternates &&
	grep /src-4/ target-9/.git/objects/info/alternates
'

test_expect_success 'clone from original with relative alternate' '
	mkdir nest &&
	git clone --bare src nest/src-5 &&
	echo ../../../src/.git/objects >nest/src-5/objects/info/alternates &&
	git clone --bare nest/src-5 target-10 &&
	grep /src/\\.git/objects target-10/objects/info/alternates
'

test_expect_success 'clone checking out a tag' '
	git clone --branch=some-tag src dst.tag &&
	GIT_DIR=src/.git git rev-parse some-tag >expected &&
	test_cmp expected dst.tag/.git/HEAD &&
	GIT_DIR=dst.tag/.git git config remote.origin.fetch >fetch.actual &&
	echo "+refs/heads/*:refs/remotes/origin/*" >fetch.expected &&
	test_cmp fetch.expected fetch.actual
'

test_expect_success 'set up ssh wrapper' '
	cp "$GIT_BUILD_DIR/t/helper/test-fake-ssh$X" \
		"$TRASH_DIRECTORY/ssh$X" &&
	GIT_SSH="$TRASH_DIRECTORY/ssh$X" &&
	export GIT_SSH &&
	export TRASH_DIRECTORY &&
	>"$TRASH_DIRECTORY"/ssh-output
'

copy_ssh_wrapper_as () {
	rm -f "${1%$X}$X" &&
	cp "$TRASH_DIRECTORY/ssh$X" "${1%$X}$X" &&
	test_when_finished "rm $(git rev-parse --sq-quote "${1%$X}$X")" &&
	GIT_SSH="${1%$X}$X" &&
	test_when_finished "GIT_SSH=\"\$TRASH_DIRECTORY/ssh\$X\""
}

expect_ssh () {
	test_when_finished '
		(cd "$TRASH_DIRECTORY" && rm -f ssh-expect && >ssh-output)
	' &&
	{
		case "$#" in
		1)
			;;
		2)
			echo "ssh: $1 git-upload-pack '$2'"
			;;
		3)
			echo "ssh: $1 $2 git-upload-pack '$3'"
			;;
		*)
			echo "ssh: $1 $2 git-upload-pack '$3' $4"
		esac
	} >"$TRASH_DIRECTORY/ssh-expect" &&
	(cd "$TRASH_DIRECTORY" && test_cmp ssh-expect ssh-output)
}

test_expect_success 'clone myhost:src uses ssh' '
<<<<<<< HEAD
	GIT_TEST_PROTOCOL_VERSION=0 git clone myhost:src ssh-clone &&
	expect_ssh myhost src
=======
	git clone myhost:src ssh-clone &&
	expect_ssh "-o SendEnv=GIT_PROTOCOL" myhost src
>>>>>>> 6da1f1a9
'

test_expect_success !MINGW,!CYGWIN 'clone local path foo:bar' '
	cp -R src "foo:bar" &&
	git clone "foo:bar" foobar &&
	expect_ssh none
'

test_expect_success 'bracketed hostnames are still ssh' '
<<<<<<< HEAD
	GIT_TEST_PROTOCOL_VERSION=0 git clone "[myhost:123]:src" ssh-bracket-clone &&
	expect_ssh "-p 123" myhost src
'

test_expect_success 'OpenSSH variant passes -4' '
	GIT_TEST_PROTOCOL_VERSION=0 git clone -4 "[myhost:123]:src" ssh-ipv4-clone &&
	expect_ssh "-4 -p 123" myhost src
=======
	git clone "[myhost:123]:src" ssh-bracket-clone &&
	expect_ssh "-o SendEnv=GIT_PROTOCOL -p 123" myhost src
'

test_expect_success 'OpenSSH variant passes -4' '
	git clone -4 "[myhost:123]:src" ssh-ipv4-clone &&
	expect_ssh "-o SendEnv=GIT_PROTOCOL -4 -p 123" myhost src
>>>>>>> 6da1f1a9
'

test_expect_success 'variant can be overridden' '
	copy_ssh_wrapper_as "$TRASH_DIRECTORY/putty" &&
	git -c ssh.variant=putty clone -4 "[myhost:123]:src" ssh-putty-clone &&
	expect_ssh "-4 -P 123" myhost src
'

test_expect_success 'variant=auto picks based on basename' '
	copy_ssh_wrapper_as "$TRASH_DIRECTORY/plink" &&
	git -c ssh.variant=auto clone -4 "[myhost:123]:src" ssh-auto-clone &&
	expect_ssh "-4 -P 123" myhost src
'

test_expect_success 'simple does not support -4/-6' '
	copy_ssh_wrapper_as "$TRASH_DIRECTORY/simple" &&
	test_must_fail git clone -4 "myhost:src" ssh-4-clone-simple
'

test_expect_success 'simple does not support port' '
	copy_ssh_wrapper_as "$TRASH_DIRECTORY/simple" &&
	test_must_fail git clone "[myhost:123]:src" ssh-bracket-clone-simple
'

test_expect_success 'uplink is treated as simple' '
	copy_ssh_wrapper_as "$TRASH_DIRECTORY/uplink" &&
	test_must_fail git clone "[myhost:123]:src" ssh-bracket-clone-uplink &&
	git clone "myhost:src" ssh-clone-uplink &&
	expect_ssh myhost src
'

test_expect_success 'OpenSSH-like uplink is treated as ssh' '
	write_script "$TRASH_DIRECTORY/uplink" <<-EOF &&
	if test "\$1" = "-G"
	then
		exit 0
	fi &&
	exec "\$TRASH_DIRECTORY/ssh$X" "\$@"
	EOF
	test_when_finished "rm -f \"\$TRASH_DIRECTORY/uplink\"" &&
	GIT_SSH="$TRASH_DIRECTORY/uplink" &&
	test_when_finished "GIT_SSH=\"\$TRASH_DIRECTORY/ssh\$X\"" &&
<<<<<<< HEAD
	GIT_TEST_PROTOCOL_VERSION=0 git clone "[myhost:123]:src" ssh-bracket-clone-sshlike-uplink &&
	expect_ssh "-p 123" myhost src
=======
	git clone "[myhost:123]:src" ssh-bracket-clone-sshlike-uplink &&
	expect_ssh "-o SendEnv=GIT_PROTOCOL -p 123" myhost src
>>>>>>> 6da1f1a9
'

test_expect_success 'plink is treated specially (as putty)' '
	copy_ssh_wrapper_as "$TRASH_DIRECTORY/plink" &&
	git clone "[myhost:123]:src" ssh-bracket-clone-plink-0 &&
	expect_ssh "-P 123" myhost src
'

test_expect_success 'plink.exe is treated specially (as putty)' '
	copy_ssh_wrapper_as "$TRASH_DIRECTORY/plink.exe" &&
	git clone "[myhost:123]:src" ssh-bracket-clone-plink-1 &&
	expect_ssh "-P 123" myhost src
'

test_expect_success 'tortoiseplink is like putty, with extra arguments' '
	copy_ssh_wrapper_as "$TRASH_DIRECTORY/tortoiseplink" &&
	git clone "[myhost:123]:src" ssh-bracket-clone-plink-2 &&
	expect_ssh "-batch -P 123" myhost src
'

test_expect_success 'double quoted plink.exe in GIT_SSH_COMMAND' '
	copy_ssh_wrapper_as "$TRASH_DIRECTORY/plink.exe" &&
	GIT_SSH_COMMAND="\"$TRASH_DIRECTORY/plink.exe\" -v" \
		git clone "[myhost:123]:src" ssh-bracket-clone-plink-3 &&
	expect_ssh "-v -P 123" myhost src
'

SQ="'"
test_expect_success 'single quoted plink.exe in GIT_SSH_COMMAND' '
	copy_ssh_wrapper_as "$TRASH_DIRECTORY/plink.exe" &&
	GIT_SSH_COMMAND="$SQ$TRASH_DIRECTORY/plink.exe$SQ -v" \
		git clone "[myhost:123]:src" ssh-bracket-clone-plink-4 &&
	expect_ssh "-v -P 123" myhost src
'

test_expect_success 'GIT_SSH_VARIANT overrides plink detection' '
	copy_ssh_wrapper_as "$TRASH_DIRECTORY/plink" &&
<<<<<<< HEAD
	GIT_TEST_PROTOCOL_VERSION=0 GIT_SSH_VARIANT=ssh \
		git clone "[myhost:123]:src" ssh-bracket-clone-variant-1 &&
	expect_ssh "-p 123" myhost src
=======
	GIT_SSH_VARIANT=ssh \
	git clone "[myhost:123]:src" ssh-bracket-clone-variant-1 &&
	expect_ssh "-o SendEnv=GIT_PROTOCOL -p 123" myhost src
>>>>>>> 6da1f1a9
'

test_expect_success 'ssh.variant overrides plink detection' '
	copy_ssh_wrapper_as "$TRASH_DIRECTORY/plink" &&
	GIT_TEST_PROTOCOL_VERSION=0 git -c ssh.variant=ssh \
		clone "[myhost:123]:src" ssh-bracket-clone-variant-2 &&
	expect_ssh "-o SendEnv=GIT_PROTOCOL -p 123" myhost src
'

test_expect_success 'GIT_SSH_VARIANT overrides plink detection to plink' '
	copy_ssh_wrapper_as "$TRASH_DIRECTORY/plink" &&
	GIT_SSH_VARIANT=plink \
	git clone "[myhost:123]:src" ssh-bracket-clone-variant-3 &&
	expect_ssh "-P 123" myhost src
'

test_expect_success 'GIT_SSH_VARIANT overrides plink to tortoiseplink' '
	copy_ssh_wrapper_as "$TRASH_DIRECTORY/plink" &&
	GIT_SSH_VARIANT=tortoiseplink \
	git clone "[myhost:123]:src" ssh-bracket-clone-variant-4 &&
	expect_ssh "-batch -P 123" myhost src
'

test_expect_success 'clean failure on broken quoting' '
	test_must_fail \
		env GIT_SSH_COMMAND="${SQ}plink.exe -v" \
		git clone "[myhost:123]:src" sq-failure
'

counter=0
# $1 url
# $2 none|host
# $3 path
test_clone_url () {
	counter=$(($counter + 1))
	test_might_fail env GIT_TEST_PROTOCOL_VERSION=0 git clone "$1" tmp$counter &&
	shift &&
	expect_ssh "$@"
}

<<<<<<< HEAD
test_expect_success !MINGW,!CYGWIN 'clone c:temp is ssl' '
	test_clone_url c:temp c temp
=======
test_expect_success !MINGW 'clone c:temp is ssl' '
	test_clone_url c:temp "-o SendEnv=GIT_PROTOCOL" c temp
>>>>>>> 6da1f1a9
'

test_expect_success MINGW 'clone c:temp is dos drive' '
	test_clone_url c:temp none
'

#ip v4
for repo in rep rep/home/project 123
do
	test_expect_success "clone host:$repo" '
		test_clone_url host:$repo "-o SendEnv=GIT_PROTOCOL" host $repo
	'
done

#ipv6
for repo in rep rep/home/project 123
do
	test_expect_success "clone [::1]:$repo" '
		test_clone_url [::1]:$repo "-o SendEnv=GIT_PROTOCOL" ::1 "$repo"
	'
done
#home directory
test_expect_success "clone host:/~repo" '
	test_clone_url host:/~repo "-o SendEnv=GIT_PROTOCOL" host "~repo"
'

test_expect_success "clone [::1]:/~repo" '
	test_clone_url [::1]:/~repo "-o SendEnv=GIT_PROTOCOL" ::1 "~repo"
'

# Corner cases
for url in foo/bar:baz [foo]bar/baz:qux [foo/bar]:baz
do
	test_expect_success "clone $url is not ssh" '
		test_clone_url $url none
	'
done

#with ssh:// scheme
#ignore trailing colon
for tcol in "" :
do
	test_expect_success "clone ssh://host.xz$tcol/home/user/repo" '
		test_clone_url "ssh://host.xz$tcol/home/user/repo" "-o SendEnv=GIT_PROTOCOL" host.xz /home/user/repo
	'
	# from home directory
	test_expect_success "clone ssh://host.xz$tcol/~repo" '
	test_clone_url "ssh://host.xz$tcol/~repo" "-o SendEnv=GIT_PROTOCOL" host.xz "~repo"
'
done

# with port number
test_expect_success 'clone ssh://host.xz:22/home/user/repo' '
	test_clone_url "ssh://host.xz:22/home/user/repo" "-o SendEnv=GIT_PROTOCOL -p 22 host.xz" "/home/user/repo"
'

# from home directory with port number
test_expect_success 'clone ssh://host.xz:22/~repo' '
	test_clone_url "ssh://host.xz:22/~repo" "-o SendEnv=GIT_PROTOCOL -p 22 host.xz" "~repo"
'

#IPv6
for tuah in ::1 [::1] [::1]: user@::1 user@[::1] user@[::1]: [user@::1] [user@::1]:
do
	ehost=$(echo $tuah | sed -e "s/1]:/1]/" | tr -d "[]")
	test_expect_success "clone ssh://$tuah/home/user/repo" "
	  test_clone_url ssh://$tuah/home/user/repo '-o SendEnv=GIT_PROTOCOL' $ehost /home/user/repo
	"
done

#IPv6 from home directory
for tuah in ::1 [::1] user@::1 user@[::1] [user@::1]
do
	euah=$(echo $tuah | tr -d "[]")
	test_expect_success "clone ssh://$tuah/~repo" "
	  test_clone_url ssh://$tuah/~repo '-o SendEnv=GIT_PROTOCOL' $euah '~repo'
	"
done

#IPv6 with port number
for tuah in [::1] user@[::1] [user@::1]
do
	euah=$(echo $tuah | tr -d "[]")
	test_expect_success "clone ssh://$tuah:22/home/user/repo" "
	  test_clone_url ssh://$tuah:22/home/user/repo '-o SendEnv=GIT_PROTOCOL -p 22' $euah /home/user/repo
	"
done

#IPv6 from home directory with port number
for tuah in [::1] user@[::1] [user@::1]
do
	euah=$(echo $tuah | tr -d "[]")
	test_expect_success "clone ssh://$tuah:22/~repo" "
	  test_clone_url ssh://$tuah:22/~repo '-o SendEnv=GIT_PROTOCOL -p 22' $euah '~repo'
	"
done

test_expect_success 'clone from a repository with two identical branches' '

	(
		cd src &&
		git checkout -b another master
	) &&
	git clone src target-11 &&
	test "z$( cd target-11 && git symbolic-ref HEAD )" = zrefs/heads/another

'

test_expect_success 'shallow clone locally' '
	git clone --depth=1 --no-local src ssrrcc &&
	git clone ssrrcc ddsstt &&
	test_cmp ssrrcc/.git/shallow ddsstt/.git/shallow &&
	( cd ddsstt && git fsck )
'

test_expect_success 'GIT_TRACE_PACKFILE produces a usable pack' '
	rm -rf dst.git &&
	GIT_TRACE_PACKFILE=$PWD/tmp.pack git clone --no-local --bare src dst.git &&
	git init --bare replay.git &&
	git -C replay.git index-pack -v --stdin <tmp.pack
'

test_expect_success 'clone on case-insensitive fs' '
	git init icasefs &&
	(
		cd icasefs &&
		o=$(git hash-object -w --stdin </dev/null | hex2oct) &&
		t=$(printf "100644 X\0${o}100644 x\0${o}" |
			git hash-object -w -t tree --stdin) &&
		c=$(git commit-tree -m bogus $t) &&
		git update-ref refs/heads/bogus $c &&
		git clone -b bogus . bogus 2>warning
	)
'

test_expect_success CASE_INSENSITIVE_FS 'colliding file detection' '
	grep X icasefs/warning &&
	grep x icasefs/warning &&
	test_i18ngrep "the following paths have collided" icasefs/warning
'

partial_clone () {
	       SERVER="$1" &&
	       URL="$2" &&

	rm -rf "$SERVER" client &&
	test_create_repo "$SERVER" &&
	test_commit -C "$SERVER" one &&
	HASH1=$(git hash-object "$SERVER/one.t") &&
	git -C "$SERVER" revert HEAD &&
	test_commit -C "$SERVER" two &&
	HASH2=$(git hash-object "$SERVER/two.t") &&
	test_config -C "$SERVER" uploadpack.allowfilter 1 &&
	test_config -C "$SERVER" uploadpack.allowanysha1inwant 1 &&

	git clone --filter=blob:limit=0 "$URL" client &&

	git -C client fsck &&

	# Ensure that unneeded blobs are not inadvertently fetched.
	test_config -C client extensions.partialclone "not a remote" &&
	test_must_fail git -C client cat-file -e "$HASH1" &&

	# But this blob was fetched, because clone performs an initial checkout
	git -C client cat-file -e "$HASH2"
}

test_expect_success 'partial clone' '
	partial_clone server "file://$(pwd)/server"
'

test_expect_success 'partial clone: warn if server does not support object filtering' '
	rm -rf server client &&
	test_create_repo server &&
	test_commit -C server one &&

	git clone --filter=blob:limit=0 "file://$(pwd)/server" client 2> err &&

	test_i18ngrep "filtering not recognized by server" err
'

test_expect_success 'batch missing blob request during checkout' '
	rm -rf server client &&

	test_create_repo server &&
	echo a >server/a &&
	echo b >server/b &&
	git -C server add a b &&

	git -C server commit -m x &&
	echo aa >server/a &&
	echo bb >server/b &&
	git -C server add a b &&
	git -C server commit -m x &&

	test_config -C server uploadpack.allowfilter 1 &&
	test_config -C server uploadpack.allowanysha1inwant 1 &&

	git clone --filter=blob:limit=0 "file://$(pwd)/server" client &&

	# Ensure that there is only one negotiation by checking that there is
	# only "done" line sent. ("done" marks the end of negotiation.)
	GIT_TRACE_PACKET="$(pwd)/trace" git -C client checkout HEAD^ &&
	grep "git> done" trace >done_lines &&
	test_line_count = 1 done_lines
'

test_expect_success 'batch missing blob request does not inadvertently try to fetch gitlinks' '
	rm -rf server client &&

	test_create_repo repo_for_submodule &&
	test_commit -C repo_for_submodule x &&

	test_create_repo server &&
	echo a >server/a &&
	echo b >server/b &&
	git -C server add a b &&
	git -C server commit -m x &&

	echo aa >server/a &&
	echo bb >server/b &&
	# Also add a gitlink pointing to an arbitrary repository
	git -C server submodule add "$(pwd)/repo_for_submodule" c &&
	git -C server add a b c &&
	git -C server commit -m x &&

	test_config -C server uploadpack.allowfilter 1 &&
	test_config -C server uploadpack.allowanysha1inwant 1 &&

	# Make sure that it succeeds
	git clone --filter=blob:limit=0 "file://$(pwd)/server" client
'

. "$TEST_DIRECTORY"/lib-httpd.sh
start_httpd

test_expect_success 'partial clone using HTTP' '
	partial_clone "$HTTPD_DOCUMENT_ROOT_PATH/server" "$HTTPD_URL/smart/server"
'

test_done<|MERGE_RESOLUTION|>--- conflicted
+++ resolved
@@ -345,13 +345,8 @@
 }
 
 test_expect_success 'clone myhost:src uses ssh' '
-<<<<<<< HEAD
 	GIT_TEST_PROTOCOL_VERSION=0 git clone myhost:src ssh-clone &&
-	expect_ssh myhost src
-=======
-	git clone myhost:src ssh-clone &&
 	expect_ssh "-o SendEnv=GIT_PROTOCOL" myhost src
->>>>>>> 6da1f1a9
 '
 
 test_expect_success !MINGW,!CYGWIN 'clone local path foo:bar' '
@@ -361,23 +356,13 @@
 '
 
 test_expect_success 'bracketed hostnames are still ssh' '
-<<<<<<< HEAD
 	GIT_TEST_PROTOCOL_VERSION=0 git clone "[myhost:123]:src" ssh-bracket-clone &&
-	expect_ssh "-p 123" myhost src
+	expect_ssh "-o SendEnv=GIT_PROTOCOL -p 123" myhost src
 '
 
 test_expect_success 'OpenSSH variant passes -4' '
 	GIT_TEST_PROTOCOL_VERSION=0 git clone -4 "[myhost:123]:src" ssh-ipv4-clone &&
-	expect_ssh "-4 -p 123" myhost src
-=======
-	git clone "[myhost:123]:src" ssh-bracket-clone &&
-	expect_ssh "-o SendEnv=GIT_PROTOCOL -p 123" myhost src
-'
-
-test_expect_success 'OpenSSH variant passes -4' '
-	git clone -4 "[myhost:123]:src" ssh-ipv4-clone &&
 	expect_ssh "-o SendEnv=GIT_PROTOCOL -4 -p 123" myhost src
->>>>>>> 6da1f1a9
 '
 
 test_expect_success 'variant can be overridden' '
@@ -420,13 +405,8 @@
 	test_when_finished "rm -f \"\$TRASH_DIRECTORY/uplink\"" &&
 	GIT_SSH="$TRASH_DIRECTORY/uplink" &&
 	test_when_finished "GIT_SSH=\"\$TRASH_DIRECTORY/ssh\$X\"" &&
-<<<<<<< HEAD
 	GIT_TEST_PROTOCOL_VERSION=0 git clone "[myhost:123]:src" ssh-bracket-clone-sshlike-uplink &&
-	expect_ssh "-p 123" myhost src
-=======
-	git clone "[myhost:123]:src" ssh-bracket-clone-sshlike-uplink &&
 	expect_ssh "-o SendEnv=GIT_PROTOCOL -p 123" myhost src
->>>>>>> 6da1f1a9
 '
 
 test_expect_success 'plink is treated specially (as putty)' '
@@ -464,15 +444,9 @@
 
 test_expect_success 'GIT_SSH_VARIANT overrides plink detection' '
 	copy_ssh_wrapper_as "$TRASH_DIRECTORY/plink" &&
-<<<<<<< HEAD
 	GIT_TEST_PROTOCOL_VERSION=0 GIT_SSH_VARIANT=ssh \
-		git clone "[myhost:123]:src" ssh-bracket-clone-variant-1 &&
-	expect_ssh "-p 123" myhost src
-=======
-	GIT_SSH_VARIANT=ssh \
 	git clone "[myhost:123]:src" ssh-bracket-clone-variant-1 &&
 	expect_ssh "-o SendEnv=GIT_PROTOCOL -p 123" myhost src
->>>>>>> 6da1f1a9
 '
 
 test_expect_success 'ssh.variant overrides plink detection' '
@@ -513,13 +487,8 @@
 	expect_ssh "$@"
 }
 
-<<<<<<< HEAD
 test_expect_success !MINGW,!CYGWIN 'clone c:temp is ssl' '
-	test_clone_url c:temp c temp
-=======
-test_expect_success !MINGW 'clone c:temp is ssl' '
 	test_clone_url c:temp "-o SendEnv=GIT_PROTOCOL" c temp
->>>>>>> 6da1f1a9
 '
 
 test_expect_success MINGW 'clone c:temp is dos drive' '
