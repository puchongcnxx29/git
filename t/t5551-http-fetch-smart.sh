#!/bin/sh

test_description='test smart fetching over http via http-backend'
. ./test-lib.sh

if test -n "$NO_CURL"; then
	skip_all='skipping test, git built without http support'
	test_done
fi

. "$TEST_DIRECTORY"/lib-httpd.sh
start_httpd

test_expect_success 'setup repository' '
	git config push.default matching &&
	echo content >file &&
	git add file &&
	git commit -m one
'

test_expect_success 'create http-accessible bare repository' '
	mkdir "$HTTPD_DOCUMENT_ROOT_PATH/repo.git" &&
	(cd "$HTTPD_DOCUMENT_ROOT_PATH/repo.git" &&
	 git --bare init
	) &&
	git remote add public "$HTTPD_DOCUMENT_ROOT_PATH/repo.git" &&
	git push public master:master
'

setup_askpass_helper

cat >exp <<EOF
> GET /smart/repo.git/info/refs?service=git-upload-pack HTTP/1.1
> Accept: */*
> Accept-Encoding: gzip
> Pragma: no-cache
< HTTP/1.1 200 OK
< Pragma: no-cache
< Cache-Control: no-cache, max-age=0, must-revalidate
< Content-Type: application/x-git-upload-pack-advertisement
> POST /smart/repo.git/git-upload-pack HTTP/1.1
> Accept-Encoding: gzip
> Content-Type: application/x-git-upload-pack-request
> Accept: application/x-git-upload-pack-result
> Content-Length: xxx
< HTTP/1.1 200 OK
< Pragma: no-cache
< Cache-Control: no-cache, max-age=0, must-revalidate
< Content-Type: application/x-git-upload-pack-result
EOF
test_expect_success 'clone http repository' '
	GIT_CURL_VERBOSE=1 git clone --quiet $HTTPD_URL/smart/repo.git clone 2>err &&
	test_cmp file clone/file &&
	tr '\''\015'\'' Q <err |
	sed -e "
		s/Q\$//
		/^[*] /d
		/^$/d
		/^< $/d

		/^[^><]/{
			s/^/> /
		}

		/^> User-Agent: /d
		/^> Host: /d
		/^> POST /,$ {
			/^> Accept: [*]\\/[*]/d
		}
		s/^> Content-Length: .*/> Content-Length: xxx/
		/^> 00..want /d
		/^> 00.*done/d

		/^< Server: /d
		/^< Expires: /d
		/^< Date: /d
		/^< Content-Length: /d
		/^< Transfer-Encoding: /d
	" >act &&
	test_cmp exp act
'

test_expect_success 'fetch changes via http' '
	echo content >>file &&
	git commit -a -m two &&
	git push public
	(cd clone && git pull) &&
	test_cmp file clone/file
'

cat >exp <<EOF
GET  /smart/repo.git/info/refs?service=git-upload-pack HTTP/1.1 200
POST /smart/repo.git/git-upload-pack HTTP/1.1 200
GET  /smart/repo.git/info/refs?service=git-upload-pack HTTP/1.1 200
POST /smart/repo.git/git-upload-pack HTTP/1.1 200
EOF
test_expect_success 'used upload-pack service' '
	sed -e "
		s/^.* \"//
		s/\"//
		s/ [1-9][0-9]*\$//
		s/^GET /GET  /
	" >act <"$HTTPD_ROOT_PATH"/access.log &&
	test_cmp exp act
'

test_expect_success 'follow redirects (301)' '
	git clone $HTTPD_URL/smart-redir-perm/repo.git --quiet repo-p
'

test_expect_success 'follow redirects (302)' '
	git clone $HTTPD_URL/smart-redir-temp/repo.git --quiet repo-t
'

test_expect_success 'redirects re-root further requests' '
	git clone $HTTPD_URL/smart-redir-limited/repo.git repo-redir-limited
'

test_expect_success 'clone from password-protected repository' '
	echo two >expect &&
	set_askpass user@host pass@host &&
	git clone --bare "$HTTPD_URL/auth/smart/repo.git" smart-auth &&
	expect_askpass both user@host &&
	git --git-dir=smart-auth log -1 --format=%s >actual &&
	test_cmp expect actual
'

test_expect_success 'clone from auth-only-for-push repository' '
	echo two >expect &&
	set_askpass wrong &&
	git clone --bare "$HTTPD_URL/auth-push/smart/repo.git" smart-noauth &&
	expect_askpass none &&
	git --git-dir=smart-noauth log -1 --format=%s >actual &&
	test_cmp expect actual
'

test_expect_success 'clone from auth-only-for-objects repository' '
	echo two >expect &&
	set_askpass user@host pass@host &&
	git clone --bare "$HTTPD_URL/auth-fetch/smart/repo.git" half-auth &&
	expect_askpass both user@host &&
	git --git-dir=half-auth log -1 --format=%s >actual &&
	test_cmp expect actual
'

test_expect_success 'no-op half-auth fetch does not require a password' '
	set_askpass wrong &&
	git --git-dir=half-auth fetch &&
	expect_askpass none
'

test_expect_success 'redirects send auth to new location' '
	set_askpass user@host pass@host &&
	git -c credential.useHttpPath=true \
	  clone $HTTPD_URL/smart-redir-auth/repo.git repo-redir-auth &&
	expect_askpass both user@host auth/smart/repo.git
'

test_expect_success 'disable dumb http on server' '
	git --git-dir="$HTTPD_DOCUMENT_ROOT_PATH/repo.git" \
		config http.getanyfile false
'

test_expect_success 'GIT_SMART_HTTP can disable smart http' '
	(GIT_SMART_HTTP=0 &&
	 export GIT_SMART_HTTP &&
	 cd clone &&
	 test_must_fail git fetch)
'

test_expect_success 'invalid Content-Type rejected' '
	test_must_fail git clone $HTTPD_URL/broken_smart/repo.git 2>actual
	grep "not valid:" actual
'

test_expect_success 'create namespaced refs' '
	test_commit namespaced &&
	git push public HEAD:refs/namespaces/ns/refs/heads/master &&
	git --git-dir="$HTTPD_DOCUMENT_ROOT_PATH/repo.git" \
		symbolic-ref refs/namespaces/ns/HEAD refs/namespaces/ns/refs/heads/master
'

test_expect_success 'smart clone respects namespace' '
	git clone "$HTTPD_URL/smart_namespace/repo.git" ns-smart &&
	echo namespaced >expect &&
	git --git-dir=ns-smart/.git log -1 --format=%s >actual &&
	test_cmp expect actual
'

test_expect_success 'dumb clone via http-backend respects namespace' '
	git --git-dir="$HTTPD_DOCUMENT_ROOT_PATH/repo.git" \
		config http.getanyfile true &&
	GIT_SMART_HTTP=0 git clone \
		"$HTTPD_URL/smart_namespace/repo.git" ns-dumb &&
	echo namespaced >expect &&
	git --git-dir=ns-dumb/.git log -1 --format=%s >actual &&
	test_cmp expect actual
'

cat >cookies.txt <<EOF
127.0.0.1	FALSE	/smart_cookies/	FALSE	0	othername	othervalue
EOF
cat >expect_cookies.txt <<EOF

127.0.0.1	FALSE	/smart_cookies/	FALSE	0	othername	othervalue
127.0.0.1	FALSE	/smart_cookies/repo.git/info/	FALSE	0	name	value
EOF
test_expect_success 'cookies stored in http.cookiefile when http.savecookies set' '
	git config http.cookiefile cookies.txt &&
	git config http.savecookies true &&
	git ls-remote $HTTPD_URL/smart_cookies/repo.git master &&
	tail -3 cookies.txt > cookies_tail.txt
	test_cmp expect_cookies.txt cookies_tail.txt
'

<<<<<<< HEAD
test_expect_success 'transfer.hiderefs works over smart-http' '
	test_commit hidden &&
	test_commit visible &&
	git push public HEAD^:refs/heads/a HEAD:refs/heads/b &&
	git --git-dir="$HTTPD_DOCUMENT_ROOT_PATH/repo.git" \
		config transfer.hiderefs refs/heads/a &&
	git clone --bare "$HTTPD_URL/smart/repo.git" hidden.git &&
	test_must_fail git -C hidden.git rev-parse --verify a &&
	git -C hidden.git rev-parse --verify b
'

test_expect_success EXPENSIVE 'create 50,000 tags in the repo' '
=======
test_expect_success 'create 2,000 tags in the repo' '
>>>>>>> 376e4b39
	(
	cd "$HTTPD_DOCUMENT_ROOT_PATH/repo.git" &&
	for i in $(test_seq 2000)
	do
		echo "commit refs/heads/too-many-refs"
		echo "mark :$i"
		echo "committer git <git@example.com> $i +0000"
		echo "data 0"
		echo "M 644 inline bla.txt"
		echo "data 4"
		echo "bla"
		# make every commit dangling by always
		# rewinding the branch after each commit
		echo "reset refs/heads/too-many-refs"
		echo "from :1"
	done | git fast-import --export-marks=marks &&

	# now assign tags to all the dangling commits we created above
	tag=$(perl -e "print \"bla\" x 30") &&
	sed -e "s|^:\([^ ]*\) \(.*\)$|\2 refs/tags/$tag-\1|" <marks >>packed-refs
	)
'

test_expect_success CMDLINE_LIMIT \
	'clone the 2,000 tag repo to check OS command line overflow' '
	run_with_limited_cmdline git clone $HTTPD_URL/smart/repo.git too-many-refs &&
	(
		cd too-many-refs &&
		git for-each-ref refs/tags >actual &&
		test_line_count = 2000 actual
	)
'

test_expect_success 'large fetch-pack requests can be split across POSTs' '
	GIT_CURL_VERBOSE=1 git -c http.postbuffer=65536 \
		clone --bare "$HTTPD_URL/smart/repo.git" split.git 2>err &&
	grep "^> POST" err >posts &&
	test_line_count = 2 posts
'

stop_httpd
test_done<|MERGE_RESOLUTION|>--- conflicted
+++ resolved
@@ -213,7 +213,6 @@
 	test_cmp expect_cookies.txt cookies_tail.txt
 '
 
-<<<<<<< HEAD
 test_expect_success 'transfer.hiderefs works over smart-http' '
 	test_commit hidden &&
 	test_commit visible &&
@@ -225,10 +224,7 @@
 	git -C hidden.git rev-parse --verify b
 '
 
-test_expect_success EXPENSIVE 'create 50,000 tags in the repo' '
-=======
 test_expect_success 'create 2,000 tags in the repo' '
->>>>>>> 376e4b39
 	(
 	cd "$HTTPD_DOCUMENT_ROOT_PATH/repo.git" &&
 	for i in $(test_seq 2000)
