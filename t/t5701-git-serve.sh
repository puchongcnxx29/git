#!/bin/sh

test_description='test git-serve and server commands'

. ./test-lib.sh

test_expect_success 'test capability advertisement' '
	cat >expect <<-EOF &&
	version 2
	agent=git/$(git version | cut -d" " -f3)
	ls-refs
	fetch=shallow
	server-option
	0000
	EOF

	git serve --advertise-capabilities >out &&
<<<<<<< HEAD
	test-tool pkt-line unpack <out >actual &&
	test_cmp actual expect
=======
	test-pkt-line unpack <out >actual &&
	test_cmp expect actual
>>>>>>> 8d6ba495
'

test_expect_success 'stateless-rpc flag does not list capabilities' '
	# Empty request
	test-tool pkt-line pack >in <<-EOF &&
	0000
	EOF
	git serve --stateless-rpc >out <in &&
	test_must_be_empty out &&

	# EOF
	git serve --stateless-rpc >out &&
	test_must_be_empty out
'

test_expect_success 'request invalid capability' '
	test-tool pkt-line pack >in <<-EOF &&
	foobar
	0000
	EOF
	test_must_fail git serve --stateless-rpc 2>err <in &&
	test_i18ngrep "unknown capability" err
'

test_expect_success 'request with no command' '
	test-tool pkt-line pack >in <<-EOF &&
	agent=git/test
	0000
	EOF
	test_must_fail git serve --stateless-rpc 2>err <in &&
	test_i18ngrep "no command requested" err
'

test_expect_success 'request invalid command' '
	test-tool pkt-line pack >in <<-EOF &&
	command=foo
	agent=git/test
	0000
	EOF
	test_must_fail git serve --stateless-rpc 2>err <in &&
	test_i18ngrep "invalid command" err
'

# Test the basics of ls-refs
#
test_expect_success 'setup some refs and tags' '
	test_commit one &&
	git branch dev master &&
	test_commit two &&
	git symbolic-ref refs/heads/release refs/heads/master &&
	git tag -a -m "annotated tag" annotated-tag
'

test_expect_success 'basics of ls-refs' '
	test-tool pkt-line pack >in <<-EOF &&
	command=ls-refs
	0000
	EOF

	cat >expect <<-EOF &&
	$(git rev-parse HEAD) HEAD
	$(git rev-parse refs/heads/dev) refs/heads/dev
	$(git rev-parse refs/heads/master) refs/heads/master
	$(git rev-parse refs/heads/release) refs/heads/release
	$(git rev-parse refs/tags/annotated-tag) refs/tags/annotated-tag
	$(git rev-parse refs/tags/one) refs/tags/one
	$(git rev-parse refs/tags/two) refs/tags/two
	0000
	EOF

	git serve --stateless-rpc <in >out &&
<<<<<<< HEAD
	test-tool pkt-line unpack <out >actual &&
	test_cmp actual expect
=======
	test-pkt-line unpack <out >actual &&
	test_cmp expect actual
>>>>>>> 8d6ba495
'

test_expect_success 'basic ref-prefixes' '
	test-tool pkt-line pack >in <<-EOF &&
	command=ls-refs
	0001
	ref-prefix refs/heads/master
	ref-prefix refs/tags/one
	0000
	EOF

	cat >expect <<-EOF &&
	$(git rev-parse refs/heads/master) refs/heads/master
	$(git rev-parse refs/tags/one) refs/tags/one
	0000
	EOF

	git serve --stateless-rpc <in >out &&
<<<<<<< HEAD
	test-tool pkt-line unpack <out >actual &&
	test_cmp actual expect
=======
	test-pkt-line unpack <out >actual &&
	test_cmp expect actual
>>>>>>> 8d6ba495
'

test_expect_success 'refs/heads prefix' '
	test-tool pkt-line pack >in <<-EOF &&
	command=ls-refs
	0001
	ref-prefix refs/heads/
	0000
	EOF

	cat >expect <<-EOF &&
	$(git rev-parse refs/heads/dev) refs/heads/dev
	$(git rev-parse refs/heads/master) refs/heads/master
	$(git rev-parse refs/heads/release) refs/heads/release
	0000
	EOF

	git serve --stateless-rpc <in >out &&
<<<<<<< HEAD
	test-tool pkt-line unpack <out >actual &&
	test_cmp actual expect
=======
	test-pkt-line unpack <out >actual &&
	test_cmp expect actual
>>>>>>> 8d6ba495
'

test_expect_success 'peel parameter' '
	test-tool pkt-line pack >in <<-EOF &&
	command=ls-refs
	0001
	peel
	ref-prefix refs/tags/
	0000
	EOF

	cat >expect <<-EOF &&
	$(git rev-parse refs/tags/annotated-tag) refs/tags/annotated-tag peeled:$(git rev-parse refs/tags/annotated-tag^{})
	$(git rev-parse refs/tags/one) refs/tags/one
	$(git rev-parse refs/tags/two) refs/tags/two
	0000
	EOF

	git serve --stateless-rpc <in >out &&
<<<<<<< HEAD
	test-tool pkt-line unpack <out >actual &&
	test_cmp actual expect
=======
	test-pkt-line unpack <out >actual &&
	test_cmp expect actual
>>>>>>> 8d6ba495
'

test_expect_success 'symrefs parameter' '
	test-tool pkt-line pack >in <<-EOF &&
	command=ls-refs
	0001
	symrefs
	ref-prefix refs/heads/
	0000
	EOF

	cat >expect <<-EOF &&
	$(git rev-parse refs/heads/dev) refs/heads/dev
	$(git rev-parse refs/heads/master) refs/heads/master
	$(git rev-parse refs/heads/release) refs/heads/release symref-target:refs/heads/master
	0000
	EOF

	git serve --stateless-rpc <in >out &&
<<<<<<< HEAD
	test-tool pkt-line unpack <out >actual &&
	test_cmp actual expect
=======
	test-pkt-line unpack <out >actual &&
	test_cmp expect actual
>>>>>>> 8d6ba495
'

test_expect_success 'sending server-options' '
	test-tool pkt-line pack >in <<-EOF &&
	command=ls-refs
	server-option=hello
	server-option=world
	0001
	ref-prefix HEAD
	0000
	EOF

	cat >expect <<-EOF &&
	$(git rev-parse HEAD) HEAD
	0000
	EOF

	git serve --stateless-rpc <in >out &&
<<<<<<< HEAD
	test-tool pkt-line unpack <out >actual &&
	test_cmp actual expect
=======
	test-pkt-line unpack <out >actual &&
	test_cmp expect actual
>>>>>>> 8d6ba495
'

test_expect_success 'unexpected lines are not allowed in fetch request' '
	git init server &&

	test-tool pkt-line pack >in <<-EOF &&
	command=fetch
	0001
	this-is-not-a-command
	0000
	EOF

	test_must_fail git -C server serve --stateless-rpc <in >/dev/null 2>err &&
	grep "unexpected line: .this-is-not-a-command." err
'

test_done<|MERGE_RESOLUTION|>--- conflicted
+++ resolved
@@ -15,13 +15,8 @@
 	EOF
 
 	git serve --advertise-capabilities >out &&
-<<<<<<< HEAD
-	test-tool pkt-line unpack <out >actual &&
-	test_cmp actual expect
-=======
-	test-pkt-line unpack <out >actual &&
-	test_cmp expect actual
->>>>>>> 8d6ba495
+	test-tool pkt-line unpack <out >actual &&
+	test_cmp expect actual
 '
 
 test_expect_success 'stateless-rpc flag does not list capabilities' '
@@ -93,13 +88,8 @@
 	EOF
 
 	git serve --stateless-rpc <in >out &&
-<<<<<<< HEAD
-	test-tool pkt-line unpack <out >actual &&
-	test_cmp actual expect
-=======
-	test-pkt-line unpack <out >actual &&
-	test_cmp expect actual
->>>>>>> 8d6ba495
+	test-tool pkt-line unpack <out >actual &&
+	test_cmp expect actual
 '
 
 test_expect_success 'basic ref-prefixes' '
@@ -118,13 +108,8 @@
 	EOF
 
 	git serve --stateless-rpc <in >out &&
-<<<<<<< HEAD
-	test-tool pkt-line unpack <out >actual &&
-	test_cmp actual expect
-=======
-	test-pkt-line unpack <out >actual &&
-	test_cmp expect actual
->>>>>>> 8d6ba495
+	test-tool pkt-line unpack <out >actual &&
+	test_cmp expect actual
 '
 
 test_expect_success 'refs/heads prefix' '
@@ -143,13 +128,8 @@
 	EOF
 
 	git serve --stateless-rpc <in >out &&
-<<<<<<< HEAD
-	test-tool pkt-line unpack <out >actual &&
-	test_cmp actual expect
-=======
-	test-pkt-line unpack <out >actual &&
-	test_cmp expect actual
->>>>>>> 8d6ba495
+	test-tool pkt-line unpack <out >actual &&
+	test_cmp expect actual
 '
 
 test_expect_success 'peel parameter' '
@@ -169,13 +149,8 @@
 	EOF
 
 	git serve --stateless-rpc <in >out &&
-<<<<<<< HEAD
-	test-tool pkt-line unpack <out >actual &&
-	test_cmp actual expect
-=======
-	test-pkt-line unpack <out >actual &&
-	test_cmp expect actual
->>>>>>> 8d6ba495
+	test-tool pkt-line unpack <out >actual &&
+	test_cmp expect actual
 '
 
 test_expect_success 'symrefs parameter' '
@@ -195,13 +170,8 @@
 	EOF
 
 	git serve --stateless-rpc <in >out &&
-<<<<<<< HEAD
-	test-tool pkt-line unpack <out >actual &&
-	test_cmp actual expect
-=======
-	test-pkt-line unpack <out >actual &&
-	test_cmp expect actual
->>>>>>> 8d6ba495
+	test-tool pkt-line unpack <out >actual &&
+	test_cmp expect actual
 '
 
 test_expect_success 'sending server-options' '
@@ -220,13 +190,8 @@
 	EOF
 
 	git serve --stateless-rpc <in >out &&
-<<<<<<< HEAD
-	test-tool pkt-line unpack <out >actual &&
-	test_cmp actual expect
-=======
-	test-pkt-line unpack <out >actual &&
-	test_cmp expect actual
->>>>>>> 8d6ba495
+	test-tool pkt-line unpack <out >actual &&
+	test_cmp expect actual
 '
 
 test_expect_success 'unexpected lines are not allowed in fetch request' '
