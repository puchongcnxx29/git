# We always set GNUPGHOME, even if no usable GPG was found, as
#
# - It does not hurt, and
#
# - we cannot set global environment variables in lazy prereqs because they are
#   executed in an eval'ed subshell that changes the working directory to a
#   temporary one.

GNUPGHOME="$PWD/gpghome"
export GNUPGHOME

test_lazy_prereq GPG '
	gpg_version=$(gpg --version 2>&1)
	test $? != 127 || exit 1

	# As said here: http://www.gnupg.org/documentation/faqs.html#q6.19
	# the gpg version 1.0.6 did not parse trust packets correctly, so for
	# that version, creation of signed tags using the generated key fails.
	case "$gpg_version" in
	"gpg (GnuPG) 1.0.6"*)
		say "Your version of gpg (1.0.6) is too buggy for testing"
		exit 1
		;;
	*)
		# Available key info:
		# * Type DSA and Elgamal, size 2048 bits, no expiration date,
		#   name and email: C O Mitter <committer@example.com>
		# * Type RSA, size 2048 bits, no expiration date,
		#   name and email: Eris Discordia <discord@example.net>
		# No password given, to enable non-interactive operation.
		# To generate new key:
		#	gpg --homedir /tmp/gpghome --gen-key
		# To write armored exported key to keyring:
		#	gpg --homedir /tmp/gpghome --export-secret-keys \
		#		--armor 0xDEADBEEF >> lib-gpg/keyring.gpg
		#	gpg --homedir /tmp/gpghome --export \
		#		--armor 0xDEADBEEF >> lib-gpg/keyring.gpg
		# To export ownertrust:
		#	gpg --homedir /tmp/gpghome --export-ownertrust \
		#		> lib-gpg/ownertrust
		mkdir "$GNUPGHOME" &&
		chmod 0700 "$GNUPGHOME" &&
		(gpgconf --kill gpg-agent || : ) &&
		gpg --homedir "${GNUPGHOME}" --import \
			"$TEST_DIRECTORY"/lib-gpg/keyring.gpg &&
		gpg --homedir "${GNUPGHOME}" --import-ownertrust \
			"$TEST_DIRECTORY"/lib-gpg/ownertrust &&
		gpg --homedir "${GNUPGHOME}" </dev/null >/dev/null \
			--sign -u committer@example.com
		;;
	esac
'

test_lazy_prereq GPGSM '
	test_have_prereq GPG &&
	# Available key info:
	# * see t/lib-gpg/gpgsm-gen-key.in
	# To generate new certificate:
	#  * no passphrase
	#	gpgsm --homedir /tmp/gpghome/ \
	#		-o /tmp/gpgsm.crt.user \
	#		--generate-key \
	#		--batch t/lib-gpg/gpgsm-gen-key.in
	# To import certificate:
	#	gpgsm --homedir /tmp/gpghome/ \
	#		--import /tmp/gpgsm.crt.user
	# To export into a .p12 we can later import:
	#	gpgsm --homedir /tmp/gpghome/ \
	#		-o t/lib-gpg/gpgsm_cert.p12 \
	#		--export-secret-key-p12 "committer@example.com"
	echo | gpgsm --homedir "${GNUPGHOME}" \
		--passphrase-fd 0 --pinentry-mode loopback \
		--import "$TEST_DIRECTORY"/lib-gpg/gpgsm_cert.p12 &&

	gpgsm --homedir "${GNUPGHOME}" -K |
	grep fingerprint: |
	cut -d" " -f4 |
	tr -d "\\n" >"${GNUPGHOME}/trustlist.txt" &&

	echo " S relax" >>"${GNUPGHOME}/trustlist.txt" &&
	echo hello | gpgsm --homedir "${GNUPGHOME}" >/dev/null \
	       -u committer@example.com -o /dev/null --sign -
'

test_lazy_prereq RFC1991 '
	test_have_prereq GPG &&
	echo | gpg --homedir "${GNUPGHOME}" -b --rfc1991 >/dev/null
'

GPGSSH_KEY_PRIMARY="${GNUPGHOME}/ed25519_ssh_signing_key"
GPGSSH_KEY_SECONDARY="${GNUPGHOME}/rsa_2048_ssh_signing_key"
GPGSSH_KEY_UNTRUSTED="${GNUPGHOME}/untrusted_ssh_signing_key"
GPGSSH_KEY_EXPIRED="${GNUPGHOME}/expired_ssh_signing_key"
GPGSSH_KEY_NOTYETVALID="${GNUPGHOME}/notyetvalid_ssh_signing_key"
GPGSSH_KEY_TIMEBOXEDVALID="${GNUPGHOME}/timeboxed_valid_ssh_signing_key"
GPGSSH_KEY_TIMEBOXEDINVALID="${GNUPGHOME}/timeboxed_invalid_ssh_signing_key"
GPGSSH_KEY_WITH_PASSPHRASE="${GNUPGHOME}/protected_ssh_signing_key"
GPGSSH_KEY_PASSPHRASE="super_secret"
GPGSSH_ALLOWED_SIGNERS="${GNUPGHOME}/ssh.all_valid.allowedSignersFile"

GPGSSH_GOOD_SIGNATURE_TRUSTED='Good "git" signature for'
GPGSSH_GOOD_SIGNATURE_UNTRUSTED='Good "git" signature with'
GPGSSH_KEY_NOT_TRUSTED="No principal matched"
GPGSSH_BAD_SIGNATURE="Signature verification failed"

test_lazy_prereq GPGSSH '
	ssh_version=$(ssh-keygen -Y find-principals -n "git" 2>&1)
	test $? != 127 || exit 1
	echo $ssh_version | grep -q "find-principals:missing signature file"
	test $? = 0 || exit 1;

<<<<<<< HEAD
	# some broken versions of ssh-keygen segfault on find-principals;
	# avoid testing with them.
	ssh-keygen -Y find-principals -f /dev/null -s /dev/null
	test $? = 139 && exit 1

=======
	# Setup some keys and an allowed signers file
>>>>>>> ffd5177f
	mkdir -p "${GNUPGHOME}" &&
	chmod 0700 "${GNUPGHOME}" &&
	(setfacl -k "${GNUPGHOME}" 2>/dev/null || true) &&
	ssh-keygen -t ed25519 -N "" -C "git ed25519 key" -f "${GPGSSH_KEY_PRIMARY}" >/dev/null &&
	echo "\"principal with number 1\" $(cat "${GPGSSH_KEY_PRIMARY}.pub")" >>"${GPGSSH_ALLOWED_SIGNERS}" &&
	ssh-keygen -t rsa -b 2048 -N "" -C "git rsa2048 key" -f "${GPGSSH_KEY_SECONDARY}" >/dev/null &&
	echo "\"principal with number 2\" $(cat "${GPGSSH_KEY_SECONDARY}.pub")" >>"${GPGSSH_ALLOWED_SIGNERS}" &&
	ssh-keygen -t ed25519 -N "${GPGSSH_KEY_PASSPHRASE}" -C "git ed25519 encrypted key" -f "${GPGSSH_KEY_WITH_PASSPHRASE}" >/dev/null &&
	echo "\"principal with number 3\" $(cat "${GPGSSH_KEY_WITH_PASSPHRASE}.pub")" >>"${GPGSSH_ALLOWED_SIGNERS}" &&
	ssh-keygen -t ed25519 -N "" -C "git ed25519 key" -f "${GPGSSH_KEY_UNTRUSTED}" >/dev/null &&

	# Verify if at least one key and ssh-keygen works as expected
	echo "testpayload" | ssh-keygen -Y sign -n "git" -f "${GPGSSH_KEY_PRIMARY}" >gpgssh_prereq.sig &&
	ssh-keygen -Y find-principals -f "${GPGSSH_ALLOWED_SIGNERS}" -s gpgssh_prereq.sig &&
	echo "testpayload" | ssh-keygen -Y verify -n "git" -f "${GPGSSH_ALLOWED_SIGNERS}" -I "principal with number 1" -s gpgssh_prereq.sig
'

test_lazy_prereq GPGSSH_VERIFYTIME '
	# Check if ssh-keygen has a verify-time option by passing an invalid date to it
	ssh-keygen -Overify-time=INVALID -Y check-novalidate -s doesnotmatter 2>&1 | grep -q -F "Invalid \"verify-time\"" &&

	# Set up keys with key lifetimes
	ssh-keygen -t ed25519 -N "" -C "timeboxed valid key" -f "${GPGSSH_KEY_TIMEBOXEDVALID}" >/dev/null &&
	echo "\"timeboxed valid key\" valid-after=\"20050407000000\",valid-before=\"200504100000\" $(cat "${GPGSSH_KEY_TIMEBOXEDVALID}.pub")" >> "${GPGSSH_ALLOWED_SIGNERS}" &&
	ssh-keygen -t ed25519 -N "" -C "timeboxed invalid key" -f "${GPGSSH_KEY_TIMEBOXEDINVALID}" >/dev/null &&
	echo "\"timeboxed invalid key\" valid-after=\"20050401000000\",valid-before=\"20050402000000\" $(cat "${GPGSSH_KEY_TIMEBOXEDINVALID}.pub")" >> "${GPGSSH_ALLOWED_SIGNERS}" &&
	ssh-keygen -t ed25519 -N "" -C "expired key" -f "${GPGSSH_KEY_EXPIRED}" >/dev/null &&
	echo "\"principal with expired key\" valid-before=\"20000101000000\" $(cat "${GPGSSH_KEY_EXPIRED}.pub")" >> "${GPGSSH_ALLOWED_SIGNERS}" &&
	ssh-keygen -t ed25519 -N "" -C "not yet valid key" -f "${GPGSSH_KEY_NOTYETVALID}" >/dev/null &&
	echo "\"principal with not yet valid key\" valid-after=\"29990101000000\" $(cat "${GPGSSH_KEY_NOTYETVALID}.pub")" >> "${GPGSSH_ALLOWED_SIGNERS}"

	# and verify ssh-keygen verifies the key lifetime
	echo "testpayload" | ssh-keygen -Y sign -n "git" -f "${GPGSSH_KEY_EXPIRED}" > gpgssh_verifytime_prereq.sig &&
	! (ssh-keygen -Y verify -n "git" -f "${GPGSSH_ALLOWED_SIGNERS}" -I "principal with expired key" -s gpgssh_verifytime_prereq.sig)
'

sanitize_pgp() {
	perl -ne '
		/^-----END PGP/ and $in_pgp = 0;
		print unless $in_pgp;
		/^-----BEGIN PGP/ and $in_pgp = 1;
	'
}<|MERGE_RESOLUTION|>--- conflicted
+++ resolved
@@ -109,15 +109,7 @@
 	echo $ssh_version | grep -q "find-principals:missing signature file"
 	test $? = 0 || exit 1;
 
-<<<<<<< HEAD
-	# some broken versions of ssh-keygen segfault on find-principals;
-	# avoid testing with them.
-	ssh-keygen -Y find-principals -f /dev/null -s /dev/null
-	test $? = 139 && exit 1
-
-=======
 	# Setup some keys and an allowed signers file
->>>>>>> ffd5177f
 	mkdir -p "${GNUPGHOME}" &&
 	chmod 0700 "${GNUPGHOME}" &&
 	(setfacl -k "${GNUPGHOME}" 2>/dev/null || true) &&
