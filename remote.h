#ifndef REMOTE_H
#define REMOTE_H

#include "parse-options.h"
#include "hashmap.h"

enum {
	REMOTE_UNCONFIGURED = 0,
	REMOTE_CONFIG,
	REMOTE_REMOTES,
	REMOTE_BRANCHES
};

struct remote {
	struct hashmap_entry ent;  /* must be first */

	const char *name;
	int origin, configured_in_repo;

	const char *foreign_vcs;

	const char **url;
	int url_nr;
	int url_alloc;

	const char **pushurl;
	int pushurl_nr;
	int pushurl_alloc;

	const char **push_refspec;
	struct refspec *push;
	int push_refspec_nr;
	int push_refspec_alloc;

	const char **fetch_refspec;
	struct refspec *fetch;
	int fetch_refspec_nr;
	int fetch_refspec_alloc;

	/*
	 * -1 to never fetch tags
	 * 0 to auto-follow tags on heuristic (default)
	 * 1 to always auto-follow tags
	 * 2 to always fetch tags
	 */
	int fetch_tags;
	int skip_default_update;
	int mirror;
	int prune;

	const char *receivepack;
	const char *uploadpack;

	/*
	 * for curl remotes only
	 */
	char *http_proxy;
	char *http_proxy_authmethod;
};

struct remote *remote_get(const char *name);
struct remote *pushremote_get(const char *name);
int remote_is_configured(struct remote *remote, int in_repo);

typedef int each_remote_fn(struct remote *remote, void *priv);
int for_each_remote(each_remote_fn fn, void *priv);

int remote_has_url(struct remote *remote, const char *url);

struct refspec {
	unsigned force : 1;
	unsigned pattern : 1;
	unsigned matching : 1;
	unsigned exact_sha1 : 1;

	char *src;
	char *dst;
};

extern const struct refspec *tag_refspec;

struct ref {
	struct ref *next;
	struct object_id old_oid;
	struct object_id new_oid;
	struct object_id old_oid_expect; /* used by expect-old */
	char *symref;
	unsigned int
		force:1,
		forced_update:1,
		expect_old_sha1:1,
		deletion:1;

	enum {
		REF_NOT_MATCHED = 0, /* initial value */
		REF_MATCHED,
		REF_UNADVERTISED_NOT_ALLOWED
	} match_status;

	/*
	 * Order is important here, as we write to FETCH_HEAD
	 * in numeric order. And the default NOT_FOR_MERGE
	 * should be 0, so that xcalloc'd structures get it
	 * by default.
	 */
	enum {
		FETCH_HEAD_MERGE = -1,
		FETCH_HEAD_NOT_FOR_MERGE = 0,
		FETCH_HEAD_IGNORE = 1
	} fetch_head_status;

	enum {
		REF_STATUS_NONE = 0,
		REF_STATUS_OK,
		REF_STATUS_REJECT_NONFASTFORWARD,
		REF_STATUS_REJECT_ALREADY_EXISTS,
		REF_STATUS_REJECT_NODELETE,
		REF_STATUS_REJECT_FETCH_FIRST,
		REF_STATUS_REJECT_NEEDS_FORCE,
		REF_STATUS_REJECT_STALE,
		REF_STATUS_REJECT_SHALLOW,
		REF_STATUS_UPTODATE,
		REF_STATUS_REMOTE_REJECT,
		REF_STATUS_EXPECTING_REPORT,
		REF_STATUS_ATOMIC_PUSH_FAILED
	} status;
	char *remote_status;
	struct ref *peer_ref; /* when renaming */
	char name[FLEX_ARRAY]; /* more */
};

#define REF_NORMAL	(1u << 0)
#define REF_HEADS	(1u << 1)
#define REF_TAGS	(1u << 2)

extern struct ref *find_ref_by_name(const struct ref *list, const char *name);

struct ref *alloc_ref(const char *name);
struct ref *copy_ref(const struct ref *ref);
struct ref *copy_ref_list(const struct ref *ref);
void sort_ref_list(struct ref **, int (*cmp)(const void *, const void *));
extern int count_refspec_match(const char *, struct ref *refs, struct ref **matched_ref);
int ref_compare_name(const void *, const void *);

int check_ref_type(const struct ref *ref, int flags);

/*
 * Frees the entire list and peers of elements.
 */
void free_refs(struct ref *ref);

struct oid_array;
extern struct ref **get_remote_heads(int in, char *src_buf, size_t src_len,
				     struct ref **list, unsigned int flags,
				     struct oid_array *extra_have,
				     struct oid_array *shallow);

int resolve_remote_symref(struct ref *ref, struct ref *list);
int ref_newer(const struct object_id *new_oid, const struct object_id *old_oid);

/*
 * Remove and free all but the first of any entries in the input list
 * that map the same remote reference to the same local reference.  If
 * there are two entries that map different remote references to the
 * same local reference, emit an error message and die.  Return a
 * pointer to the head of the resulting list.
 */
struct ref *ref_remove_duplicates(struct ref *ref_map);

int valid_fetch_refspec(const char *refspec);
struct refspec *parse_fetch_refspec(int nr_refspec, const char **refspec);
<<<<<<< HEAD
extern struct refspec *parse_push_refspec(int nr_refspec, const char **refspec);
=======
void add_and_parse_fetch_refspec(struct remote *remote, const char *refspec);
>>>>>>> f4a9bd49

void free_refspec(int nr_refspec, struct refspec *refspec);

extern int query_refspecs(struct refspec *specs, int nr, struct refspec *query);
char *apply_refspecs(struct refspec *refspecs, int nr_refspec,
		     const char *name);

int check_push_refs(struct ref *src, int nr_refspec, const char **refspec);
int match_push_refs(struct ref *src, struct ref **dst,
		    int nr_refspec, const char **refspec, int all);
void set_ref_status_for_push(struct ref *remote_refs, int send_mirror,
	int force_update);

/*
 * Given a list of the remote refs and the specification of things to
 * fetch, makes a (separate) list of the refs to fetch and the local
 * refs to store into.
 *
 * *tail is the pointer to the tail pointer of the list of results
 * beforehand, and will be set to the tail pointer of the list of
 * results afterward.
 *
 * missing_ok is usually false, but when we are adding branch.$name.merge
 * it is Ok if the branch is not at the remote anymore.
 */
int get_fetch_map(const struct ref *remote_refs, const struct refspec *refspec,
		  struct ref ***tail, int missing_ok);

struct ref *get_remote_ref(const struct ref *remote_refs, const char *name);

/*
 * For the given remote, reads the refspec's src and sets the other fields.
 */
int remote_find_tracking(struct remote *remote, struct refspec *refspec);

struct branch {
	const char *name;
	const char *refname;

	const char *remote_name;
	const char *pushremote_name;

	const char **merge_name;
	struct refspec **merge;
	int merge_nr;
	int merge_alloc;

	const char *push_tracking_ref;
};

struct branch *branch_get(const char *name);
const char *remote_for_branch(struct branch *branch, int *explicit);
const char *pushremote_for_branch(struct branch *branch, int *explicit);

int branch_has_merge_config(struct branch *branch);
int branch_merge_matches(struct branch *, int n, const char *);

/**
 * Return the fully-qualified refname of the tracking branch for `branch`.
 * I.e., what "branch@{upstream}" would give you. Returns NULL if no
 * upstream is defined.
 *
 * If `err` is not NULL and no upstream is defined, a more specific error
 * message is recorded there (if the function does not return NULL, then
 * `err` is not touched).
 */
const char *branch_get_upstream(struct branch *branch, struct strbuf *err);

/**
 * Return the tracking branch that corresponds to the ref we would push to
 * given a bare `git push` while `branch` is checked out.
 *
 * The return value and `err` conventions match those of `branch_get_upstream`.
 */
const char *branch_get_push(struct branch *branch, struct strbuf *err);

/* Flags to match_refs. */
enum match_refs_flags {
	MATCH_REFS_NONE		= 0,
	MATCH_REFS_ALL 		= (1 << 0),
	MATCH_REFS_MIRROR	= (1 << 1),
	MATCH_REFS_PRUNE	= (1 << 2),
	MATCH_REFS_FOLLOW_TAGS	= (1 << 3)
};

/* Reporting of tracking info */
int stat_tracking_info(struct branch *branch, int *num_ours, int *num_theirs,
		       const char **upstream_name);
int format_tracking_info(struct branch *branch, struct strbuf *sb);

struct ref *get_local_heads(void);
/*
 * Find refs from a list which are likely to be pointed to by the given HEAD
 * ref. If 'all' is false, returns the most likely ref; otherwise, returns a
 * list of all candidate refs. If no match is found (or 'head' is NULL),
 * returns NULL. All returns are newly allocated and should be freed.
 */
struct ref *guess_remote_head(const struct ref *head,
			      const struct ref *refs,
			      int all);

/* Return refs which no longer exist on remote */
struct ref *get_stale_heads(struct refspec *refs, int ref_count, struct ref *fetch_map);

/*
 * Compare-and-swap
 */
#define CAS_OPT_NAME "force-with-lease"

struct push_cas_option {
	unsigned use_tracking_for_rest:1;
	struct push_cas {
		unsigned char expect[20];
		unsigned use_tracking:1;
		char *refname;
	} *entry;
	int nr;
	int alloc;
};

extern int parseopt_push_cas_option(const struct option *, const char *arg, int unset);

extern int is_empty_cas(const struct push_cas_option *);
void apply_push_cas(struct push_cas_option *, struct remote *, struct ref *);

#endif<|MERGE_RESOLUTION|>--- conflicted
+++ resolved
@@ -169,11 +169,8 @@
 
 int valid_fetch_refspec(const char *refspec);
 struct refspec *parse_fetch_refspec(int nr_refspec, const char **refspec);
-<<<<<<< HEAD
 extern struct refspec *parse_push_refspec(int nr_refspec, const char **refspec);
-=======
 void add_and_parse_fetch_refspec(struct remote *remote, const char *refspec);
->>>>>>> f4a9bd49
 
 void free_refspec(int nr_refspec, struct refspec *refspec);
 
