--- conflicted
+++ resolved
@@ -15,8 +15,6 @@
  * returned.
  */
 enum protocol_version get_protocol_version_config(void);
-<<<<<<< HEAD
-=======
 
 /*
  * Register an allowable protocol version for a given operation. Registration
@@ -34,7 +32,6 @@
  * GIT_PROTOCOL environment variable or similar version negotiation field.
  */
 void get_client_protocol_version_advertisement(struct strbuf *advert);
->>>>>>> 6da1f1a9
 
 /*
  * Used by a server to determine which protocol version should be used based on
