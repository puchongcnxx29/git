--- conflicted
+++ resolved
@@ -1,11 +1,9 @@
 #ifndef PACK_OBJECTS_H
 #define PACK_OBJECTS_H
 
-<<<<<<< HEAD
+#include "object-store.h"
+
 #define DEFAULT_DELTA_CACHE_SIZE (256 * 1024 * 1024)
-
-=======
-#include "object-store.h"
 
 #define OE_DFS_STATE_BITS	2
 #define OE_DEPTH_BITS		12
@@ -82,7 +80,6 @@
  * [1] during try_delta phase we don't bother with compressing because
  * the delta could be quickly replaced with a better one.
  */
->>>>>>> f6a5576d
 struct object_entry {
 	struct pack_idx_entry idx;
 	void *delta_data;	/* cached delta (uncompressed) */
