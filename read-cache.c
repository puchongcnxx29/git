/*
 * GIT - The information manager from hell
 *
 * Copyright (C) Linus Torvalds, 2005
 */
#include "cache.h"
#include "config.h"
#include "diff.h"
#include "diffcore.h"
#include "tempfile.h"
#include "lockfile.h"
#include "cache-tree.h"
#include "refs.h"
#include "dir.h"
#include "object-store.h"
#include "tree.h"
#include "commit.h"
#include "blob.h"
#include "resolve-undo.h"
#include "run-command.h"
#include "strbuf.h"
#include "varint.h"
#include "split-index.h"
#include "utf8.h"
#include "fsmonitor.h"
#include "thread-utils.h"
#include "progress.h"
#include "sparse-index.h"

/* Mask for the name length in ce_flags in the on-disk index */

#define CE_NAMEMASK  (0x0fff)

/* Index extensions.
 *
 * The first letter should be 'A'..'Z' for extensions that are not
 * necessary for a correct operation (i.e. optimization data).
 * When new extensions are added that _needs_ to be understood in
 * order to correctly interpret the index file, pick character that
 * is outside the range, to cause the reader to abort.
 */

#define CACHE_EXT(s) ( (s[0]<<24)|(s[1]<<16)|(s[2]<<8)|(s[3]) )
#define CACHE_EXT_TREE 0x54524545	/* "TREE" */
#define CACHE_EXT_RESOLVE_UNDO 0x52455543 /* "REUC" */
#define CACHE_EXT_LINK 0x6c696e6b	  /* "link" */
#define CACHE_EXT_UNTRACKED 0x554E5452	  /* "UNTR" */
#define CACHE_EXT_FSMONITOR 0x46534D4E	  /* "FSMN" */
#define CACHE_EXT_ENDOFINDEXENTRIES 0x454F4945	/* "EOIE" */
#define CACHE_EXT_INDEXENTRYOFFSETTABLE 0x49454F54 /* "IEOT" */
#define CACHE_EXT_SPARSE_DIRECTORIES 0x73646972 /* "sdir" */

/* changes that can be kept in $GIT_DIR/index (basically all extensions) */
#define EXTMASK (RESOLVE_UNDO_CHANGED | CACHE_TREE_CHANGED | \
		 CE_ENTRY_ADDED | CE_ENTRY_REMOVED | CE_ENTRY_CHANGED | \
		 SPLIT_INDEX_ORDERED | UNTRACKED_CHANGED | FSMONITOR_CHANGED)


/*
 * This is an estimate of the pathname length in the index.  We use
 * this for V4 index files to guess the un-deltafied size of the index
 * in memory because of pathname deltafication.  This is not required
 * for V2/V3 index formats because their pathnames are not compressed.
 * If the initial amount of memory set aside is not sufficient, the
 * mem pool will allocate extra memory.
 */
#define CACHE_ENTRY_PATH_LENGTH 80

static inline struct cache_entry *mem_pool__ce_alloc(struct mem_pool *mem_pool, size_t len)
{
	struct cache_entry *ce;
	ce = mem_pool_alloc(mem_pool, cache_entry_size(len));
	ce->mem_pool_allocated = 1;
	return ce;
}

static inline struct cache_entry *mem_pool__ce_calloc(struct mem_pool *mem_pool, size_t len)
{
	struct cache_entry * ce;
	ce = mem_pool_calloc(mem_pool, 1, cache_entry_size(len));
	ce->mem_pool_allocated = 1;
	return ce;
}

static struct mem_pool *find_mem_pool(struct index_state *istate)
{
	struct mem_pool **pool_ptr;

	if (istate->split_index && istate->split_index->base)
		pool_ptr = &istate->split_index->base->ce_mem_pool;
	else
		pool_ptr = &istate->ce_mem_pool;

	if (!*pool_ptr) {
		*pool_ptr = xmalloc(sizeof(**pool_ptr));
		mem_pool_init(*pool_ptr, 0);
	}

	return *pool_ptr;
}

static const char *alternate_index_output;

static void set_index_entry(struct index_state *istate, int nr, struct cache_entry *ce)
{
	if (S_ISSPARSEDIR(ce->ce_mode))
		istate->sparse_index = 1;

	istate->cache[nr] = ce;
	add_name_hash(istate, ce);
}

static void replace_index_entry(struct index_state *istate, int nr, struct cache_entry *ce)
{
	struct cache_entry *old = istate->cache[nr];

	replace_index_entry_in_base(istate, old, ce);
	remove_name_hash(istate, old);
	discard_cache_entry(old);
	ce->ce_flags &= ~CE_HASHED;
	set_index_entry(istate, nr, ce);
	ce->ce_flags |= CE_UPDATE_IN_BASE;
	mark_fsmonitor_invalid(istate, ce);
	istate->cache_changed |= CE_ENTRY_CHANGED;
}

void rename_index_entry_at(struct index_state *istate, int nr, const char *new_name)
{
	struct cache_entry *old_entry = istate->cache[nr], *new_entry;
	int namelen = strlen(new_name);

	new_entry = make_empty_cache_entry(istate, namelen);
	copy_cache_entry(new_entry, old_entry);
	new_entry->ce_flags &= ~CE_HASHED;
	new_entry->ce_namelen = namelen;
	new_entry->index = 0;
	memcpy(new_entry->name, new_name, namelen + 1);

	cache_tree_invalidate_path(istate, old_entry->name);
	untracked_cache_remove_from_index(istate, old_entry->name);
	remove_index_entry_at(istate, nr);
	add_index_entry(istate, new_entry, ADD_CACHE_OK_TO_ADD|ADD_CACHE_OK_TO_REPLACE);
}

void fill_stat_data(struct stat_data *sd, struct stat *st)
{
	sd->sd_ctime.sec = (unsigned int)st->st_ctime;
	sd->sd_mtime.sec = (unsigned int)st->st_mtime;
	sd->sd_ctime.nsec = ST_CTIME_NSEC(*st);
	sd->sd_mtime.nsec = ST_MTIME_NSEC(*st);
	sd->sd_dev = st->st_dev;
	sd->sd_ino = st->st_ino;
	sd->sd_uid = st->st_uid;
	sd->sd_gid = st->st_gid;
	sd->sd_size = st->st_size;
}

int match_stat_data(const struct stat_data *sd, struct stat *st)
{
	int changed = 0;

	if (sd->sd_mtime.sec != (unsigned int)st->st_mtime)
		changed |= MTIME_CHANGED;
	if (trust_ctime && check_stat &&
	    sd->sd_ctime.sec != (unsigned int)st->st_ctime)
		changed |= CTIME_CHANGED;

#ifdef USE_NSEC
	if (check_stat && sd->sd_mtime.nsec != ST_MTIME_NSEC(*st))
		changed |= MTIME_CHANGED;
	if (trust_ctime && check_stat &&
	    sd->sd_ctime.nsec != ST_CTIME_NSEC(*st))
		changed |= CTIME_CHANGED;
#endif

	if (check_stat) {
		if (sd->sd_uid != (unsigned int) st->st_uid ||
			sd->sd_gid != (unsigned int) st->st_gid)
			changed |= OWNER_CHANGED;
		if (sd->sd_ino != (unsigned int) st->st_ino)
			changed |= INODE_CHANGED;
	}

#ifdef USE_STDEV
	/*
	 * st_dev breaks on network filesystems where different
	 * clients will have different views of what "device"
	 * the filesystem is on
	 */
	if (check_stat && sd->sd_dev != (unsigned int) st->st_dev)
			changed |= INODE_CHANGED;
#endif

	if (sd->sd_size != (unsigned int) st->st_size)
		changed |= DATA_CHANGED;

	return changed;
}

/*
 * This only updates the "non-critical" parts of the directory
 * cache, ie the parts that aren't tracked by GIT, and only used
 * to validate the cache.
 */
void fill_stat_cache_info(struct index_state *istate, struct cache_entry *ce, struct stat *st)
{
	fill_stat_data(&ce->ce_stat_data, st);

	if (assume_unchanged)
		ce->ce_flags |= CE_VALID;

	if (S_ISREG(st->st_mode)) {
		ce_mark_uptodate(ce);
		mark_fsmonitor_valid(istate, ce);
	}
}

static int ce_compare_data(struct index_state *istate,
			   const struct cache_entry *ce,
			   struct stat *st)
{
	int match = -1;
	int fd = git_open_cloexec(ce->name, O_RDONLY);

	if (fd >= 0) {
		struct object_id oid;
		if (!index_fd(istate, &oid, fd, st, OBJ_BLOB, ce->name, 0))
			match = !oideq(&oid, &ce->oid);
		/* index_fd() closed the file descriptor already */
	}
	return match;
}

static int ce_compare_link(const struct cache_entry *ce, size_t expected_size)
{
	int match = -1;
	void *buffer;
	unsigned long size;
	enum object_type type;
	struct strbuf sb = STRBUF_INIT;

	if (strbuf_readlink(&sb, ce->name, expected_size))
		return -1;

	buffer = read_object_file(&ce->oid, &type, &size);
	if (buffer) {
		if (size == sb.len)
			match = memcmp(buffer, sb.buf, size);
		free(buffer);
	}
	strbuf_release(&sb);
	return match;
}

static int ce_compare_gitlink(const struct cache_entry *ce)
{
	struct object_id oid;

	/*
	 * We don't actually require that the .git directory
	 * under GITLINK directory be a valid git directory. It
	 * might even be missing (in case nobody populated that
	 * sub-project).
	 *
	 * If so, we consider it always to match.
	 */
	if (resolve_gitlink_ref(ce->name, "HEAD", &oid) < 0)
		return 0;
	return !oideq(&oid, &ce->oid);
}

static int ce_modified_check_fs(struct index_state *istate,
				const struct cache_entry *ce,
				struct stat *st)
{
	switch (st->st_mode & S_IFMT) {
	case S_IFREG:
		if (ce_compare_data(istate, ce, st))
			return DATA_CHANGED;
		break;
	case S_IFLNK:
		if (ce_compare_link(ce, xsize_t(st->st_size)))
			return DATA_CHANGED;
		break;
	case S_IFDIR:
		if (S_ISGITLINK(ce->ce_mode))
			return ce_compare_gitlink(ce) ? DATA_CHANGED : 0;
		/* else fallthrough */
	default:
		return TYPE_CHANGED;
	}
	return 0;
}

static int ce_match_stat_basic(const struct cache_entry *ce, struct stat *st)
{
	unsigned int changed = 0;

	if (ce->ce_flags & CE_REMOVE)
		return MODE_CHANGED | DATA_CHANGED | TYPE_CHANGED;

	switch (ce->ce_mode & S_IFMT) {
	case S_IFREG:
		changed |= !S_ISREG(st->st_mode) ? TYPE_CHANGED : 0;
		/* We consider only the owner x bit to be relevant for
		 * "mode changes"
		 */
		if (trust_executable_bit &&
		    (0100 & (ce->ce_mode ^ st->st_mode)))
			changed |= MODE_CHANGED;
		break;
	case S_IFLNK:
		if (!S_ISLNK(st->st_mode) &&
		    (has_symlinks || !S_ISREG(st->st_mode)))
			changed |= TYPE_CHANGED;
		break;
	case S_IFGITLINK:
		/* We ignore most of the st_xxx fields for gitlinks */
		if (!S_ISDIR(st->st_mode))
			changed |= TYPE_CHANGED;
		else if (ce_compare_gitlink(ce))
			changed |= DATA_CHANGED;
		return changed;
	default:
		BUG("unsupported ce_mode: %o", ce->ce_mode);
	}

	changed |= match_stat_data(&ce->ce_stat_data, st);

	/* Racily smudged entry? */
	if (!ce->ce_stat_data.sd_size) {
		if (!is_empty_blob_sha1(ce->oid.hash))
			changed |= DATA_CHANGED;
	}

	return changed;
}

static int is_racy_stat(const struct index_state *istate,
			const struct stat_data *sd)
{
	return (istate->timestamp.sec &&
#ifdef USE_NSEC
		 /* nanosecond timestamped files can also be racy! */
		(istate->timestamp.sec < sd->sd_mtime.sec ||
		 (istate->timestamp.sec == sd->sd_mtime.sec &&
		  istate->timestamp.nsec <= sd->sd_mtime.nsec))
#else
		istate->timestamp.sec <= sd->sd_mtime.sec
#endif
		);
}

int is_racy_timestamp(const struct index_state *istate,
			     const struct cache_entry *ce)
{
	return (!S_ISGITLINK(ce->ce_mode) &&
		is_racy_stat(istate, &ce->ce_stat_data));
}

int match_stat_data_racy(const struct index_state *istate,
			 const struct stat_data *sd, struct stat *st)
{
	if (is_racy_stat(istate, sd))
		return MTIME_CHANGED;
	return match_stat_data(sd, st);
}

int ie_match_stat(struct index_state *istate,
		  const struct cache_entry *ce, struct stat *st,
		  unsigned int options)
{
	unsigned int changed;
	int ignore_valid = options & CE_MATCH_IGNORE_VALID;
	int ignore_skip_worktree = options & CE_MATCH_IGNORE_SKIP_WORKTREE;
	int assume_racy_is_modified = options & CE_MATCH_RACY_IS_DIRTY;
	int ignore_fsmonitor = options & CE_MATCH_IGNORE_FSMONITOR;

	if (!ignore_fsmonitor)
		refresh_fsmonitor(istate);
	/*
	 * If it's marked as always valid in the index, it's
	 * valid whatever the checked-out copy says.
	 *
	 * skip-worktree has the same effect with higher precedence
	 */
	if (!ignore_skip_worktree && ce_skip_worktree(ce))
		return 0;
	if (!ignore_valid && (ce->ce_flags & CE_VALID))
		return 0;
	if (!ignore_fsmonitor && (ce->ce_flags & CE_FSMONITOR_VALID))
		return 0;

	/*
	 * Intent-to-add entries have not been added, so the index entry
	 * by definition never matches what is in the work tree until it
	 * actually gets added.
	 */
	if (ce_intent_to_add(ce))
		return DATA_CHANGED | TYPE_CHANGED | MODE_CHANGED;

	changed = ce_match_stat_basic(ce, st);

	/*
	 * Within 1 second of this sequence:
	 * 	echo xyzzy >file && git-update-index --add file
	 * running this command:
	 * 	echo frotz >file
	 * would give a falsely clean cache entry.  The mtime and
	 * length match the cache, and other stat fields do not change.
	 *
	 * We could detect this at update-index time (the cache entry
	 * being registered/updated records the same time as "now")
	 * and delay the return from git-update-index, but that would
	 * effectively mean we can make at most one commit per second,
	 * which is not acceptable.  Instead, we check cache entries
	 * whose mtime are the same as the index file timestamp more
	 * carefully than others.
	 */
	if (!changed && is_racy_timestamp(istate, ce)) {
		if (assume_racy_is_modified)
			changed |= DATA_CHANGED;
		else
			changed |= ce_modified_check_fs(istate, ce, st);
	}

	return changed;
}

int ie_modified(struct index_state *istate,
		const struct cache_entry *ce,
		struct stat *st, unsigned int options)
{
	int changed, changed_fs;

	changed = ie_match_stat(istate, ce, st, options);
	if (!changed)
		return 0;
	/*
	 * If the mode or type has changed, there's no point in trying
	 * to refresh the entry - it's not going to match
	 */
	if (changed & (MODE_CHANGED | TYPE_CHANGED))
		return changed;

	/*
	 * Immediately after read-tree or update-index --cacheinfo,
	 * the length field is zero, as we have never even read the
	 * lstat(2) information once, and we cannot trust DATA_CHANGED
	 * returned by ie_match_stat() which in turn was returned by
	 * ce_match_stat_basic() to signal that the filesize of the
	 * blob changed.  We have to actually go to the filesystem to
	 * see if the contents match, and if so, should answer "unchanged".
	 *
	 * The logic does not apply to gitlinks, as ce_match_stat_basic()
	 * already has checked the actual HEAD from the filesystem in the
	 * subproject.  If ie_match_stat() already said it is different,
	 * then we know it is.
	 */
	if ((changed & DATA_CHANGED) &&
	    (S_ISGITLINK(ce->ce_mode) || ce->ce_stat_data.sd_size != 0))
		return changed;

	changed_fs = ce_modified_check_fs(istate, ce, st);
	if (changed_fs)
		return changed | changed_fs;
	return 0;
}

int base_name_compare(const char *name1, int len1, int mode1,
		      const char *name2, int len2, int mode2)
{
	unsigned char c1, c2;
	int len = len1 < len2 ? len1 : len2;
	int cmp;

	cmp = memcmp(name1, name2, len);
	if (cmp)
		return cmp;
	c1 = name1[len];
	c2 = name2[len];
	if (!c1 && S_ISDIR(mode1))
		c1 = '/';
	if (!c2 && S_ISDIR(mode2))
		c2 = '/';
	return (c1 < c2) ? -1 : (c1 > c2) ? 1 : 0;
}

/*
 * df_name_compare() is identical to base_name_compare(), except it
 * compares conflicting directory/file entries as equal. Note that
 * while a directory name compares as equal to a regular file, they
 * then individually compare _differently_ to a filename that has
 * a dot after the basename (because '\0' < '.' < '/').
 *
 * This is used by routines that want to traverse the git namespace
 * but then handle conflicting entries together when possible.
 */
int df_name_compare(const char *name1, int len1, int mode1,
		    const char *name2, int len2, int mode2)
{
	int len = len1 < len2 ? len1 : len2, cmp;
	unsigned char c1, c2;

	cmp = memcmp(name1, name2, len);
	if (cmp)
		return cmp;
	/* Directories and files compare equal (same length, same name) */
	if (len1 == len2)
		return 0;
	c1 = name1[len];
	if (!c1 && S_ISDIR(mode1))
		c1 = '/';
	c2 = name2[len];
	if (!c2 && S_ISDIR(mode2))
		c2 = '/';
	if (c1 == '/' && !c2)
		return 0;
	if (c2 == '/' && !c1)
		return 0;
	return c1 - c2;
}

int name_compare(const char *name1, size_t len1, const char *name2, size_t len2)
{
	size_t min_len = (len1 < len2) ? len1 : len2;
	int cmp = memcmp(name1, name2, min_len);
	if (cmp)
		return cmp;
	if (len1 < len2)
		return -1;
	if (len1 > len2)
		return 1;
	return 0;
}

int cache_name_stage_compare(const char *name1, int len1, int stage1, const char *name2, int len2, int stage2)
{
	int cmp;

	cmp = name_compare(name1, len1, name2, len2);
	if (cmp)
		return cmp;

	if (stage1 < stage2)
		return -1;
	if (stage1 > stage2)
		return 1;
	return 0;
}

static int index_name_stage_pos(struct index_state *istate, const char *name, int namelen, int stage)
{
	int first, last;

	first = 0;
	last = istate->cache_nr;
	while (last > first) {
		int next = first + ((last - first) >> 1);
		struct cache_entry *ce = istate->cache[next];
		int cmp = cache_name_stage_compare(name, namelen, stage, ce->name, ce_namelen(ce), ce_stage(ce));
		if (!cmp)
			return next;
		if (cmp < 0) {
			last = next;
			continue;
		}
		first = next+1;
	}

	if (istate->sparse_index &&
	    first > 0) {
		/* Note: first <= istate->cache_nr */
		struct cache_entry *ce = istate->cache[first - 1];

		/*
		 * If we are in a sparse-index _and_ the entry before the
		 * insertion position is a sparse-directory entry that is
		 * an ancestor of 'name', then we need to expand the index
		 * and search again. This will only trigger once, because
		 * thereafter the index is fully expanded.
		 */
		if (S_ISSPARSEDIR(ce->ce_mode) &&
		    ce_namelen(ce) < namelen &&
		    !strncmp(name, ce->name, ce_namelen(ce))) {
			ensure_full_index(istate);
			return index_name_stage_pos(istate, name, namelen, stage);
		}
	}

	return -first-1;
}

int index_name_pos(struct index_state *istate, const char *name, int namelen)
{
	return index_name_stage_pos(istate, name, namelen, 0);
}

int remove_index_entry_at(struct index_state *istate, int pos)
{
	struct cache_entry *ce = istate->cache[pos];

	record_resolve_undo(istate, ce);
	remove_name_hash(istate, ce);
	save_or_free_index_entry(istate, ce);
	istate->cache_changed |= CE_ENTRY_REMOVED;
	istate->cache_nr--;
	if (pos >= istate->cache_nr)
		return 0;
	MOVE_ARRAY(istate->cache + pos, istate->cache + pos + 1,
		   istate->cache_nr - pos);
	return 1;
}

/*
 * Remove all cache entries marked for removal, that is where
 * CE_REMOVE is set in ce_flags.  This is much more effective than
 * calling remove_index_entry_at() for each entry to be removed.
 */
void remove_marked_cache_entries(struct index_state *istate, int invalidate)
{
	struct cache_entry **ce_array = istate->cache;
	unsigned int i, j;

	for (i = j = 0; i < istate->cache_nr; i++) {
		if (ce_array[i]->ce_flags & CE_REMOVE) {
			if (invalidate) {
				cache_tree_invalidate_path(istate,
							   ce_array[i]->name);
				untracked_cache_remove_from_index(istate,
								  ce_array[i]->name);
			}
			remove_name_hash(istate, ce_array[i]);
			save_or_free_index_entry(istate, ce_array[i]);
		}
		else
			ce_array[j++] = ce_array[i];
	}
	if (j == istate->cache_nr)
		return;
	istate->cache_changed |= CE_ENTRY_REMOVED;
	istate->cache_nr = j;
}

int remove_file_from_index(struct index_state *istate, const char *path)
{
	int pos = index_name_pos(istate, path, strlen(path));
	if (pos < 0)
		pos = -pos-1;
	cache_tree_invalidate_path(istate, path);
	untracked_cache_remove_from_index(istate, path);
	while (pos < istate->cache_nr && !strcmp(istate->cache[pos]->name, path))
		remove_index_entry_at(istate, pos);
	return 0;
}

static int compare_name(struct cache_entry *ce, const char *path, int namelen)
{
	return namelen != ce_namelen(ce) || memcmp(path, ce->name, namelen);
}

static int index_name_pos_also_unmerged(struct index_state *istate,
	const char *path, int namelen)
{
	int pos = index_name_pos(istate, path, namelen);
	struct cache_entry *ce;

	if (pos >= 0)
		return pos;

	/* maybe unmerged? */
	pos = -1 - pos;
	if (pos >= istate->cache_nr ||
			compare_name((ce = istate->cache[pos]), path, namelen))
		return -1;

	/* order of preference: stage 2, 1, 3 */
	if (ce_stage(ce) == 1 && pos + 1 < istate->cache_nr &&
			ce_stage((ce = istate->cache[pos + 1])) == 2 &&
			!compare_name(ce, path, namelen))
		pos++;
	return pos;
}

static int different_name(struct cache_entry *ce, struct cache_entry *alias)
{
	int len = ce_namelen(ce);
	return ce_namelen(alias) != len || memcmp(ce->name, alias->name, len);
}

/*
 * If we add a filename that aliases in the cache, we will use the
 * name that we already have - but we don't want to update the same
 * alias twice, because that implies that there were actually two
 * different files with aliasing names!
 *
 * So we use the CE_ADDED flag to verify that the alias was an old
 * one before we accept it as
 */
static struct cache_entry *create_alias_ce(struct index_state *istate,
					   struct cache_entry *ce,
					   struct cache_entry *alias)
{
	int len;
	struct cache_entry *new_entry;

	if (alias->ce_flags & CE_ADDED)
		die(_("will not add file alias '%s' ('%s' already exists in index)"),
		    ce->name, alias->name);

	/* Ok, create the new entry using the name of the existing alias */
	len = ce_namelen(alias);
	new_entry = make_empty_cache_entry(istate, len);
	memcpy(new_entry->name, alias->name, len);
	copy_cache_entry(new_entry, ce);
	save_or_free_index_entry(istate, ce);
	return new_entry;
}

void set_object_name_for_intent_to_add_entry(struct cache_entry *ce)
{
	struct object_id oid;
	if (write_object_file("", 0, blob_type, &oid))
		die(_("cannot create an empty blob in the object database"));
	oidcpy(&ce->oid, &oid);
}

int add_to_index(struct index_state *istate, const char *path, struct stat *st, int flags)
{
	int namelen, was_same;
	mode_t st_mode = st->st_mode;
	struct cache_entry *ce, *alias = NULL;
	unsigned ce_option = CE_MATCH_IGNORE_VALID|CE_MATCH_IGNORE_SKIP_WORKTREE|CE_MATCH_RACY_IS_DIRTY;
	int verbose = flags & (ADD_CACHE_VERBOSE | ADD_CACHE_PRETEND);
	int pretend = flags & ADD_CACHE_PRETEND;
	int intent_only = flags & ADD_CACHE_INTENT;
	int add_option = (ADD_CACHE_OK_TO_ADD|ADD_CACHE_OK_TO_REPLACE|
			  (intent_only ? ADD_CACHE_NEW_ONLY : 0));
	int hash_flags = HASH_WRITE_OBJECT;
	struct object_id oid;

	if (flags & ADD_CACHE_RENORMALIZE)
		hash_flags |= HASH_RENORMALIZE;

	if (!S_ISREG(st_mode) && !S_ISLNK(st_mode) && !S_ISDIR(st_mode))
		return error(_("%s: can only add regular files, symbolic links or git-directories"), path);

	namelen = strlen(path);
	if (S_ISDIR(st_mode)) {
		if (resolve_gitlink_ref(path, "HEAD", &oid) < 0)
			return error(_("'%s' does not have a commit checked out"), path);
		while (namelen && path[namelen-1] == '/')
			namelen--;
	}
	ce = make_empty_cache_entry(istate, namelen);
	memcpy(ce->name, path, namelen);
	ce->ce_namelen = namelen;
	if (!intent_only)
		fill_stat_cache_info(istate, ce, st);
	else
		ce->ce_flags |= CE_INTENT_TO_ADD;


	if (trust_executable_bit && has_symlinks) {
		ce->ce_mode = create_ce_mode(st_mode);
	} else {
		/* If there is an existing entry, pick the mode bits and type
		 * from it, otherwise assume unexecutable regular file.
		 */
		struct cache_entry *ent;
		int pos = index_name_pos_also_unmerged(istate, path, namelen);

		ent = (0 <= pos) ? istate->cache[pos] : NULL;
		ce->ce_mode = ce_mode_from_stat(ent, st_mode);
	}

	/* When core.ignorecase=true, determine if a directory of the same name but differing
	 * case already exists within the Git repository.  If it does, ensure the directory
	 * case of the file being added to the repository matches (is folded into) the existing
	 * entry's directory case.
	 */
	if (ignore_case) {
		adjust_dirname_case(istate, ce->name);
	}
	if (!(flags & ADD_CACHE_RENORMALIZE)) {
		alias = index_file_exists(istate, ce->name,
					  ce_namelen(ce), ignore_case);
		if (alias &&
		    !ce_stage(alias) &&
		    !ie_match_stat(istate, alias, st, ce_option)) {
			/* Nothing changed, really */
			if (!S_ISGITLINK(alias->ce_mode))
				ce_mark_uptodate(alias);
			alias->ce_flags |= CE_ADDED;

			discard_cache_entry(ce);
			return 0;
		}
	}
	if (!intent_only) {
		if (index_path(istate, &ce->oid, path, st, hash_flags)) {
			discard_cache_entry(ce);
			return error(_("unable to index file '%s'"), path);
		}
	} else
		set_object_name_for_intent_to_add_entry(ce);

	if (ignore_case && alias && different_name(ce, alias))
		ce = create_alias_ce(istate, ce, alias);
	ce->ce_flags |= CE_ADDED;

	/* It was suspected to be racily clean, but it turns out to be Ok */
	was_same = (alias &&
		    !ce_stage(alias) &&
		    oideq(&alias->oid, &ce->oid) &&
		    ce->ce_mode == alias->ce_mode);

	if (pretend)
		discard_cache_entry(ce);
	else if (add_index_entry(istate, ce, add_option)) {
		discard_cache_entry(ce);
		return error(_("unable to add '%s' to index"), path);
	}
	if (verbose && !was_same)
		printf("add '%s'\n", path);
	return 0;
}

int add_file_to_index(struct index_state *istate, const char *path, int flags)
{
	struct stat st;
	if (lstat(path, &st))
		die_errno(_("unable to stat '%s'"), path);
	return add_to_index(istate, path, &st, flags);
}

struct cache_entry *make_empty_cache_entry(struct index_state *istate, size_t len)
{
	return mem_pool__ce_calloc(find_mem_pool(istate), len);
}

struct cache_entry *make_empty_transient_cache_entry(size_t len,
						     struct mem_pool *ce_mem_pool)
{
	if (ce_mem_pool)
		return mem_pool__ce_calloc(ce_mem_pool, len);
	return xcalloc(1, cache_entry_size(len));
}

struct cache_entry *make_cache_entry(struct index_state *istate,
				     unsigned int mode,
				     const struct object_id *oid,
				     const char *path,
				     int stage,
				     unsigned int refresh_options)
{
	struct cache_entry *ce, *ret;
	int len;

	if (!verify_path(path, mode)) {
		error(_("invalid path '%s'"), path);
		return NULL;
	}

	len = strlen(path);
	ce = make_empty_cache_entry(istate, len);

	oidcpy(&ce->oid, oid);
	memcpy(ce->name, path, len);
	ce->ce_flags = create_ce_flags(stage);
	ce->ce_namelen = len;
	ce->ce_mode = create_ce_mode(mode);

	ret = refresh_cache_entry(istate, ce, refresh_options);
	if (ret != ce)
		discard_cache_entry(ce);
	return ret;
}

struct cache_entry *make_transient_cache_entry(unsigned int mode,
					       const struct object_id *oid,
					       const char *path,
					       int stage,
					       struct mem_pool *ce_mem_pool)
{
	struct cache_entry *ce;
	int len;

	if (!verify_path(path, mode)) {
		error(_("invalid path '%s'"), path);
		return NULL;
	}

	len = strlen(path);
	ce = make_empty_transient_cache_entry(len, ce_mem_pool);

	oidcpy(&ce->oid, oid);
	memcpy(ce->name, path, len);
	ce->ce_flags = create_ce_flags(stage);
	ce->ce_namelen = len;
	ce->ce_mode = create_ce_mode(mode);

	return ce;
}

/*
 * Chmod an index entry with either +x or -x.
 *
 * Returns -1 if the chmod for the particular cache entry failed (if it's
 * not a regular file), -2 if an invalid flip argument is passed in, 0
 * otherwise.
 */
int chmod_index_entry(struct index_state *istate, struct cache_entry *ce,
		      char flip)
{
	if (!S_ISREG(ce->ce_mode))
		return -1;
	switch (flip) {
	case '+':
		ce->ce_mode |= 0111;
		break;
	case '-':
		ce->ce_mode &= ~0111;
		break;
	default:
		return -2;
	}
	cache_tree_invalidate_path(istate, ce->name);
	ce->ce_flags |= CE_UPDATE_IN_BASE;
	mark_fsmonitor_invalid(istate, ce);
	istate->cache_changed |= CE_ENTRY_CHANGED;

	return 0;
}

int ce_same_name(const struct cache_entry *a, const struct cache_entry *b)
{
	int len = ce_namelen(a);
	return ce_namelen(b) == len && !memcmp(a->name, b->name, len);
}

/*
 * We fundamentally don't like some paths: we don't want
 * dot or dot-dot anywhere, and for obvious reasons don't
 * want to recurse into ".git" either.
 *
 * Also, we don't want double slashes or slashes at the
 * end that can make pathnames ambiguous.
 */
static int verify_dotfile(const char *rest, unsigned mode)
{
	/*
	 * The first character was '.', but that
	 * has already been discarded, we now test
	 * the rest.
	 */

	/* "." is not allowed */
	if (*rest == '\0' || is_dir_sep(*rest))
		return 0;

	switch (*rest) {
	/*
	 * ".git" followed by NUL or slash is bad. Note that we match
	 * case-insensitively here, even if ignore_case is not set.
	 * This outlaws ".GIT" everywhere out of an abundance of caution,
	 * since there's really no good reason to allow it.
	 *
	 * Once we've seen ".git", we can also find ".gitmodules", etc (also
	 * case-insensitively).
	 */
	case 'g':
	case 'G':
		if (rest[1] != 'i' && rest[1] != 'I')
			break;
		if (rest[2] != 't' && rest[2] != 'T')
			break;
		if (rest[3] == '\0' || is_dir_sep(rest[3]))
			return 0;
		if (S_ISLNK(mode)) {
			rest += 3;
			if (skip_iprefix(rest, "modules", &rest) &&
			    (*rest == '\0' || is_dir_sep(*rest)))
				return 0;
		}
		break;
	case '.':
		if (rest[1] == '\0' || is_dir_sep(rest[1]))
			return 0;
	}
	return 1;
}

int verify_path(const char *path, unsigned mode)
{
	char c = 0;

	if (has_dos_drive_prefix(path))
		return 0;

	if (!is_valid_path(path))
		return 0;

	goto inside;
	for (;;) {
		if (!c)
			return 1;
		if (is_dir_sep(c)) {
inside:
			if (protect_hfs) {

				if (is_hfs_dotgit(path))
					return 0;
				if (S_ISLNK(mode)) {
					if (is_hfs_dotgitmodules(path))
						return 0;
				}
			}
			if (protect_ntfs) {
#if defined GIT_WINDOWS_NATIVE || defined __CYGWIN__
				if (c == '\\')
					return 0;
#endif
				if (is_ntfs_dotgit(path))
					return 0;
				if (S_ISLNK(mode)) {
					if (is_ntfs_dotgitmodules(path))
						return 0;
				}
			}

			c = *path++;
			if ((c == '.' && !verify_dotfile(path, mode)) ||
			    is_dir_sep(c))
				return 0;
			/*
			 * allow terminating directory separators for
			 * sparse directory entries.
			 */
			if (c == '\0')
				return S_ISDIR(mode);
		} else if (c == '\\' && protect_ntfs) {
			if (is_ntfs_dotgit(path))
				return 0;
			if (S_ISLNK(mode)) {
				if (is_ntfs_dotgitmodules(path))
					return 0;
			}
		}

		c = *path++;
	}
}

/*
 * Do we have another file that has the beginning components being a
 * proper superset of the name we're trying to add?
 */
static int has_file_name(struct index_state *istate,
			 const struct cache_entry *ce, int pos, int ok_to_replace)
{
	int retval = 0;
	int len = ce_namelen(ce);
	int stage = ce_stage(ce);
	const char *name = ce->name;

	while (pos < istate->cache_nr) {
		struct cache_entry *p = istate->cache[pos++];

		if (len >= ce_namelen(p))
			break;
		if (memcmp(name, p->name, len))
			break;
		if (ce_stage(p) != stage)
			continue;
		if (p->name[len] != '/')
			continue;
		if (p->ce_flags & CE_REMOVE)
			continue;
		retval = -1;
		if (!ok_to_replace)
			break;
		remove_index_entry_at(istate, --pos);
	}
	return retval;
}


/*
 * Like strcmp(), but also return the offset of the first change.
 * If strings are equal, return the length.
 */
int strcmp_offset(const char *s1, const char *s2, size_t *first_change)
{
	size_t k;

	if (!first_change)
		return strcmp(s1, s2);

	for (k = 0; s1[k] == s2[k]; k++)
		if (s1[k] == '\0')
			break;

	*first_change = k;
	return (unsigned char)s1[k] - (unsigned char)s2[k];
}

/*
 * Do we have another file with a pathname that is a proper
 * subset of the name we're trying to add?
 *
 * That is, is there another file in the index with a path
 * that matches a sub-directory in the given entry?
 */
static int has_dir_name(struct index_state *istate,
			const struct cache_entry *ce, int pos, int ok_to_replace)
{
	int retval = 0;
	int stage = ce_stage(ce);
	const char *name = ce->name;
	const char *slash = name + ce_namelen(ce);
	size_t len_eq_last;
	int cmp_last = 0;

	/*
	 * We are frequently called during an iteration on a sorted
	 * list of pathnames and while building a new index.  Therefore,
	 * there is a high probability that this entry will eventually
	 * be appended to the index, rather than inserted in the middle.
	 * If we can confirm that, we can avoid binary searches on the
	 * components of the pathname.
	 *
	 * Compare the entry's full path with the last path in the index.
	 */
	if (istate->cache_nr > 0) {
		cmp_last = strcmp_offset(name,
			istate->cache[istate->cache_nr - 1]->name,
			&len_eq_last);
		if (cmp_last > 0) {
			if (len_eq_last == 0) {
				/*
				 * The entry sorts AFTER the last one in the
				 * index and their paths have no common prefix,
				 * so there cannot be a F/D conflict.
				 */
				return retval;
			} else {
				/*
				 * The entry sorts AFTER the last one in the
				 * index, but has a common prefix.  Fall through
				 * to the loop below to disect the entry's path
				 * and see where the difference is.
				 */
			}
		} else if (cmp_last == 0) {
			/*
			 * The entry exactly matches the last one in the
			 * index, but because of multiple stage and CE_REMOVE
			 * items, we fall through and let the regular search
			 * code handle it.
			 */
		}
	}

	for (;;) {
		size_t len;

		for (;;) {
			if (*--slash == '/')
				break;
			if (slash <= ce->name)
				return retval;
		}
		len = slash - name;

		if (cmp_last > 0) {
			/*
			 * (len + 1) is a directory boundary (including
			 * the trailing slash).  And since the loop is
			 * decrementing "slash", the first iteration is
			 * the longest directory prefix; subsequent
			 * iterations consider parent directories.
			 */

			if (len + 1 <= len_eq_last) {
				/*
				 * The directory prefix (including the trailing
				 * slash) also appears as a prefix in the last
				 * entry, so the remainder cannot collide (because
				 * strcmp said the whole path was greater).
				 *
				 * EQ: last: xxx/A
				 *     this: xxx/B
				 *
				 * LT: last: xxx/file_A
				 *     this: xxx/file_B
				 */
				return retval;
			}

			if (len > len_eq_last) {
				/*
				 * This part of the directory prefix (excluding
				 * the trailing slash) is longer than the known
				 * equal portions, so this sub-directory cannot
				 * collide with a file.
				 *
				 * GT: last: xxxA
				 *     this: xxxB/file
				 */
				return retval;
			}

			/*
			 * This is a possible collision. Fall through and
			 * let the regular search code handle it.
			 *
			 * last: xxx
			 * this: xxx/file
			 */
		}

		pos = index_name_stage_pos(istate, name, len, stage);
		if (pos >= 0) {
			/*
			 * Found one, but not so fast.  This could
			 * be a marker that says "I was here, but
			 * I am being removed".  Such an entry is
			 * not a part of the resulting tree, and
			 * it is Ok to have a directory at the same
			 * path.
			 */
			if (!(istate->cache[pos]->ce_flags & CE_REMOVE)) {
				retval = -1;
				if (!ok_to_replace)
					break;
				remove_index_entry_at(istate, pos);
				continue;
			}
		}
		else
			pos = -pos-1;

		/*
		 * Trivial optimization: if we find an entry that
		 * already matches the sub-directory, then we know
		 * we're ok, and we can exit.
		 */
		while (pos < istate->cache_nr) {
			struct cache_entry *p = istate->cache[pos];
			if ((ce_namelen(p) <= len) ||
			    (p->name[len] != '/') ||
			    memcmp(p->name, name, len))
				break; /* not our subdirectory */
			if (ce_stage(p) == stage && !(p->ce_flags & CE_REMOVE))
				/*
				 * p is at the same stage as our entry, and
				 * is a subdirectory of what we are looking
				 * at, so we cannot have conflicts at our
				 * level or anything shorter.
				 */
				return retval;
			pos++;
		}
	}
	return retval;
}

/* We may be in a situation where we already have path/file and path
 * is being added, or we already have path and path/file is being
 * added.  Either one would result in a nonsense tree that has path
 * twice when git-write-tree tries to write it out.  Prevent it.
 *
 * If ok-to-replace is specified, we remove the conflicting entries
 * from the cache so the caller should recompute the insert position.
 * When this happens, we return non-zero.
 */
static int check_file_directory_conflict(struct index_state *istate,
					 const struct cache_entry *ce,
					 int pos, int ok_to_replace)
{
	int retval;

	/*
	 * When ce is an "I am going away" entry, we allow it to be added
	 */
	if (ce->ce_flags & CE_REMOVE)
		return 0;

	/*
	 * We check if the path is a sub-path of a subsequent pathname
	 * first, since removing those will not change the position
	 * in the array.
	 */
	retval = has_file_name(istate, ce, pos, ok_to_replace);

	/*
	 * Then check if the path might have a clashing sub-directory
	 * before it.
	 */
	return retval + has_dir_name(istate, ce, pos, ok_to_replace);
}

static int add_index_entry_with_check(struct index_state *istate, struct cache_entry *ce, int option)
{
	int pos;
	int ok_to_add = option & ADD_CACHE_OK_TO_ADD;
	int ok_to_replace = option & ADD_CACHE_OK_TO_REPLACE;
	int skip_df_check = option & ADD_CACHE_SKIP_DFCHECK;
	int new_only = option & ADD_CACHE_NEW_ONLY;

	if (!(option & ADD_CACHE_KEEP_CACHE_TREE))
		cache_tree_invalidate_path(istate, ce->name);

	/*
	 * If this entry's path sorts after the last entry in the index,
	 * we can avoid searching for it.
	 */
	if (istate->cache_nr > 0 &&
		strcmp(ce->name, istate->cache[istate->cache_nr - 1]->name) > 0)
		pos = index_pos_to_insert_pos(istate->cache_nr);
	else
		pos = index_name_stage_pos(istate, ce->name, ce_namelen(ce), ce_stage(ce));

	/* existing match? Just replace it. */
	if (pos >= 0) {
		if (!new_only)
			replace_index_entry(istate, pos, ce);
		return 0;
	}
	pos = -pos-1;

	if (!(option & ADD_CACHE_KEEP_CACHE_TREE))
		untracked_cache_add_to_index(istate, ce->name);

	/*
	 * Inserting a merged entry ("stage 0") into the index
	 * will always replace all non-merged entries..
	 */
	if (pos < istate->cache_nr && ce_stage(ce) == 0) {
		while (ce_same_name(istate->cache[pos], ce)) {
			ok_to_add = 1;
			if (!remove_index_entry_at(istate, pos))
				break;
		}
	}

	if (!ok_to_add)
		return -1;
	if (!verify_path(ce->name, ce->ce_mode))
		return error(_("invalid path '%s'"), ce->name);

	if (!skip_df_check &&
	    check_file_directory_conflict(istate, ce, pos, ok_to_replace)) {
		if (!ok_to_replace)
			return error(_("'%s' appears as both a file and as a directory"),
				     ce->name);
		pos = index_name_stage_pos(istate, ce->name, ce_namelen(ce), ce_stage(ce));
		pos = -pos-1;
	}
	return pos + 1;
}

int add_index_entry(struct index_state *istate, struct cache_entry *ce, int option)
{
	int pos;

	if (option & ADD_CACHE_JUST_APPEND)
		pos = istate->cache_nr;
	else {
		int ret;
		ret = add_index_entry_with_check(istate, ce, option);
		if (ret <= 0)
			return ret;
		pos = ret - 1;
	}

	/* Make sure the array is big enough .. */
	ALLOC_GROW(istate->cache, istate->cache_nr + 1, istate->cache_alloc);

	/* Add it in.. */
	istate->cache_nr++;
	if (istate->cache_nr > pos + 1)
		MOVE_ARRAY(istate->cache + pos + 1, istate->cache + pos,
			   istate->cache_nr - pos - 1);
	set_index_entry(istate, pos, ce);
	istate->cache_changed |= CE_ENTRY_ADDED;
	return 0;
}

int add_to_index_cacheinfo(struct index_state *istate, unsigned int mode,
			   const struct object_id *oid, const char *path,
			   int stage, int allow_add, int allow_replace,
			   struct cache_entry **ce_ret)
{
	int len, option;
	struct cache_entry *ce;

	if (!verify_path(path, mode))
		return ADD_TO_INDEX_CACHEINFO_INVALID_PATH;

	len = strlen(path);
	ce = make_empty_cache_entry(istate, len);

	oidcpy(&ce->oid, oid);
	memcpy(ce->name, path, len);
	ce->ce_flags = create_ce_flags(stage);
	ce->ce_namelen = len;
	ce->ce_mode = create_ce_mode(mode);
	if (assume_unchanged)
		ce->ce_flags |= CE_VALID;
	option = allow_add ? ADD_CACHE_OK_TO_ADD : 0;
	option |= allow_replace ? ADD_CACHE_OK_TO_REPLACE : 0;

	if (add_index_entry(istate, ce, option)) {
		discard_cache_entry(ce);
		return ADD_TO_INDEX_CACHEINFO_UNABLE_TO_ADD;
	}

	if (ce_ret)
		*ce_ret = ce;

	return 0;
}

/*
 * "refresh" does not calculate a new sha1 file or bring the
 * cache up-to-date for mode/content changes. But what it
 * _does_ do is to "re-match" the stat information of a file
 * with the cache, so that you can refresh the cache for a
 * file that hasn't been changed but where the stat entry is
 * out of date.
 *
 * For example, you'd want to do this after doing a "git-read-tree",
 * to link up the stat cache details with the proper files.
 */
static struct cache_entry *refresh_cache_ent(struct index_state *istate,
					     struct cache_entry *ce,
					     unsigned int options, int *err,
					     int *changed_ret,
					     int *t2_did_lstat,
					     int *t2_did_scan)
{
	struct stat st;
	struct cache_entry *updated;
	int changed;
	int refresh = options & CE_MATCH_REFRESH;
	int ignore_valid = options & CE_MATCH_IGNORE_VALID;
	int ignore_skip_worktree = options & CE_MATCH_IGNORE_SKIP_WORKTREE;
	int ignore_missing = options & CE_MATCH_IGNORE_MISSING;
	int ignore_fsmonitor = options & CE_MATCH_IGNORE_FSMONITOR;

	if (!refresh || ce_uptodate(ce))
		return ce;

	if (!ignore_fsmonitor)
		refresh_fsmonitor(istate);
	/*
	 * CE_VALID or CE_SKIP_WORKTREE means the user promised us
	 * that the change to the work tree does not matter and told
	 * us not to worry.
	 */
	if (!ignore_skip_worktree && ce_skip_worktree(ce)) {
		ce_mark_uptodate(ce);
		return ce;
	}
	if (!ignore_valid && (ce->ce_flags & CE_VALID)) {
		ce_mark_uptodate(ce);
		return ce;
	}
	if (!ignore_fsmonitor && (ce->ce_flags & CE_FSMONITOR_VALID)) {
		ce_mark_uptodate(ce);
		return ce;
	}

	if (has_symlink_leading_path(ce->name, ce_namelen(ce))) {
		if (ignore_missing)
			return ce;
		if (err)
			*err = ENOENT;
		return NULL;
	}

	if (t2_did_lstat)
		*t2_did_lstat = 1;
	if (lstat(ce->name, &st) < 0) {
		if (ignore_missing && errno == ENOENT)
			return ce;
		if (err)
			*err = errno;
		return NULL;
	}

	changed = ie_match_stat(istate, ce, &st, options);
	if (changed_ret)
		*changed_ret = changed;
	if (!changed) {
		/*
		 * The path is unchanged.  If we were told to ignore
		 * valid bit, then we did the actual stat check and
		 * found that the entry is unmodified.  If the entry
		 * is not marked VALID, this is the place to mark it
		 * valid again, under "assume unchanged" mode.
		 */
		if (ignore_valid && assume_unchanged &&
		    !(ce->ce_flags & CE_VALID))
			; /* mark this one VALID again */
		else {
			/*
			 * We do not mark the index itself "modified"
			 * because CE_UPTODATE flag is in-core only;
			 * we are not going to write this change out.
			 */
			if (!S_ISGITLINK(ce->ce_mode)) {
				ce_mark_uptodate(ce);
				mark_fsmonitor_valid(istate, ce);
			}
			return ce;
		}
	}

	if (t2_did_scan)
		*t2_did_scan = 1;
	if (ie_modified(istate, ce, &st, options)) {
		if (err)
			*err = EINVAL;
		return NULL;
	}

	updated = make_empty_cache_entry(istate, ce_namelen(ce));
	copy_cache_entry(updated, ce);
	memcpy(updated->name, ce->name, ce->ce_namelen + 1);
	fill_stat_cache_info(istate, updated, &st);
	/*
	 * If ignore_valid is not set, we should leave CE_VALID bit
	 * alone.  Otherwise, paths marked with --no-assume-unchanged
	 * (i.e. things to be edited) will reacquire CE_VALID bit
	 * automatically, which is not really what we want.
	 */
	if (!ignore_valid && assume_unchanged &&
	    !(ce->ce_flags & CE_VALID))
		updated->ce_flags &= ~CE_VALID;

	/* istate->cache_changed is updated in the caller */
	return updated;
}

static void show_file(const char * fmt, const char * name, int in_porcelain,
		      int * first, const char *header_msg)
{
	if (in_porcelain && *first && header_msg) {
		printf("%s\n", header_msg);
		*first = 0;
	}
	printf(fmt, name);
}

int repo_refresh_and_write_index(struct repository *repo,
				 unsigned int refresh_flags,
				 unsigned int write_flags,
				 int gentle,
				 const struct pathspec *pathspec,
				 char *seen, const char *header_msg)
{
	struct lock_file lock_file = LOCK_INIT;
	int fd, ret = 0;

	fd = repo_hold_locked_index(repo, &lock_file, 0);
	if (!gentle && fd < 0)
		return -1;
	if (refresh_index(repo->index, refresh_flags, pathspec, seen, header_msg))
		ret = 1;
	if (0 <= fd && write_locked_index(repo->index, &lock_file, COMMIT_LOCK | write_flags))
		ret = -1;
	return ret;
}


int refresh_index(struct index_state *istate, unsigned int flags,
		  const struct pathspec *pathspec,
		  char *seen, const char *header_msg)
{
	int i;
	int has_errors = 0;
	int really = (flags & REFRESH_REALLY) != 0;
	int allow_unmerged = (flags & REFRESH_UNMERGED) != 0;
	int quiet = (flags & REFRESH_QUIET) != 0;
	int not_new = (flags & REFRESH_IGNORE_MISSING) != 0;
	int ignore_submodules = (flags & REFRESH_IGNORE_SUBMODULES) != 0;
	int ignore_skip_worktree = (flags & REFRESH_IGNORE_SKIP_WORKTREE) != 0;
	int first = 1;
	int in_porcelain = (flags & REFRESH_IN_PORCELAIN);
	unsigned int options = (CE_MATCH_REFRESH |
				(really ? CE_MATCH_IGNORE_VALID : 0) |
				(not_new ? CE_MATCH_IGNORE_MISSING : 0));
	const char *modified_fmt;
	const char *deleted_fmt;
	const char *typechange_fmt;
	const char *added_fmt;
	const char *unmerged_fmt;
	struct progress *progress = NULL;
	int t2_sum_lstat = 0;
	int t2_sum_scan = 0;

	if (flags & REFRESH_PROGRESS && isatty(2))
		progress = start_delayed_progress(_("Refresh index"),
						  istate->cache_nr);

	trace_performance_enter();
	modified_fmt   = in_porcelain ? "M\t%s\n" : "%s: needs update\n";
	deleted_fmt    = in_porcelain ? "D\t%s\n" : "%s: needs update\n";
	typechange_fmt = in_porcelain ? "T\t%s\n" : "%s: needs update\n";
	added_fmt      = in_porcelain ? "A\t%s\n" : "%s: needs update\n";
	unmerged_fmt   = in_porcelain ? "U\t%s\n" : "%s: needs merge\n";
	/*
	 * Use the multi-threaded preload_index() to refresh most of the
	 * cache entries quickly then in the single threaded loop below,
	 * we only have to do the special cases that are left.
	 */
	preload_index(istate, pathspec, 0);
	trace2_region_enter("index", "refresh", NULL);
<<<<<<< HEAD
	/* TODO: audit for interaction with sparse-index. */
	ensure_full_index(istate);
=======

>>>>>>> 6c810b63
	for (i = 0; i < istate->cache_nr; i++) {
		struct cache_entry *ce, *new_entry;
		int cache_errno = 0;
		int changed = 0;
		int filtered = 0;
		int t2_did_lstat = 0;
		int t2_did_scan = 0;

		ce = istate->cache[i];
		if (ignore_submodules && S_ISGITLINK(ce->ce_mode))
			continue;
		if (ignore_skip_worktree && ce_skip_worktree(ce))
			continue;
<<<<<<< HEAD
=======

		/*
		 * If this entry is a sparse directory, then there isn't
		 * any stat() information to update. Ignore the entry.
		 */
		if (S_ISSPARSEDIR(ce->ce_mode))
			continue;
>>>>>>> 6c810b63

		if (pathspec && !ce_path_match(istate, ce, pathspec, seen))
			filtered = 1;

		if (ce_stage(ce)) {
			while ((i < istate->cache_nr) &&
			       ! strcmp(istate->cache[i]->name, ce->name))
				i++;
			i--;
			if (allow_unmerged)
				continue;
			if (!filtered)
				show_file(unmerged_fmt, ce->name, in_porcelain,
					  &first, header_msg);
			has_errors = 1;
			continue;
		}

		if (filtered)
			continue;

		new_entry = refresh_cache_ent(istate, ce, options,
					      &cache_errno, &changed,
					      &t2_did_lstat, &t2_did_scan);
		t2_sum_lstat += t2_did_lstat;
		t2_sum_scan += t2_did_scan;
		if (new_entry == ce)
			continue;
		if (progress)
			display_progress(progress, i);
		if (!new_entry) {
			const char *fmt;

			if (really && cache_errno == EINVAL) {
				/* If we are doing --really-refresh that
				 * means the index is not valid anymore.
				 */
				ce->ce_flags &= ~CE_VALID;
				ce->ce_flags |= CE_UPDATE_IN_BASE;
				mark_fsmonitor_invalid(istate, ce);
				istate->cache_changed |= CE_ENTRY_CHANGED;
			}
			if (quiet)
				continue;

			if (cache_errno == ENOENT)
				fmt = deleted_fmt;
			else if (ce_intent_to_add(ce))
				fmt = added_fmt; /* must be before other checks */
			else if (changed & TYPE_CHANGED)
				fmt = typechange_fmt;
			else
				fmt = modified_fmt;
			show_file(fmt,
				  ce->name, in_porcelain, &first, header_msg);
			has_errors = 1;
			continue;
		}

		replace_index_entry(istate, i, new_entry);
	}
	trace2_data_intmax("index", NULL, "refresh/sum_lstat", t2_sum_lstat);
	trace2_data_intmax("index", NULL, "refresh/sum_scan", t2_sum_scan);
	trace2_region_leave("index", "refresh", NULL);
	if (progress) {
		display_progress(progress, istate->cache_nr);
		stop_progress(&progress);
	}
	trace_performance_leave("refresh index");
	return has_errors;
}

struct cache_entry *refresh_cache_entry(struct index_state *istate,
					struct cache_entry *ce,
					unsigned int options)
{
	return refresh_cache_ent(istate, ce, options, NULL, NULL, NULL, NULL);
}


/*****************************************************************
 * Index File I/O
 *****************************************************************/

#define INDEX_FORMAT_DEFAULT 3

static unsigned int get_index_format_default(struct repository *r)
{
	char *envversion = getenv("GIT_INDEX_VERSION");
	char *endp;
	unsigned int version = INDEX_FORMAT_DEFAULT;

	if (!envversion) {
		prepare_repo_settings(r);

		if (r->settings.index_version >= 0)
			version = r->settings.index_version;
		if (version < INDEX_FORMAT_LB || INDEX_FORMAT_UB < version) {
			warning(_("index.version set, but the value is invalid.\n"
				  "Using version %i"), INDEX_FORMAT_DEFAULT);
			return INDEX_FORMAT_DEFAULT;
		}
		return version;
	}

	version = strtoul(envversion, &endp, 10);
	if (*endp ||
	    version < INDEX_FORMAT_LB || INDEX_FORMAT_UB < version) {
		warning(_("GIT_INDEX_VERSION set, but the value is invalid.\n"
			  "Using version %i"), INDEX_FORMAT_DEFAULT);
		version = INDEX_FORMAT_DEFAULT;
	}
	return version;
}

/*
 * dev/ino/uid/gid/size are also just tracked to the low 32 bits
 * Again - this is just a (very strong in practice) heuristic that
 * the inode hasn't changed.
 *
 * We save the fields in big-endian order to allow using the
 * index file over NFS transparently.
 */
struct ondisk_cache_entry {
	struct cache_time ctime;
	struct cache_time mtime;
	uint32_t dev;
	uint32_t ino;
	uint32_t mode;
	uint32_t uid;
	uint32_t gid;
	uint32_t size;
	/*
	 * unsigned char hash[hashsz];
	 * uint16_t flags;
	 * if (flags & CE_EXTENDED)
	 *	uint16_t flags2;
	 */
	unsigned char data[GIT_MAX_RAWSZ + 2 * sizeof(uint16_t)];
	char name[FLEX_ARRAY];
};

/* These are only used for v3 or lower */
#define align_padding_size(size, len) ((size + (len) + 8) & ~7) - (size + len)
#define align_flex_name(STRUCT,len) ((offsetof(struct STRUCT,data) + (len) + 8) & ~7)
#define ondisk_cache_entry_size(len) align_flex_name(ondisk_cache_entry,len)
#define ondisk_data_size(flags, len) (the_hash_algo->rawsz + \
				     ((flags & CE_EXTENDED) ? 2 : 1) * sizeof(uint16_t) + len)
#define ondisk_data_size_max(len) (ondisk_data_size(CE_EXTENDED, len))
#define ondisk_ce_size(ce) (ondisk_cache_entry_size(ondisk_data_size((ce)->ce_flags, ce_namelen(ce))))

/* Allow fsck to force verification of the index checksum. */
int verify_index_checksum;

/* Allow fsck to force verification of the cache entry order. */
int verify_ce_order;

static int verify_hdr(const struct cache_header *hdr, unsigned long size)
{
	git_hash_ctx c;
	unsigned char hash[GIT_MAX_RAWSZ];
	int hdr_version;

	if (hdr->hdr_signature != htonl(CACHE_SIGNATURE))
		return error(_("bad signature 0x%08x"), hdr->hdr_signature);
	hdr_version = ntohl(hdr->hdr_version);
	if (hdr_version < INDEX_FORMAT_LB || INDEX_FORMAT_UB < hdr_version)
		return error(_("bad index version %d"), hdr_version);

	if (!verify_index_checksum)
		return 0;

	the_hash_algo->init_fn(&c);
	the_hash_algo->update_fn(&c, hdr, size - the_hash_algo->rawsz);
	the_hash_algo->final_fn(hash, &c);
	if (!hasheq(hash, (unsigned char *)hdr + size - the_hash_algo->rawsz))
		return error(_("bad index file sha1 signature"));
	return 0;
}

static int read_index_extension(struct index_state *istate,
				const char *ext, const char *data, unsigned long sz)
{
	switch (CACHE_EXT(ext)) {
	case CACHE_EXT_TREE:
		istate->cache_tree = cache_tree_read(data, sz);
		break;
	case CACHE_EXT_RESOLVE_UNDO:
		istate->resolve_undo = resolve_undo_read(data, sz);
		break;
	case CACHE_EXT_LINK:
		if (read_link_extension(istate, data, sz))
			return -1;
		break;
	case CACHE_EXT_UNTRACKED:
		istate->untracked = read_untracked_extension(data, sz);
		break;
	case CACHE_EXT_FSMONITOR:
		read_fsmonitor_extension(istate, data, sz);
		break;
	case CACHE_EXT_ENDOFINDEXENTRIES:
	case CACHE_EXT_INDEXENTRYOFFSETTABLE:
		/* already handled in do_read_index() */
		break;
	case CACHE_EXT_SPARSE_DIRECTORIES:
		/* no content, only an indicator */
		istate->sparse_index = 1;
		break;
	default:
		if (*ext < 'A' || 'Z' < *ext)
			return error(_("index uses %.4s extension, which we do not understand"),
				     ext);
		fprintf_ln(stderr, _("ignoring %.4s extension"), ext);
		break;
	}
	return 0;
}

static struct cache_entry *create_from_disk(struct mem_pool *ce_mem_pool,
					    unsigned int version,
					    struct ondisk_cache_entry *ondisk,
					    unsigned long *ent_size,
					    const struct cache_entry *previous_ce)
{
	struct cache_entry *ce;
	size_t len;
	const char *name;
	const unsigned hashsz = the_hash_algo->rawsz;
	const uint16_t *flagsp = (const uint16_t *)(ondisk->data + hashsz);
	unsigned int flags;
	size_t copy_len = 0;
	/*
	 * Adjacent cache entries tend to share the leading paths, so it makes
	 * sense to only store the differences in later entries.  In the v4
	 * on-disk format of the index, each on-disk cache entry stores the
	 * number of bytes to be stripped from the end of the previous name,
	 * and the bytes to append to the result, to come up with its name.
	 */
	int expand_name_field = version == 4;

	/* On-disk flags are just 16 bits */
	flags = get_be16(flagsp);
	len = flags & CE_NAMEMASK;

	if (flags & CE_EXTENDED) {
		int extended_flags;
		extended_flags = get_be16(flagsp + 1) << 16;
		/* We do not yet understand any bit out of CE_EXTENDED_FLAGS */
		if (extended_flags & ~CE_EXTENDED_FLAGS)
			die(_("unknown index entry format 0x%08x"), extended_flags);
		flags |= extended_flags;
		name = (const char *)(flagsp + 2);
	}
	else
		name = (const char *)(flagsp + 1);

	if (expand_name_field) {
		const unsigned char *cp = (const unsigned char *)name;
		size_t strip_len, previous_len;

		/* If we're at the beginning of a block, ignore the previous name */
		strip_len = decode_varint(&cp);
		if (previous_ce) {
			previous_len = previous_ce->ce_namelen;
			if (previous_len < strip_len)
				die(_("malformed name field in the index, near path '%s'"),
					previous_ce->name);
			copy_len = previous_len - strip_len;
		}
		name = (const char *)cp;
	}

	if (len == CE_NAMEMASK) {
		len = strlen(name);
		if (expand_name_field)
			len += copy_len;
	}

	ce = mem_pool__ce_alloc(ce_mem_pool, len);

	ce->ce_stat_data.sd_ctime.sec = get_be32(&ondisk->ctime.sec);
	ce->ce_stat_data.sd_mtime.sec = get_be32(&ondisk->mtime.sec);
	ce->ce_stat_data.sd_ctime.nsec = get_be32(&ondisk->ctime.nsec);
	ce->ce_stat_data.sd_mtime.nsec = get_be32(&ondisk->mtime.nsec);
	ce->ce_stat_data.sd_dev   = get_be32(&ondisk->dev);
	ce->ce_stat_data.sd_ino   = get_be32(&ondisk->ino);
	ce->ce_mode  = get_be32(&ondisk->mode);
	ce->ce_stat_data.sd_uid   = get_be32(&ondisk->uid);
	ce->ce_stat_data.sd_gid   = get_be32(&ondisk->gid);
	ce->ce_stat_data.sd_size  = get_be32(&ondisk->size);
	ce->ce_flags = flags & ~CE_NAMEMASK;
	ce->ce_namelen = len;
	ce->index = 0;
	oidread(&ce->oid, ondisk->data);
	memcpy(ce->name, name, len);
	ce->name[len] = '\0';

	if (expand_name_field) {
		if (copy_len)
			memcpy(ce->name, previous_ce->name, copy_len);
		memcpy(ce->name + copy_len, name, len + 1 - copy_len);
		*ent_size = (name - ((char *)ondisk)) + len + 1 - copy_len;
	} else {
		memcpy(ce->name, name, len + 1);
		*ent_size = ondisk_ce_size(ce);
	}
	return ce;
}

static void check_ce_order(struct index_state *istate)
{
	unsigned int i;

	if (!verify_ce_order)
		return;

	for (i = 1; i < istate->cache_nr; i++) {
		struct cache_entry *ce = istate->cache[i - 1];
		struct cache_entry *next_ce = istate->cache[i];
		int name_compare = strcmp(ce->name, next_ce->name);

		if (0 < name_compare)
			die(_("unordered stage entries in index"));
		if (!name_compare) {
			if (!ce_stage(ce))
				die(_("multiple stage entries for merged file '%s'"),
				    ce->name);
			if (ce_stage(ce) > ce_stage(next_ce))
				die(_("unordered stage entries for '%s'"),
				    ce->name);
		}
	}
}

static void tweak_untracked_cache(struct index_state *istate)
{
	struct repository *r = the_repository;

	prepare_repo_settings(r);

	if (r->settings.core_untracked_cache  == UNTRACKED_CACHE_REMOVE) {
		remove_untracked_cache(istate);
		return;
	}

	if (r->settings.core_untracked_cache == UNTRACKED_CACHE_WRITE)
		add_untracked_cache(istate);
}

static void tweak_split_index(struct index_state *istate)
{
	switch (git_config_get_split_index()) {
	case -1: /* unset: do nothing */
		break;
	case 0: /* false */
		remove_split_index(istate);
		break;
	case 1: /* true */
		add_split_index(istate);
		break;
	default: /* unknown value: do nothing */
		break;
	}
}

static void post_read_index_from(struct index_state *istate)
{
	check_ce_order(istate);
	tweak_untracked_cache(istate);
	tweak_split_index(istate);
	tweak_fsmonitor(istate);
}

static size_t estimate_cache_size_from_compressed(unsigned int entries)
{
	return entries * (sizeof(struct cache_entry) + CACHE_ENTRY_PATH_LENGTH);
}

static size_t estimate_cache_size(size_t ondisk_size, unsigned int entries)
{
	long per_entry = sizeof(struct cache_entry) - sizeof(struct ondisk_cache_entry);

	/*
	 * Account for potential alignment differences.
	 */
	per_entry += align_padding_size(per_entry, 0);
	return ondisk_size + entries * per_entry;
}

struct index_entry_offset
{
	/* starting byte offset into index file, count of index entries in this block */
	int offset, nr;
};

struct index_entry_offset_table
{
	int nr;
	struct index_entry_offset entries[FLEX_ARRAY];
};

static struct index_entry_offset_table *read_ieot_extension(const char *mmap, size_t mmap_size, size_t offset);
static void write_ieot_extension(struct strbuf *sb, struct index_entry_offset_table *ieot);

static size_t read_eoie_extension(const char *mmap, size_t mmap_size);
static void write_eoie_extension(struct strbuf *sb, git_hash_ctx *eoie_context, size_t offset);

struct load_index_extensions
{
	pthread_t pthread;
	struct index_state *istate;
	const char *mmap;
	size_t mmap_size;
	unsigned long src_offset;
};

static void *load_index_extensions(void *_data)
{
	struct load_index_extensions *p = _data;
	unsigned long src_offset = p->src_offset;

	while (src_offset <= p->mmap_size - the_hash_algo->rawsz - 8) {
		/* After an array of active_nr index entries,
		 * there can be arbitrary number of extended
		 * sections, each of which is prefixed with
		 * extension name (4-byte) and section length
		 * in 4-byte network byte order.
		 */
		uint32_t extsize = get_be32(p->mmap + src_offset + 4);
		if (read_index_extension(p->istate,
					 p->mmap + src_offset,
					 p->mmap + src_offset + 8,
					 extsize) < 0) {
			munmap((void *)p->mmap, p->mmap_size);
			die(_("index file corrupt"));
		}
		src_offset += 8;
		src_offset += extsize;
	}

	return NULL;
}

/*
 * A helper function that will load the specified range of cache entries
 * from the memory mapped file and add them to the given index.
 */
static unsigned long load_cache_entry_block(struct index_state *istate,
			struct mem_pool *ce_mem_pool, int offset, int nr, const char *mmap,
			unsigned long start_offset, const struct cache_entry *previous_ce)
{
	int i;
	unsigned long src_offset = start_offset;

	for (i = offset; i < offset + nr; i++) {
		struct ondisk_cache_entry *disk_ce;
		struct cache_entry *ce;
		unsigned long consumed;

		disk_ce = (struct ondisk_cache_entry *)(mmap + src_offset);
		ce = create_from_disk(ce_mem_pool, istate->version, disk_ce, &consumed, previous_ce);
		set_index_entry(istate, i, ce);

		src_offset += consumed;
		previous_ce = ce;
	}
	return src_offset - start_offset;
}

static unsigned long load_all_cache_entries(struct index_state *istate,
			const char *mmap, size_t mmap_size, unsigned long src_offset)
{
	unsigned long consumed;

	istate->ce_mem_pool = xmalloc(sizeof(*istate->ce_mem_pool));
	if (istate->version == 4) {
		mem_pool_init(istate->ce_mem_pool,
				estimate_cache_size_from_compressed(istate->cache_nr));
	} else {
		mem_pool_init(istate->ce_mem_pool,
				estimate_cache_size(mmap_size, istate->cache_nr));
	}

	consumed = load_cache_entry_block(istate, istate->ce_mem_pool,
					0, istate->cache_nr, mmap, src_offset, NULL);
	return consumed;
}

/*
 * Mostly randomly chosen maximum thread counts: we
 * cap the parallelism to online_cpus() threads, and we want
 * to have at least 10000 cache entries per thread for it to
 * be worth starting a thread.
 */

#define THREAD_COST		(10000)

struct load_cache_entries_thread_data
{
	pthread_t pthread;
	struct index_state *istate;
	struct mem_pool *ce_mem_pool;
	int offset;
	const char *mmap;
	struct index_entry_offset_table *ieot;
	int ieot_start;		/* starting index into the ieot array */
	int ieot_blocks;	/* count of ieot entries to process */
	unsigned long consumed;	/* return # of bytes in index file processed */
};

/*
 * A thread proc to run the load_cache_entries() computation
 * across multiple background threads.
 */
static void *load_cache_entries_thread(void *_data)
{
	struct load_cache_entries_thread_data *p = _data;
	int i;

	/* iterate across all ieot blocks assigned to this thread */
	for (i = p->ieot_start; i < p->ieot_start + p->ieot_blocks; i++) {
		p->consumed += load_cache_entry_block(p->istate, p->ce_mem_pool,
			p->offset, p->ieot->entries[i].nr, p->mmap, p->ieot->entries[i].offset, NULL);
		p->offset += p->ieot->entries[i].nr;
	}
	return NULL;
}

static unsigned long load_cache_entries_threaded(struct index_state *istate, const char *mmap, size_t mmap_size,
						 int nr_threads, struct index_entry_offset_table *ieot)
{
	int i, offset, ieot_blocks, ieot_start, err;
	struct load_cache_entries_thread_data *data;
	unsigned long consumed = 0;

	/* a little sanity checking */
	if (istate->name_hash_initialized)
		BUG("the name hash isn't thread safe");

	istate->ce_mem_pool = xmalloc(sizeof(*istate->ce_mem_pool));
	mem_pool_init(istate->ce_mem_pool, 0);

	/* ensure we have no more threads than we have blocks to process */
	if (nr_threads > ieot->nr)
		nr_threads = ieot->nr;
	CALLOC_ARRAY(data, nr_threads);

	offset = ieot_start = 0;
	ieot_blocks = DIV_ROUND_UP(ieot->nr, nr_threads);
	for (i = 0; i < nr_threads; i++) {
		struct load_cache_entries_thread_data *p = &data[i];
		int nr, j;

		if (ieot_start + ieot_blocks > ieot->nr)
			ieot_blocks = ieot->nr - ieot_start;

		p->istate = istate;
		p->offset = offset;
		p->mmap = mmap;
		p->ieot = ieot;
		p->ieot_start = ieot_start;
		p->ieot_blocks = ieot_blocks;

		/* create a mem_pool for each thread */
		nr = 0;
		for (j = p->ieot_start; j < p->ieot_start + p->ieot_blocks; j++)
			nr += p->ieot->entries[j].nr;
		p->ce_mem_pool = xmalloc(sizeof(*istate->ce_mem_pool));
		if (istate->version == 4) {
			mem_pool_init(p->ce_mem_pool,
				estimate_cache_size_from_compressed(nr));
		} else {
			mem_pool_init(p->ce_mem_pool,
				estimate_cache_size(mmap_size, nr));
		}

		err = pthread_create(&p->pthread, NULL, load_cache_entries_thread, p);
		if (err)
			die(_("unable to create load_cache_entries thread: %s"), strerror(err));

		/* increment by the number of cache entries in the ieot block being processed */
		for (j = 0; j < ieot_blocks; j++)
			offset += ieot->entries[ieot_start + j].nr;
		ieot_start += ieot_blocks;
	}

	for (i = 0; i < nr_threads; i++) {
		struct load_cache_entries_thread_data *p = &data[i];

		err = pthread_join(p->pthread, NULL);
		if (err)
			die(_("unable to join load_cache_entries thread: %s"), strerror(err));
		mem_pool_combine(istate->ce_mem_pool, p->ce_mem_pool);
		consumed += p->consumed;
	}

	free(data);

	return consumed;
}

/* remember to discard_cache() before reading a different cache! */
int do_read_index(struct index_state *istate, const char *path, int must_exist)
{
	int fd;
	struct stat st;
	unsigned long src_offset;
	const struct cache_header *hdr;
	const char *mmap;
	size_t mmap_size;
	struct load_index_extensions p;
	size_t extension_offset = 0;
	int nr_threads, cpus;
	struct index_entry_offset_table *ieot = NULL;

	if (istate->initialized)
		return istate->cache_nr;

	istate->timestamp.sec = 0;
	istate->timestamp.nsec = 0;
	fd = open(path, O_RDONLY);
	if (fd < 0) {
		if (!must_exist && errno == ENOENT)
			return 0;
		die_errno(_("%s: index file open failed"), path);
	}

	if (fstat(fd, &st))
		die_errno(_("%s: cannot stat the open index"), path);

	mmap_size = xsize_t(st.st_size);
	if (mmap_size < sizeof(struct cache_header) + the_hash_algo->rawsz)
		die(_("%s: index file smaller than expected"), path);

	mmap = xmmap_gently(NULL, mmap_size, PROT_READ, MAP_PRIVATE, fd, 0);
	if (mmap == MAP_FAILED)
		die_errno(_("%s: unable to map index file"), path);
	close(fd);

	hdr = (const struct cache_header *)mmap;
	if (verify_hdr(hdr, mmap_size) < 0)
		goto unmap;

	oidread(&istate->oid, (const unsigned char *)hdr + mmap_size - the_hash_algo->rawsz);
	istate->version = ntohl(hdr->hdr_version);
	istate->cache_nr = ntohl(hdr->hdr_entries);
	istate->cache_alloc = alloc_nr(istate->cache_nr);
	CALLOC_ARRAY(istate->cache, istate->cache_alloc);
	istate->initialized = 1;

	p.istate = istate;
	p.mmap = mmap;
	p.mmap_size = mmap_size;

	src_offset = sizeof(*hdr);

	if (git_config_get_index_threads(&nr_threads))
		nr_threads = 1;

	/* TODO: does creating more threads than cores help? */
	if (!nr_threads) {
		nr_threads = istate->cache_nr / THREAD_COST;
		cpus = online_cpus();
		if (nr_threads > cpus)
			nr_threads = cpus;
	}

	if (!HAVE_THREADS)
		nr_threads = 1;

	if (nr_threads > 1) {
		extension_offset = read_eoie_extension(mmap, mmap_size);
		if (extension_offset) {
			int err;

			p.src_offset = extension_offset;
			err = pthread_create(&p.pthread, NULL, load_index_extensions, &p);
			if (err)
				die(_("unable to create load_index_extensions thread: %s"), strerror(err));

			nr_threads--;
		}
	}

	/*
	 * Locate and read the index entry offset table so that we can use it
	 * to multi-thread the reading of the cache entries.
	 */
	if (extension_offset && nr_threads > 1)
		ieot = read_ieot_extension(mmap, mmap_size, extension_offset);

	if (ieot) {
		src_offset += load_cache_entries_threaded(istate, mmap, mmap_size, nr_threads, ieot);
		free(ieot);
	} else {
		src_offset += load_all_cache_entries(istate, mmap, mmap_size, src_offset);
	}

	istate->timestamp.sec = st.st_mtime;
	istate->timestamp.nsec = ST_MTIME_NSEC(st);

	/* if we created a thread, join it otherwise load the extensions on the primary thread */
	if (extension_offset) {
		int ret = pthread_join(p.pthread, NULL);
		if (ret)
			die(_("unable to join load_index_extensions thread: %s"), strerror(ret));
	} else {
		p.src_offset = src_offset;
		load_index_extensions(&p);
	}
	munmap((void *)mmap, mmap_size);

	/*
	 * TODO trace2: replace "the_repository" with the actual repo instance
	 * that is associated with the given "istate".
	 */
	trace2_data_intmax("index", the_repository, "read/version",
			   istate->version);
	trace2_data_intmax("index", the_repository, "read/cache_nr",
			   istate->cache_nr);

	if (!istate->repo)
		istate->repo = the_repository;
	prepare_repo_settings(istate->repo);
	if (istate->repo->settings.command_requires_full_index)
		ensure_full_index(istate);

	return istate->cache_nr;

unmap:
	munmap((void *)mmap, mmap_size);
	die(_("index file corrupt"));
}

/*
 * Signal that the shared index is used by updating its mtime.
 *
 * This way, shared index can be removed if they have not been used
 * for some time.
 */
static void freshen_shared_index(const char *shared_index, int warn)
{
	if (!check_and_freshen_file(shared_index, 1) && warn)
		warning(_("could not freshen shared index '%s'"), shared_index);
}

int read_index_from(struct index_state *istate, const char *path,
		    const char *gitdir)
{
	struct split_index *split_index;
	int ret;
	char *base_oid_hex;
	char *base_path;

	/* istate->initialized covers both .git/index and .git/sharedindex.xxx */
	if (istate->initialized)
		return istate->cache_nr;

	/*
	 * TODO trace2: replace "the_repository" with the actual repo instance
	 * that is associated with the given "istate".
	 */
	trace2_region_enter_printf("index", "do_read_index", the_repository,
				   "%s", path);
	trace_performance_enter();
	ret = do_read_index(istate, path, 0);
	trace_performance_leave("read cache %s", path);
	trace2_region_leave_printf("index", "do_read_index", the_repository,
				   "%s", path);

	split_index = istate->split_index;
	if (!split_index || is_null_oid(&split_index->base_oid)) {
		post_read_index_from(istate);
		return ret;
	}

	trace_performance_enter();
	if (split_index->base)
		discard_index(split_index->base);
	else
		CALLOC_ARRAY(split_index->base, 1);

	base_oid_hex = oid_to_hex(&split_index->base_oid);
	base_path = xstrfmt("%s/sharedindex.%s", gitdir, base_oid_hex);
	trace2_region_enter_printf("index", "shared/do_read_index",
				   the_repository, "%s", base_path);
	ret = do_read_index(split_index->base, base_path, 1);
	trace2_region_leave_printf("index", "shared/do_read_index",
				   the_repository, "%s", base_path);
	if (!oideq(&split_index->base_oid, &split_index->base->oid))
		die(_("broken index, expect %s in %s, got %s"),
		    base_oid_hex, base_path,
		    oid_to_hex(&split_index->base->oid));

	freshen_shared_index(base_path, 0);
	merge_base_index(istate);
	post_read_index_from(istate);
	trace_performance_leave("read cache %s", base_path);
	free(base_path);
	return ret;
}

int is_index_unborn(struct index_state *istate)
{
	return (!istate->cache_nr && !istate->timestamp.sec);
}

int discard_index(struct index_state *istate)
{
	/*
	 * Cache entries in istate->cache[] should have been allocated
	 * from the memory pool associated with this index, or from an
	 * associated split_index. There is no need to free individual
	 * cache entries. validate_cache_entries can detect when this
	 * assertion does not hold.
	 */
	validate_cache_entries(istate);

	resolve_undo_clear_index(istate);
	istate->cache_nr = 0;
	istate->cache_changed = 0;
	istate->timestamp.sec = 0;
	istate->timestamp.nsec = 0;
	free_name_hash(istate);
	cache_tree_free(&(istate->cache_tree));
	istate->initialized = 0;
	istate->fsmonitor_has_run_once = 0;
	FREE_AND_NULL(istate->fsmonitor_last_update);
	FREE_AND_NULL(istate->cache);
	istate->cache_alloc = 0;
	discard_split_index(istate);
	free_untracked_cache(istate->untracked);
	istate->untracked = NULL;

	if (istate->ce_mem_pool) {
		mem_pool_discard(istate->ce_mem_pool, should_validate_cache_entries());
		FREE_AND_NULL(istate->ce_mem_pool);
	}

	return 0;
}

/*
 * Validate the cache entries of this index.
 * All cache entries associated with this index
 * should have been allocated by the memory pool
 * associated with this index, or by a referenced
 * split index.
 */
void validate_cache_entries(const struct index_state *istate)
{
	int i;

	if (!should_validate_cache_entries() ||!istate || !istate->initialized)
		return;

	for (i = 0; i < istate->cache_nr; i++) {
		if (!istate) {
			BUG("cache entry is not allocated from expected memory pool");
		} else if (!istate->ce_mem_pool ||
			!mem_pool_contains(istate->ce_mem_pool, istate->cache[i])) {
			if (!istate->split_index ||
				!istate->split_index->base ||
				!istate->split_index->base->ce_mem_pool ||
				!mem_pool_contains(istate->split_index->base->ce_mem_pool, istate->cache[i])) {
				BUG("cache entry is not allocated from expected memory pool");
			}
		}
	}

	if (istate->split_index)
		validate_cache_entries(istate->split_index->base);
}

int unmerged_index(const struct index_state *istate)
{
	int i;
	for (i = 0; i < istate->cache_nr; i++) {
		if (ce_stage(istate->cache[i]))
			return 1;
	}
	return 0;
}

int repo_index_has_changes(struct repository *repo,
			   struct tree *tree,
			   struct strbuf *sb)
{
	struct index_state *istate = repo->index;
	struct object_id cmp;
	int i;

	if (tree)
		cmp = tree->object.oid;
	if (tree || !get_oid_tree("HEAD", &cmp)) {
		struct diff_options opt;

		repo_diff_setup(repo, &opt);
		opt.flags.exit_with_status = 1;
		if (!sb)
			opt.flags.quick = 1;
		do_diff_cache(&cmp, &opt);
		diffcore_std(&opt);
		for (i = 0; sb && i < diff_queued_diff.nr; i++) {
			if (i)
				strbuf_addch(sb, ' ');
			strbuf_addstr(sb, diff_queued_diff.queue[i]->two->path);
		}
		diff_flush(&opt);
		return opt.flags.has_changes != 0;
	} else {
		/* TODO: audit for interaction with sparse-index. */
		ensure_full_index(istate);
		for (i = 0; sb && i < istate->cache_nr; i++) {
			if (i)
				strbuf_addch(sb, ' ');
			strbuf_addstr(sb, istate->cache[i]->name);
		}
		return !!istate->cache_nr;
	}
}

#define WRITE_BUFFER_SIZE (128 * 1024)
static unsigned char write_buffer[WRITE_BUFFER_SIZE];
static unsigned long write_buffer_len;

static int ce_write_flush(git_hash_ctx *context, int fd)
{
	unsigned int buffered = write_buffer_len;
	if (buffered) {
		the_hash_algo->update_fn(context, write_buffer, buffered);
		if (write_in_full(fd, write_buffer, buffered) < 0)
			return -1;
		write_buffer_len = 0;
	}
	return 0;
}

static int ce_write(git_hash_ctx *context, int fd, void *data, unsigned int len)
{
	while (len) {
		unsigned int buffered = write_buffer_len;
		unsigned int partial = WRITE_BUFFER_SIZE - buffered;
		if (partial > len)
			partial = len;
		memcpy(write_buffer + buffered, data, partial);
		buffered += partial;
		if (buffered == WRITE_BUFFER_SIZE) {
			write_buffer_len = buffered;
			if (ce_write_flush(context, fd))
				return -1;
			buffered = 0;
		}
		write_buffer_len = buffered;
		len -= partial;
		data = (char *) data + partial;
	}
	return 0;
}

static int write_index_ext_header(git_hash_ctx *context, git_hash_ctx *eoie_context,
				  int fd, unsigned int ext, unsigned int sz)
{
	ext = htonl(ext);
	sz = htonl(sz);
	if (eoie_context) {
		the_hash_algo->update_fn(eoie_context, &ext, 4);
		the_hash_algo->update_fn(eoie_context, &sz, 4);
	}
	return ((ce_write(context, fd, &ext, 4) < 0) ||
		(ce_write(context, fd, &sz, 4) < 0)) ? -1 : 0;
}

static int ce_flush(git_hash_ctx *context, int fd, unsigned char *hash)
{
	unsigned int left = write_buffer_len;

	if (left) {
		write_buffer_len = 0;
		the_hash_algo->update_fn(context, write_buffer, left);
	}

	/* Flush first if not enough space for hash signature */
	if (left + the_hash_algo->rawsz > WRITE_BUFFER_SIZE) {
		if (write_in_full(fd, write_buffer, left) < 0)
			return -1;
		left = 0;
	}

	/* Append the hash signature at the end */
	the_hash_algo->final_fn(write_buffer + left, context);
	hashcpy(hash, write_buffer + left);
	left += the_hash_algo->rawsz;
	return (write_in_full(fd, write_buffer, left) < 0) ? -1 : 0;
}

static void ce_smudge_racily_clean_entry(struct index_state *istate,
					 struct cache_entry *ce)
{
	/*
	 * The only thing we care about in this function is to smudge the
	 * falsely clean entry due to touch-update-touch race, so we leave
	 * everything else as they are.  We are called for entries whose
	 * ce_stat_data.sd_mtime match the index file mtime.
	 *
	 * Note that this actually does not do much for gitlinks, for
	 * which ce_match_stat_basic() always goes to the actual
	 * contents.  The caller checks with is_racy_timestamp() which
	 * always says "no" for gitlinks, so we are not called for them ;-)
	 */
	struct stat st;

	if (lstat(ce->name, &st) < 0)
		return;
	if (ce_match_stat_basic(ce, &st))
		return;
	if (ce_modified_check_fs(istate, ce, &st)) {
		/* This is "racily clean"; smudge it.  Note that this
		 * is a tricky code.  At first glance, it may appear
		 * that it can break with this sequence:
		 *
		 * $ echo xyzzy >frotz
		 * $ git-update-index --add frotz
		 * $ : >frotz
		 * $ sleep 3
		 * $ echo filfre >nitfol
		 * $ git-update-index --add nitfol
		 *
		 * but it does not.  When the second update-index runs,
		 * it notices that the entry "frotz" has the same timestamp
		 * as index, and if we were to smudge it by resetting its
		 * size to zero here, then the object name recorded
		 * in index is the 6-byte file but the cached stat information
		 * becomes zero --- which would then match what we would
		 * obtain from the filesystem next time we stat("frotz").
		 *
		 * However, the second update-index, before calling
		 * this function, notices that the cached size is 6
		 * bytes and what is on the filesystem is an empty
		 * file, and never calls us, so the cached size information
		 * for "frotz" stays 6 which does not match the filesystem.
		 */
		ce->ce_stat_data.sd_size = 0;
	}
}

/* Copy miscellaneous fields but not the name */
static void copy_cache_entry_to_ondisk(struct ondisk_cache_entry *ondisk,
				       struct cache_entry *ce)
{
	short flags;
	const unsigned hashsz = the_hash_algo->rawsz;
	uint16_t *flagsp = (uint16_t *)(ondisk->data + hashsz);

	ondisk->ctime.sec = htonl(ce->ce_stat_data.sd_ctime.sec);
	ondisk->mtime.sec = htonl(ce->ce_stat_data.sd_mtime.sec);
	ondisk->ctime.nsec = htonl(ce->ce_stat_data.sd_ctime.nsec);
	ondisk->mtime.nsec = htonl(ce->ce_stat_data.sd_mtime.nsec);
	ondisk->dev  = htonl(ce->ce_stat_data.sd_dev);
	ondisk->ino  = htonl(ce->ce_stat_data.sd_ino);
	ondisk->mode = htonl(ce->ce_mode);
	ondisk->uid  = htonl(ce->ce_stat_data.sd_uid);
	ondisk->gid  = htonl(ce->ce_stat_data.sd_gid);
	ondisk->size = htonl(ce->ce_stat_data.sd_size);
	hashcpy(ondisk->data, ce->oid.hash);

	flags = ce->ce_flags & ~CE_NAMEMASK;
	flags |= (ce_namelen(ce) >= CE_NAMEMASK ? CE_NAMEMASK : ce_namelen(ce));
	flagsp[0] = htons(flags);
	if (ce->ce_flags & CE_EXTENDED) {
		flagsp[1] = htons((ce->ce_flags & CE_EXTENDED_FLAGS) >> 16);
	}
}

static int ce_write_entry(git_hash_ctx *c, int fd, struct cache_entry *ce,
			  struct strbuf *previous_name, struct ondisk_cache_entry *ondisk)
{
	int size;
	int result;
	unsigned int saved_namelen;
	int stripped_name = 0;
	static unsigned char padding[8] = { 0x00 };

	if (ce->ce_flags & CE_STRIP_NAME) {
		saved_namelen = ce_namelen(ce);
		ce->ce_namelen = 0;
		stripped_name = 1;
	}

	size = offsetof(struct ondisk_cache_entry,data) + ondisk_data_size(ce->ce_flags, 0);

	if (!previous_name) {
		int len = ce_namelen(ce);
		copy_cache_entry_to_ondisk(ondisk, ce);
		result = ce_write(c, fd, ondisk, size);
		if (!result)
			result = ce_write(c, fd, ce->name, len);
		if (!result)
			result = ce_write(c, fd, padding, align_padding_size(size, len));
	} else {
		int common, to_remove, prefix_size;
		unsigned char to_remove_vi[16];
		for (common = 0;
		     (ce->name[common] &&
		      common < previous_name->len &&
		      ce->name[common] == previous_name->buf[common]);
		     common++)
			; /* still matching */
		to_remove = previous_name->len - common;
		prefix_size = encode_varint(to_remove, to_remove_vi);

		copy_cache_entry_to_ondisk(ondisk, ce);
		result = ce_write(c, fd, ondisk, size);
		if (!result)
			result = ce_write(c, fd, to_remove_vi, prefix_size);
		if (!result)
			result = ce_write(c, fd, ce->name + common, ce_namelen(ce) - common);
		if (!result)
			result = ce_write(c, fd, padding, 1);

		strbuf_splice(previous_name, common, to_remove,
			      ce->name + common, ce_namelen(ce) - common);
	}
	if (stripped_name) {
		ce->ce_namelen = saved_namelen;
		ce->ce_flags &= ~CE_STRIP_NAME;
	}

	return result;
}

/*
 * This function verifies if index_state has the correct sha1 of the
 * index file.  Don't die if we have any other failure, just return 0.
 */
static int verify_index_from(const struct index_state *istate, const char *path)
{
	int fd;
	ssize_t n;
	struct stat st;
	unsigned char hash[GIT_MAX_RAWSZ];

	if (!istate->initialized)
		return 0;

	fd = open(path, O_RDONLY);
	if (fd < 0)
		return 0;

	if (fstat(fd, &st))
		goto out;

	if (st.st_size < sizeof(struct cache_header) + the_hash_algo->rawsz)
		goto out;

	n = pread_in_full(fd, hash, the_hash_algo->rawsz, st.st_size - the_hash_algo->rawsz);
	if (n != the_hash_algo->rawsz)
		goto out;

	if (!hasheq(istate->oid.hash, hash))
		goto out;

	close(fd);
	return 1;

out:
	close(fd);
	return 0;
}

static int repo_verify_index(struct repository *repo)
{
	return verify_index_from(repo->index, repo->index_file);
}

static int has_racy_timestamp(struct index_state *istate)
{
	int entries = istate->cache_nr;
	int i;

	for (i = 0; i < entries; i++) {
		struct cache_entry *ce = istate->cache[i];
		if (is_racy_timestamp(istate, ce))
			return 1;
	}
	return 0;
}

void repo_update_index_if_able(struct repository *repo,
			       struct lock_file *lockfile)
{
	if ((repo->index->cache_changed ||
	     has_racy_timestamp(repo->index)) &&
	    repo_verify_index(repo))
		write_locked_index(repo->index, lockfile, COMMIT_LOCK);
	else
		rollback_lock_file(lockfile);
}

static int record_eoie(void)
{
	int val;

	if (!git_config_get_bool("index.recordendofindexentries", &val))
		return val;

	/*
	 * As a convenience, the end of index entries extension
	 * used for threading is written by default if the user
	 * explicitly requested threaded index reads.
	 */
	return !git_config_get_index_threads(&val) && val != 1;
}

static int record_ieot(void)
{
	int val;

	if (!git_config_get_bool("index.recordoffsettable", &val))
		return val;

	/*
	 * As a convenience, the offset table used for threading is
	 * written by default if the user explicitly requested
	 * threaded index reads.
	 */
	return !git_config_get_index_threads(&val) && val != 1;
}

/*
 * On success, `tempfile` is closed. If it is the temporary file
 * of a `struct lock_file`, we will therefore effectively perform
 * a 'close_lock_file_gently()`. Since that is an implementation
 * detail of lockfiles, callers of `do_write_index()` should not
 * rely on it.
 */
static int do_write_index(struct index_state *istate, struct tempfile *tempfile,
			  int strip_extensions)
{
	uint64_t start = getnanotime();
	int newfd = tempfile->fd;
	git_hash_ctx c, eoie_c;
	struct cache_header hdr;
	int i, err = 0, removed, extended, hdr_version;
	struct cache_entry **cache = istate->cache;
	int entries = istate->cache_nr;
	struct stat st;
	struct ondisk_cache_entry ondisk;
	struct strbuf previous_name_buf = STRBUF_INIT, *previous_name;
	int drop_cache_tree = istate->drop_cache_tree;
	off_t offset;
	int ieot_entries = 1;
	struct index_entry_offset_table *ieot = NULL;
	int nr, nr_threads;

	for (i = removed = extended = 0; i < entries; i++) {
		if (cache[i]->ce_flags & CE_REMOVE)
			removed++;

		/* reduce extended entries if possible */
		cache[i]->ce_flags &= ~CE_EXTENDED;
		if (cache[i]->ce_flags & CE_EXTENDED_FLAGS) {
			extended++;
			cache[i]->ce_flags |= CE_EXTENDED;
		}
	}

	if (!istate->version) {
		istate->version = get_index_format_default(the_repository);
		if (git_env_bool("GIT_TEST_SPLIT_INDEX", 0))
			init_split_index(istate);
	}

	/* demote version 3 to version 2 when the latter suffices */
	if (istate->version == 3 || istate->version == 2)
		istate->version = extended ? 3 : 2;

	hdr_version = istate->version;

	hdr.hdr_signature = htonl(CACHE_SIGNATURE);
	hdr.hdr_version = htonl(hdr_version);
	hdr.hdr_entries = htonl(entries - removed);

	the_hash_algo->init_fn(&c);
	if (ce_write(&c, newfd, &hdr, sizeof(hdr)) < 0)
		return -1;

	if (!HAVE_THREADS || git_config_get_index_threads(&nr_threads))
		nr_threads = 1;

	if (nr_threads != 1 && record_ieot()) {
		int ieot_blocks, cpus;

		/*
		 * ensure default number of ieot blocks maps evenly to the
		 * default number of threads that will process them leaving
		 * room for the thread to load the index extensions.
		 */
		if (!nr_threads) {
			ieot_blocks = istate->cache_nr / THREAD_COST;
			cpus = online_cpus();
			if (ieot_blocks > cpus - 1)
				ieot_blocks = cpus - 1;
		} else {
			ieot_blocks = nr_threads;
			if (ieot_blocks > istate->cache_nr)
				ieot_blocks = istate->cache_nr;
		}

		/*
		 * no reason to write out the IEOT extension if we don't
		 * have enough blocks to utilize multi-threading
		 */
		if (ieot_blocks > 1) {
			ieot = xcalloc(1, sizeof(struct index_entry_offset_table)
				+ (ieot_blocks * sizeof(struct index_entry_offset)));
			ieot_entries = DIV_ROUND_UP(entries, ieot_blocks);
		}
	}

	offset = lseek(newfd, 0, SEEK_CUR);
	if (offset < 0) {
		free(ieot);
		return -1;
	}
	offset += write_buffer_len;
	nr = 0;
	previous_name = (hdr_version == 4) ? &previous_name_buf : NULL;

	for (i = 0; i < entries; i++) {
		struct cache_entry *ce = cache[i];
		if (ce->ce_flags & CE_REMOVE)
			continue;
		if (!ce_uptodate(ce) && is_racy_timestamp(istate, ce))
			ce_smudge_racily_clean_entry(istate, ce);
		if (is_null_oid(&ce->oid)) {
			static const char msg[] = "cache entry has null sha1: %s";
			static int allow = -1;

			if (allow < 0)
				allow = git_env_bool("GIT_ALLOW_NULL_SHA1", 0);
			if (allow)
				warning(msg, ce->name);
			else
				err = error(msg, ce->name);

			drop_cache_tree = 1;
		}
		if (ieot && i && (i % ieot_entries == 0)) {
			ieot->entries[ieot->nr].nr = nr;
			ieot->entries[ieot->nr].offset = offset;
			ieot->nr++;
			/*
			 * If we have a V4 index, set the first byte to an invalid
			 * character to ensure there is nothing common with the previous
			 * entry
			 */
			if (previous_name)
				previous_name->buf[0] = 0;
			nr = 0;
			offset = lseek(newfd, 0, SEEK_CUR);
			if (offset < 0) {
				free(ieot);
				return -1;
			}
			offset += write_buffer_len;
		}
		if (ce_write_entry(&c, newfd, ce, previous_name, (struct ondisk_cache_entry *)&ondisk) < 0)
			err = -1;

		if (err)
			break;
		nr++;
	}
	if (ieot && nr) {
		ieot->entries[ieot->nr].nr = nr;
		ieot->entries[ieot->nr].offset = offset;
		ieot->nr++;
	}
	strbuf_release(&previous_name_buf);

	if (err) {
		free(ieot);
		return err;
	}

	/* Write extension data here */
	offset = lseek(newfd, 0, SEEK_CUR);
	if (offset < 0) {
		free(ieot);
		return -1;
	}
	offset += write_buffer_len;
	the_hash_algo->init_fn(&eoie_c);

	/*
	 * Lets write out CACHE_EXT_INDEXENTRYOFFSETTABLE first so that we
	 * can minimize the number of extensions we have to scan through to
	 * find it during load.  Write it out regardless of the
	 * strip_extensions parameter as we need it when loading the shared
	 * index.
	 */
	if (ieot) {
		struct strbuf sb = STRBUF_INIT;

		write_ieot_extension(&sb, ieot);
		err = write_index_ext_header(&c, &eoie_c, newfd, CACHE_EXT_INDEXENTRYOFFSETTABLE, sb.len) < 0
			|| ce_write(&c, newfd, sb.buf, sb.len) < 0;
		strbuf_release(&sb);
		free(ieot);
		if (err)
			return -1;
	}

	if (!strip_extensions && istate->split_index &&
	    !is_null_oid(&istate->split_index->base_oid)) {
		struct strbuf sb = STRBUF_INIT;

		err = write_link_extension(&sb, istate) < 0 ||
			write_index_ext_header(&c, &eoie_c, newfd, CACHE_EXT_LINK,
					       sb.len) < 0 ||
			ce_write(&c, newfd, sb.buf, sb.len) < 0;
		strbuf_release(&sb);
		if (err)
			return -1;
	}
	if (!strip_extensions && !drop_cache_tree && istate->cache_tree) {
		struct strbuf sb = STRBUF_INIT;

		cache_tree_write(&sb, istate->cache_tree);
		err = write_index_ext_header(&c, &eoie_c, newfd, CACHE_EXT_TREE, sb.len) < 0
			|| ce_write(&c, newfd, sb.buf, sb.len) < 0;
		strbuf_release(&sb);
		if (err)
			return -1;
	}
	if (!strip_extensions && istate->resolve_undo) {
		struct strbuf sb = STRBUF_INIT;

		resolve_undo_write(&sb, istate->resolve_undo);
		err = write_index_ext_header(&c, &eoie_c, newfd, CACHE_EXT_RESOLVE_UNDO,
					     sb.len) < 0
			|| ce_write(&c, newfd, sb.buf, sb.len) < 0;
		strbuf_release(&sb);
		if (err)
			return -1;
	}
	if (!strip_extensions && istate->untracked) {
		struct strbuf sb = STRBUF_INIT;

		write_untracked_extension(&sb, istate->untracked);
		err = write_index_ext_header(&c, &eoie_c, newfd, CACHE_EXT_UNTRACKED,
					     sb.len) < 0 ||
			ce_write(&c, newfd, sb.buf, sb.len) < 0;
		strbuf_release(&sb);
		if (err)
			return -1;
	}
	if (!strip_extensions && istate->fsmonitor_last_update) {
		struct strbuf sb = STRBUF_INIT;

		write_fsmonitor_extension(&sb, istate);
		err = write_index_ext_header(&c, &eoie_c, newfd, CACHE_EXT_FSMONITOR, sb.len) < 0
			|| ce_write(&c, newfd, sb.buf, sb.len) < 0;
		strbuf_release(&sb);
		if (err)
			return -1;
	}
	if (istate->sparse_index) {
		if (write_index_ext_header(&c, &eoie_c, newfd, CACHE_EXT_SPARSE_DIRECTORIES, 0) < 0)
			return -1;
	}

	/*
	 * CACHE_EXT_ENDOFINDEXENTRIES must be written as the last entry before the SHA1
	 * so that it can be found and processed before all the index entries are
	 * read.  Write it out regardless of the strip_extensions parameter as we need it
	 * when loading the shared index.
	 */
	if (offset && record_eoie()) {
		struct strbuf sb = STRBUF_INIT;

		write_eoie_extension(&sb, &eoie_c, offset);
		err = write_index_ext_header(&c, NULL, newfd, CACHE_EXT_ENDOFINDEXENTRIES, sb.len) < 0
			|| ce_write(&c, newfd, sb.buf, sb.len) < 0;
		strbuf_release(&sb);
		if (err)
			return -1;
	}

	if (ce_flush(&c, newfd, istate->oid.hash))
		return -1;
	if (close_tempfile_gently(tempfile)) {
		error(_("could not close '%s'"), get_tempfile_path(tempfile));
		return -1;
	}
	if (stat(get_tempfile_path(tempfile), &st))
		return -1;
	istate->timestamp.sec = (unsigned int)st.st_mtime;
	istate->timestamp.nsec = ST_MTIME_NSEC(st);
	trace_performance_since(start, "write index, changed mask = %x", istate->cache_changed);

	/*
	 * TODO trace2: replace "the_repository" with the actual repo instance
	 * that is associated with the given "istate".
	 */
	trace2_data_intmax("index", the_repository, "write/version",
			   istate->version);
	trace2_data_intmax("index", the_repository, "write/cache_nr",
			   istate->cache_nr);

	return 0;
}

void set_alternate_index_output(const char *name)
{
	alternate_index_output = name;
}

static int commit_locked_index(struct lock_file *lk)
{
	if (alternate_index_output)
		return commit_lock_file_to(lk, alternate_index_output);
	else
		return commit_lock_file(lk);
}

static int do_write_locked_index(struct index_state *istate, struct lock_file *lock,
				 unsigned flags)
{
	int ret;
	int was_full = !istate->sparse_index;

	ret = convert_to_sparse(istate);

	if (ret) {
		warning(_("failed to convert to a sparse-index"));
		return ret;
	}

	/*
	 * TODO trace2: replace "the_repository" with the actual repo instance
	 * that is associated with the given "istate".
	 */
	trace2_region_enter_printf("index", "do_write_index", the_repository,
				   "%s", get_lock_file_path(lock));
	ret = do_write_index(istate, lock->tempfile, 0);
	trace2_region_leave_printf("index", "do_write_index", the_repository,
				   "%s", get_lock_file_path(lock));

	if (was_full)
		ensure_full_index(istate);

	if (ret)
		return ret;
	if (flags & COMMIT_LOCK)
		ret = commit_locked_index(lock);
	else
		ret = close_lock_file_gently(lock);

	run_hook_le(NULL, "post-index-change",
			istate->updated_workdir ? "1" : "0",
			istate->updated_skipworktree ? "1" : "0", NULL);
	istate->updated_workdir = 0;
	istate->updated_skipworktree = 0;

	return ret;
}

static int write_split_index(struct index_state *istate,
			     struct lock_file *lock,
			     unsigned flags)
{
	int ret;
	prepare_to_write_split_index(istate);
	ret = do_write_locked_index(istate, lock, flags);
	finish_writing_split_index(istate);
	return ret;
}

static const char *shared_index_expire = "2.weeks.ago";

static unsigned long get_shared_index_expire_date(void)
{
	static unsigned long shared_index_expire_date;
	static int shared_index_expire_date_prepared;

	if (!shared_index_expire_date_prepared) {
		git_config_get_expiry("splitindex.sharedindexexpire",
				      &shared_index_expire);
		shared_index_expire_date = approxidate(shared_index_expire);
		shared_index_expire_date_prepared = 1;
	}

	return shared_index_expire_date;
}

static int should_delete_shared_index(const char *shared_index_path)
{
	struct stat st;
	unsigned long expiration;

	/* Check timestamp */
	expiration = get_shared_index_expire_date();
	if (!expiration)
		return 0;
	if (stat(shared_index_path, &st))
		return error_errno(_("could not stat '%s'"), shared_index_path);
	if (st.st_mtime > expiration)
		return 0;

	return 1;
}

static int clean_shared_index_files(const char *current_hex)
{
	struct dirent *de;
	DIR *dir = opendir(get_git_dir());

	if (!dir)
		return error_errno(_("unable to open git dir: %s"), get_git_dir());

	while ((de = readdir(dir)) != NULL) {
		const char *sha1_hex;
		const char *shared_index_path;
		if (!skip_prefix(de->d_name, "sharedindex.", &sha1_hex))
			continue;
		if (!strcmp(sha1_hex, current_hex))
			continue;
		shared_index_path = git_path("%s", de->d_name);
		if (should_delete_shared_index(shared_index_path) > 0 &&
		    unlink(shared_index_path))
			warning_errno(_("unable to unlink: %s"), shared_index_path);
	}
	closedir(dir);

	return 0;
}

static int write_shared_index(struct index_state *istate,
			      struct tempfile **temp)
{
	struct split_index *si = istate->split_index;
	int ret, was_full = !istate->sparse_index;

	move_cache_to_base_index(istate);
	convert_to_sparse(istate);

	trace2_region_enter_printf("index", "shared/do_write_index",
				   the_repository, "%s", get_tempfile_path(*temp));
	ret = do_write_index(si->base, *temp, 1);
	trace2_region_leave_printf("index", "shared/do_write_index",
				   the_repository, "%s", get_tempfile_path(*temp));

	if (was_full)
		ensure_full_index(istate);

	if (ret)
		return ret;
	ret = adjust_shared_perm(get_tempfile_path(*temp));
	if (ret) {
		error(_("cannot fix permission bits on '%s'"), get_tempfile_path(*temp));
		return ret;
	}
	ret = rename_tempfile(temp,
			      git_path("sharedindex.%s", oid_to_hex(&si->base->oid)));
	if (!ret) {
		oidcpy(&si->base_oid, &si->base->oid);
		clean_shared_index_files(oid_to_hex(&si->base->oid));
	}

	return ret;
}

static const int default_max_percent_split_change = 20;

static int too_many_not_shared_entries(struct index_state *istate)
{
	int i, not_shared = 0;
	int max_split = git_config_get_max_percent_split_change();

	switch (max_split) {
	case -1:
		/* not or badly configured: use the default value */
		max_split = default_max_percent_split_change;
		break;
	case 0:
		return 1; /* 0% means always write a new shared index */
	case 100:
		return 0; /* 100% means never write a new shared index */
	default:
		break; /* just use the configured value */
	}

	/* Count not shared entries */
	for (i = 0; i < istate->cache_nr; i++) {
		struct cache_entry *ce = istate->cache[i];
		if (!ce->index)
			not_shared++;
	}

	return (int64_t)istate->cache_nr * max_split < (int64_t)not_shared * 100;
}

int write_locked_index(struct index_state *istate, struct lock_file *lock,
		       unsigned flags)
{
	int new_shared_index, ret;
	struct split_index *si = istate->split_index;

	if (git_env_bool("GIT_TEST_CHECK_CACHE_TREE", 0))
		cache_tree_verify(the_repository, istate);

	if ((flags & SKIP_IF_UNCHANGED) && !istate->cache_changed) {
		if (flags & COMMIT_LOCK)
			rollback_lock_file(lock);
		return 0;
	}

	if (istate->fsmonitor_last_update)
		fill_fsmonitor_bitmap(istate);

	if (!si || alternate_index_output ||
	    (istate->cache_changed & ~EXTMASK)) {
		if (si)
			oidclr(&si->base_oid);
		ret = do_write_locked_index(istate, lock, flags);
		goto out;
	}

	if (git_env_bool("GIT_TEST_SPLIT_INDEX", 0)) {
		int v = si->base_oid.hash[0];
		if ((v & 15) < 6)
			istate->cache_changed |= SPLIT_INDEX_ORDERED;
	}
	if (too_many_not_shared_entries(istate))
		istate->cache_changed |= SPLIT_INDEX_ORDERED;

	new_shared_index = istate->cache_changed & SPLIT_INDEX_ORDERED;

	if (new_shared_index) {
		struct tempfile *temp;
		int saved_errno;

		/* Same initial permissions as the main .git/index file */
		temp = mks_tempfile_sm(git_path("sharedindex_XXXXXX"), 0, 0666);
		if (!temp) {
			oidclr(&si->base_oid);
			ret = do_write_locked_index(istate, lock, flags);
			goto out;
		}
		ret = write_shared_index(istate, &temp);

		saved_errno = errno;
		if (is_tempfile_active(temp))
			delete_tempfile(&temp);
		errno = saved_errno;

		if (ret)
			goto out;
	}

	ret = write_split_index(istate, lock, flags);

	/* Freshen the shared index only if the split-index was written */
	if (!ret && !new_shared_index && !is_null_oid(&si->base_oid)) {
		const char *shared_index = git_path("sharedindex.%s",
						    oid_to_hex(&si->base_oid));
		freshen_shared_index(shared_index, 1);
	}

out:
	if (flags & COMMIT_LOCK)
		rollback_lock_file(lock);
	return ret;
}

/*
 * Read the index file that is potentially unmerged into given
 * index_state, dropping any unmerged entries to stage #0 (potentially
 * resulting in a path appearing as both a file and a directory in the
 * index; the caller is responsible to clear out the extra entries
 * before writing the index to a tree).  Returns true if the index is
 * unmerged.  Callers who want to refuse to work from an unmerged
 * state can call this and check its return value, instead of calling
 * read_cache().
 */
int repo_read_index_unmerged(struct repository *repo)
{
	struct index_state *istate;
	int i;
	int unmerged = 0;

	repo_read_index(repo);
	istate = repo->index;
	for (i = 0; i < istate->cache_nr; i++) {
		struct cache_entry *ce = istate->cache[i];
		struct cache_entry *new_ce;
		int len;

		if (!ce_stage(ce))
			continue;
		unmerged = 1;
		len = ce_namelen(ce);
		new_ce = make_empty_cache_entry(istate, len);
		memcpy(new_ce->name, ce->name, len);
		new_ce->ce_flags = create_ce_flags(0) | CE_CONFLICTED;
		new_ce->ce_namelen = len;
		new_ce->ce_mode = ce->ce_mode;
		if (add_index_entry(istate, new_ce, ADD_CACHE_SKIP_DFCHECK))
			return error(_("%s: cannot drop to stage #0"),
				     new_ce->name);
	}
	return unmerged;
}

/*
 * Returns 1 if the path is an "other" path with respect to
 * the index; that is, the path is not mentioned in the index at all,
 * either as a file, a directory with some files in the index,
 * or as an unmerged entry.
 *
 * We helpfully remove a trailing "/" from directories so that
 * the output of read_directory can be used as-is.
 */
int index_name_is_other(struct index_state *istate, const char *name,
			int namelen)
{
	int pos;
	if (namelen && name[namelen - 1] == '/')
		namelen--;
	pos = index_name_pos(istate, name, namelen);
	if (0 <= pos)
		return 0;	/* exact match */
	pos = -pos - 1;
	if (pos < istate->cache_nr) {
		struct cache_entry *ce = istate->cache[pos];
		if (ce_namelen(ce) == namelen &&
		    !memcmp(ce->name, name, namelen))
			return 0; /* Yup, this one exists unmerged */
	}
	return 1;
}

void *read_blob_data_from_index(struct index_state *istate,
				const char *path, unsigned long *size)
{
	int pos, len;
	unsigned long sz;
	enum object_type type;
	void *data;

	len = strlen(path);
	pos = index_name_pos(istate, path, len);
	if (pos < 0) {
		/*
		 * We might be in the middle of a merge, in which
		 * case we would read stage #2 (ours).
		 */
		int i;
		for (i = -pos - 1;
		     (pos < 0 && i < istate->cache_nr &&
		      !strcmp(istate->cache[i]->name, path));
		     i++)
			if (ce_stage(istate->cache[i]) == 2)
				pos = i;
	}
	if (pos < 0)
		return NULL;
	data = read_object_file(&istate->cache[pos]->oid, &type, &sz);
	if (!data || type != OBJ_BLOB) {
		free(data);
		return NULL;
	}
	if (size)
		*size = sz;
	return data;
}

void stat_validity_clear(struct stat_validity *sv)
{
	FREE_AND_NULL(sv->sd);
}

int stat_validity_check(struct stat_validity *sv, const char *path)
{
	struct stat st;

	if (stat(path, &st) < 0)
		return sv->sd == NULL;
	if (!sv->sd)
		return 0;
	return S_ISREG(st.st_mode) && !match_stat_data(sv->sd, &st);
}

void stat_validity_update(struct stat_validity *sv, int fd)
{
	struct stat st;

	if (fstat(fd, &st) < 0 || !S_ISREG(st.st_mode))
		stat_validity_clear(sv);
	else {
		if (!sv->sd)
			CALLOC_ARRAY(sv->sd, 1);
		fill_stat_data(sv->sd, &st);
	}
}

void move_index_extensions(struct index_state *dst, struct index_state *src)
{
	dst->untracked = src->untracked;
	src->untracked = NULL;
	dst->cache_tree = src->cache_tree;
	src->cache_tree = NULL;
}

struct cache_entry *dup_cache_entry(const struct cache_entry *ce,
				    struct index_state *istate)
{
	unsigned int size = ce_size(ce);
	int mem_pool_allocated;
	struct cache_entry *new_entry = make_empty_cache_entry(istate, ce_namelen(ce));
	mem_pool_allocated = new_entry->mem_pool_allocated;

	memcpy(new_entry, ce, size);
	new_entry->mem_pool_allocated = mem_pool_allocated;
	return new_entry;
}

void discard_cache_entry(struct cache_entry *ce)
{
	if (ce && should_validate_cache_entries())
		memset(ce, 0xCD, cache_entry_size(ce->ce_namelen));

	if (ce && ce->mem_pool_allocated)
		return;

	free(ce);
}

int should_validate_cache_entries(void)
{
	static int validate_index_cache_entries = -1;

	if (validate_index_cache_entries < 0) {
		if (getenv("GIT_TEST_VALIDATE_INDEX_CACHE_ENTRIES"))
			validate_index_cache_entries = 1;
		else
			validate_index_cache_entries = 0;
	}

	return validate_index_cache_entries;
}

#define EOIE_SIZE (4 + GIT_SHA1_RAWSZ) /* <4-byte offset> + <20-byte hash> */
#define EOIE_SIZE_WITH_HEADER (4 + 4 + EOIE_SIZE) /* <4-byte signature> + <4-byte length> + EOIE_SIZE */

static size_t read_eoie_extension(const char *mmap, size_t mmap_size)
{
	/*
	 * The end of index entries (EOIE) extension is guaranteed to be last
	 * so that it can be found by scanning backwards from the EOF.
	 *
	 * "EOIE"
	 * <4-byte length>
	 * <4-byte offset>
	 * <20-byte hash>
	 */
	const char *index, *eoie;
	uint32_t extsize;
	size_t offset, src_offset;
	unsigned char hash[GIT_MAX_RAWSZ];
	git_hash_ctx c;

	/* ensure we have an index big enough to contain an EOIE extension */
	if (mmap_size < sizeof(struct cache_header) + EOIE_SIZE_WITH_HEADER + the_hash_algo->rawsz)
		return 0;

	/* validate the extension signature */
	index = eoie = mmap + mmap_size - EOIE_SIZE_WITH_HEADER - the_hash_algo->rawsz;
	if (CACHE_EXT(index) != CACHE_EXT_ENDOFINDEXENTRIES)
		return 0;
	index += sizeof(uint32_t);

	/* validate the extension size */
	extsize = get_be32(index);
	if (extsize != EOIE_SIZE)
		return 0;
	index += sizeof(uint32_t);

	/*
	 * Validate the offset we're going to look for the first extension
	 * signature is after the index header and before the eoie extension.
	 */
	offset = get_be32(index);
	if (mmap + offset < mmap + sizeof(struct cache_header))
		return 0;
	if (mmap + offset >= eoie)
		return 0;
	index += sizeof(uint32_t);

	/*
	 * The hash is computed over extension types and their sizes (but not
	 * their contents).  E.g. if we have "TREE" extension that is N-bytes
	 * long, "REUC" extension that is M-bytes long, followed by "EOIE",
	 * then the hash would be:
	 *
	 * SHA-1("TREE" + <binary representation of N> +
	 *	 "REUC" + <binary representation of M>)
	 */
	src_offset = offset;
	the_hash_algo->init_fn(&c);
	while (src_offset < mmap_size - the_hash_algo->rawsz - EOIE_SIZE_WITH_HEADER) {
		/* After an array of active_nr index entries,
		 * there can be arbitrary number of extended
		 * sections, each of which is prefixed with
		 * extension name (4-byte) and section length
		 * in 4-byte network byte order.
		 */
		uint32_t extsize;
		memcpy(&extsize, mmap + src_offset + 4, 4);
		extsize = ntohl(extsize);

		/* verify the extension size isn't so large it will wrap around */
		if (src_offset + 8 + extsize < src_offset)
			return 0;

		the_hash_algo->update_fn(&c, mmap + src_offset, 8);

		src_offset += 8;
		src_offset += extsize;
	}
	the_hash_algo->final_fn(hash, &c);
	if (!hasheq(hash, (const unsigned char *)index))
		return 0;

	/* Validate that the extension offsets returned us back to the eoie extension. */
	if (src_offset != mmap_size - the_hash_algo->rawsz - EOIE_SIZE_WITH_HEADER)
		return 0;

	return offset;
}

static void write_eoie_extension(struct strbuf *sb, git_hash_ctx *eoie_context, size_t offset)
{
	uint32_t buffer;
	unsigned char hash[GIT_MAX_RAWSZ];

	/* offset */
	put_be32(&buffer, offset);
	strbuf_add(sb, &buffer, sizeof(uint32_t));

	/* hash */
	the_hash_algo->final_fn(hash, eoie_context);
	strbuf_add(sb, hash, the_hash_algo->rawsz);
}

#define IEOT_VERSION	(1)

static struct index_entry_offset_table *read_ieot_extension(const char *mmap, size_t mmap_size, size_t offset)
{
	const char *index = NULL;
	uint32_t extsize, ext_version;
	struct index_entry_offset_table *ieot;
	int i, nr;

	/* find the IEOT extension */
	if (!offset)
		return NULL;
	while (offset <= mmap_size - the_hash_algo->rawsz - 8) {
		extsize = get_be32(mmap + offset + 4);
		if (CACHE_EXT((mmap + offset)) == CACHE_EXT_INDEXENTRYOFFSETTABLE) {
			index = mmap + offset + 4 + 4;
			break;
		}
		offset += 8;
		offset += extsize;
	}
	if (!index)
		return NULL;

	/* validate the version is IEOT_VERSION */
	ext_version = get_be32(index);
	if (ext_version != IEOT_VERSION) {
		error("invalid IEOT version %d", ext_version);
		return NULL;
	}
	index += sizeof(uint32_t);

	/* extension size - version bytes / bytes per entry */
	nr = (extsize - sizeof(uint32_t)) / (sizeof(uint32_t) + sizeof(uint32_t));
	if (!nr) {
		error("invalid number of IEOT entries %d", nr);
		return NULL;
	}
	ieot = xmalloc(sizeof(struct index_entry_offset_table)
		       + (nr * sizeof(struct index_entry_offset)));
	ieot->nr = nr;
	for (i = 0; i < nr; i++) {
		ieot->entries[i].offset = get_be32(index);
		index += sizeof(uint32_t);
		ieot->entries[i].nr = get_be32(index);
		index += sizeof(uint32_t);
	}

	return ieot;
}

static void write_ieot_extension(struct strbuf *sb, struct index_entry_offset_table *ieot)
{
	uint32_t buffer;
	int i;

	/* version */
	put_be32(&buffer, IEOT_VERSION);
	strbuf_add(sb, &buffer, sizeof(uint32_t));

	/* ieot */
	for (i = 0; i < ieot->nr; i++) {

		/* offset */
		put_be32(&buffer, ieot->entries[i].offset);
		strbuf_add(sb, &buffer, sizeof(uint32_t));

		/* count */
		put_be32(&buffer, ieot->entries[i].nr);
		strbuf_add(sb, &buffer, sizeof(uint32_t));
	}
}<|MERGE_RESOLUTION|>--- conflicted
+++ resolved
@@ -1619,12 +1619,7 @@
 	 */
 	preload_index(istate, pathspec, 0);
 	trace2_region_enter("index", "refresh", NULL);
-<<<<<<< HEAD
-	/* TODO: audit for interaction with sparse-index. */
-	ensure_full_index(istate);
-=======
-
->>>>>>> 6c810b63
+
 	for (i = 0; i < istate->cache_nr; i++) {
 		struct cache_entry *ce, *new_entry;
 		int cache_errno = 0;
@@ -1638,8 +1633,6 @@
 			continue;
 		if (ignore_skip_worktree && ce_skip_worktree(ce))
 			continue;
-<<<<<<< HEAD
-=======
 
 		/*
 		 * If this entry is a sparse directory, then there isn't
@@ -1647,7 +1640,6 @@
 		 */
 		if (S_ISSPARSEDIR(ce->ce_mode))
 			continue;
->>>>>>> 6c810b63
 
 		if (pathspec && !ce_path_match(istate, ce, pathspec, seen))
 			filtered = 1;
