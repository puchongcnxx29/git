#ifndef __MIDX_H__
#define __MIDX_H__

#include "repository.h"

<<<<<<< HEAD
struct object_id;
struct pack_entry;
=======
#define GIT_TEST_MULTI_PACK_INDEX "GIT_TEST_MULTI_PACK_INDEX"
>>>>>>> fa214d55

struct multi_pack_index {
	struct multi_pack_index *next;

	int fd;

	const unsigned char *data;
	size_t data_len;

	uint32_t signature;
	unsigned char version;
	unsigned char hash_len;
	unsigned char num_chunks;
	uint32_t num_packs;
	uint32_t num_objects;

	int local;

	const unsigned char *chunk_pack_names;
	const uint32_t *chunk_oid_fanout;
	const unsigned char *chunk_oid_lookup;
	const unsigned char *chunk_object_offsets;
	const unsigned char *chunk_large_offsets;

	const char **pack_names;
	struct packed_git **packs;
	char object_dir[FLEX_ARRAY];
};

struct multi_pack_index *load_multi_pack_index(const char *object_dir, int local);
int prepare_midx_pack(struct multi_pack_index *m, uint32_t pack_int_id);
int bsearch_midx(const struct object_id *oid, struct multi_pack_index *m, uint32_t *result);
struct object_id *nth_midxed_object_oid(struct object_id *oid,
					struct multi_pack_index *m,
					uint32_t n);
int fill_midx_entry(const struct object_id *oid, struct pack_entry *e, struct multi_pack_index *m);
int midx_contains_pack(struct multi_pack_index *m, const char *idx_name);
int prepare_multi_pack_index_one(struct repository *r, const char *object_dir, int local);

int write_midx_file(const char *object_dir);
void clear_midx_file(const char *object_dir);
int verify_midx_file(const char *object_dir);

void close_midx(struct multi_pack_index *m);

#endif<|MERGE_RESOLUTION|>--- conflicted
+++ resolved
@@ -3,12 +3,10 @@
 
 #include "repository.h"
 
-<<<<<<< HEAD
 struct object_id;
 struct pack_entry;
-=======
+
 #define GIT_TEST_MULTI_PACK_INDEX "GIT_TEST_MULTI_PACK_INDEX"
->>>>>>> fa214d55
 
 struct multi_pack_index {
 	struct multi_pack_index *next;
