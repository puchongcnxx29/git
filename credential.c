#include "cache.h"
#include "config.h"
#include "credential.h"
#include "string-list.h"
#include "run-command.h"
#include "url.h"
#include "prompt.h"
#include "sigchain.h"
#include "urlmatch.h"

void credential_init(struct credential *c)
{
	memset(c, 0, sizeof(*c));
	c->helpers.strdup_strings = 1;
}

void credential_clear(struct credential *c)
{
	free(c->protocol);
	free(c->host);
	free(c->path);
	free(c->username);
	free(c->password);
	string_list_clear(&c->helpers, 0);

	credential_init(c);
}

int credential_match(const struct credential *want,
		     const struct credential *have)
{
#define CHECK(x) (!want->x || (have->x && !strcmp(want->x, have->x)))
	return CHECK(protocol) &&
	       CHECK(host) &&
	       CHECK(path) &&
	       CHECK(username);
#undef CHECK
}


static int credential_from_potentially_partial_url(struct credential *c,
						   const char *url);

static int credential_config_callback(const char *var, const char *value,
				      void *data)
{
	struct credential *c = data;
	const char *key;

	if (!skip_prefix(var, "credential.", &key))
		return 0;

	if (!value)
		return config_error_nonbool(var);

<<<<<<< HEAD
=======
	dot = strrchr(key, '.');
	if (dot) {
		struct credential want = CREDENTIAL_INIT;
		char *url = xmemdupz(key, dot - key);
		int matched;

		if (credential_from_potentially_partial_url(&want, url) < 0) {
			warning(_("skipping credential lookup for key: %s"),
				var);
			credential_clear(&want);
			free(url);
			return 0;
		}
		matched = credential_match(&want, c);

		credential_clear(&want);
		free(url);

		if (!matched)
			return 0;
		key = dot + 1;
	}

>>>>>>> 9a121b0d
	if (!strcmp(key, "helper")) {
		if (*value)
			string_list_append(&c->helpers, value);
		else
			string_list_clear(&c->helpers, 0);
	} else if (!strcmp(key, "username")) {
		if (!c->username_from_proto) {
			free(c->username);
			c->username = xstrdup(value);
		}
	}
	else if (!strcmp(key, "usehttppath"))
		c->use_http_path = git_config_bool(var, value);

	return 0;
}

static int proto_is_http(const char *s)
{
	if (!s)
		return 0;
	return !strcmp(s, "https") || !strcmp(s, "http");
}

static void credential_describe(struct credential *c, struct strbuf *out);
static void credential_format(struct credential *c, struct strbuf *out);

static int select_all(const struct urlmatch_item *a,
		      const struct urlmatch_item *b)
{
	return 0;
}

static void credential_apply_config(struct credential *c)
{
	char *normalized_url;
	struct urlmatch_config config = { STRING_LIST_INIT_DUP };
	struct strbuf url = STRBUF_INIT;

	if (!c->host)
		die(_("refusing to work with credential missing host field"));
	if (!c->protocol)
		die(_("refusing to work with credential missing protocol field"));

	if (c->configured)
		return;

	config.section = "credential";
	config.key = NULL;
	config.collect_fn = credential_config_callback;
	config.cascade_fn = NULL;
	config.select_fn = select_all;
	config.cb = c;

	credential_format(c, &url);
	normalized_url = url_normalize(url.buf, &config.url);

	git_config(urlmatch_config_entry, &config);
	free(normalized_url);
	strbuf_release(&url);

	c->configured = 1;

	if (!c->use_http_path && proto_is_http(c->protocol)) {
		FREE_AND_NULL(c->path);
	}
}

static void credential_describe(struct credential *c, struct strbuf *out)
{
	if (!c->protocol)
		return;
	strbuf_addf(out, "%s://", c->protocol);
	if (c->username && *c->username)
		strbuf_addf(out, "%s@", c->username);
	if (c->host)
		strbuf_addstr(out, c->host);
	if (c->path)
		strbuf_addf(out, "/%s", c->path);
}

static void credential_format(struct credential *c, struct strbuf *out)
{
	if (!c->protocol)
		return;
	strbuf_addf(out, "%s://", c->protocol);
	if (c->username && *c->username) {
		strbuf_add_percentencode(out, c->username, STRBUF_ENCODE_SLASH);
		strbuf_addch(out, '@');
	}
	if (c->host)
		strbuf_addstr(out, c->host);
	if (c->path) {
		strbuf_addch(out, '/');
		strbuf_add_percentencode(out, c->path, 0);
	}
}

static char *credential_ask_one(const char *what, struct credential *c,
				int flags)
{
	struct strbuf desc = STRBUF_INIT;
	struct strbuf prompt = STRBUF_INIT;
	char *r;

	credential_describe(c, &desc);
	if (desc.len)
		strbuf_addf(&prompt, "%s for '%s': ", what, desc.buf);
	else
		strbuf_addf(&prompt, "%s: ", what);

	r = git_prompt(prompt.buf, flags);

	strbuf_release(&desc);
	strbuf_release(&prompt);
	return xstrdup(r);
}

static void credential_getpass(struct credential *c)
{
	if (!c->username)
		c->username = credential_ask_one("Username", c,
						 PROMPT_ASKPASS|PROMPT_ECHO);
	if (!c->password)
		c->password = credential_ask_one("Password", c,
						 PROMPT_ASKPASS);
}

int credential_read(struct credential *c, FILE *fp)
{
	struct strbuf line = STRBUF_INIT;

	while (strbuf_getline_lf(&line, fp) != EOF) {
		char *key = line.buf;
		char *value = strchr(key, '=');

		if (!line.len)
			break;

		if (!value) {
			warning("invalid credential line: %s", key);
			strbuf_release(&line);
			return -1;
		}
		*value++ = '\0';

		if (!strcmp(key, "username")) {
			free(c->username);
			c->username = xstrdup(value);
			c->username_from_proto = 1;
		} else if (!strcmp(key, "password")) {
			free(c->password);
			c->password = xstrdup(value);
		} else if (!strcmp(key, "protocol")) {
			free(c->protocol);
			c->protocol = xstrdup(value);
		} else if (!strcmp(key, "host")) {
			free(c->host);
			c->host = xstrdup(value);
		} else if (!strcmp(key, "path")) {
			free(c->path);
			c->path = xstrdup(value);
		} else if (!strcmp(key, "url")) {
			credential_from_url(c, value);
		} else if (!strcmp(key, "quit")) {
			c->quit = !!git_config_bool("quit", value);
		}
		/*
		 * Ignore other lines; we don't know what they mean, but
		 * this future-proofs us when later versions of git do
		 * learn new lines, and the helpers are updated to match.
		 */
	}

	strbuf_release(&line);
	return 0;
}

static void credential_write_item(FILE *fp, const char *key, const char *value,
				  int required)
{
	if (!value && required)
		BUG("credential value for %s is missing", key);
	if (!value)
		return;
	if (strchr(value, '\n'))
		die("credential value for %s contains newline", key);
	fprintf(fp, "%s=%s\n", key, value);
}

void credential_write(const struct credential *c, FILE *fp)
{
	credential_write_item(fp, "protocol", c->protocol, 1);
	credential_write_item(fp, "host", c->host, 1);
	credential_write_item(fp, "path", c->path, 0);
	credential_write_item(fp, "username", c->username, 0);
	credential_write_item(fp, "password", c->password, 0);
}

static int run_credential_helper(struct credential *c,
				 const char *cmd,
				 int want_output)
{
	struct child_process helper = CHILD_PROCESS_INIT;
	const char *argv[] = { NULL, NULL };
	FILE *fp;

	argv[0] = cmd;
	helper.argv = argv;
	helper.use_shell = 1;
	helper.in = -1;
	if (want_output)
		helper.out = -1;
	else
		helper.no_stdout = 1;

	if (start_command(&helper) < 0)
		return -1;

	fp = xfdopen(helper.in, "w");
	sigchain_push(SIGPIPE, SIG_IGN);
	credential_write(c, fp);
	fclose(fp);
	sigchain_pop(SIGPIPE);

	if (want_output) {
		int r;
		fp = xfdopen(helper.out, "r");
		r = credential_read(c, fp);
		fclose(fp);
		if (r < 0) {
			finish_command(&helper);
			return -1;
		}
	}

	if (finish_command(&helper))
		return -1;
	return 0;
}

static int credential_do(struct credential *c, const char *helper,
			 const char *operation)
{
	struct strbuf cmd = STRBUF_INIT;
	int r;

	if (helper[0] == '!')
		strbuf_addstr(&cmd, helper + 1);
	else if (is_absolute_path(helper))
		strbuf_addstr(&cmd, helper);
	else
		strbuf_addf(&cmd, "git credential-%s", helper);

	strbuf_addf(&cmd, " %s", operation);
	r = run_credential_helper(c, cmd.buf, !strcmp(operation, "get"));

	strbuf_release(&cmd);
	return r;
}

void credential_fill(struct credential *c)
{
	int i;

	if (c->username && c->password)
		return;

	credential_apply_config(c);

	for (i = 0; i < c->helpers.nr; i++) {
		credential_do(c, c->helpers.items[i].string, "get");
		if (c->username && c->password)
			return;
		if (c->quit)
			die("credential helper '%s' told us to quit",
			    c->helpers.items[i].string);
	}

	credential_getpass(c);
	if (!c->username && !c->password)
		die("unable to get password from user");
}

void credential_approve(struct credential *c)
{
	int i;

	if (c->approved)
		return;
	if (!c->username || !c->password)
		return;

	credential_apply_config(c);

	for (i = 0; i < c->helpers.nr; i++)
		credential_do(c, c->helpers.items[i].string, "store");
	c->approved = 1;
}

void credential_reject(struct credential *c)
{
	int i;

	credential_apply_config(c);

	for (i = 0; i < c->helpers.nr; i++)
		credential_do(c, c->helpers.items[i].string, "erase");

	FREE_AND_NULL(c->username);
	FREE_AND_NULL(c->password);
	c->approved = 0;
}

static int check_url_component(const char *url, int quiet,
			       const char *name, const char *value)
{
	if (!value)
		return 0;
	if (!strchr(value, '\n'))
		return 0;

	if (!quiet)
		warning(_("url contains a newline in its %s component: %s"),
			name, url);
	return -1;
}

/*
 * Potentially-partial URLs can, but do not have to, contain
 *
 * - a protocol (or scheme) of the form "<protocol>://"
 *
 * - a host name (the part after the protocol and before the first slash after
 *   that, if any)
 *
 * - a user name and potentially a password (as "<user>[:<password>]@" part of
 *   the host name)
 *
 * - a path (the part after the host name, if any, starting with the slash)
 *
 * Missing parts will be left unset in `struct credential`. Thus, `https://`
 * will have only the `protocol` set, `example.com` only the host name, and
 * `/git` only the path.
 *
 * Note that an empty host name in an otherwise fully-qualified URL (e.g.
 * `cert:///path/to/cert.pem`) will be treated as unset if we expect the URL to
 * be potentially partial, and only then (otherwise, the empty string is used).
 *
 * The credential_from_url() function does not allow partial URLs.
 */
static int credential_from_url_1(struct credential *c, const char *url,
				 int allow_partial_url, int quiet)
{
	const char *at, *colon, *cp, *slash, *host, *proto_end;

	credential_clear(c);

	/*
	 * Match one of:
	 *   (1) proto://<host>/...
	 *   (2) proto://<user>@<host>/...
	 *   (3) proto://<user>:<pass>@<host>/...
	 */
	proto_end = strstr(url, "://");
	if (!allow_partial_url && (!proto_end || proto_end == url)) {
		if (!quiet)
			warning(_("url has no scheme: %s"), url);
		return -1;
	}
	cp = proto_end ? proto_end + 3 : url;
	at = strchr(cp, '@');
	colon = strchr(cp, ':');

	/*
	 * A query or fragment marker before the slash ends the host portion.
	 * We'll just continue to call this "slash" for simplicity. Notably our
	 * "trim leading slashes" part won't skip over this part of the path,
	 * but that's what we'd want.
	 */
	slash = cp + strcspn(cp, "/?#");

	if (!at || slash <= at) {
		/* Case (1) */
		host = cp;
	}
	else if (!colon || at <= colon) {
		/* Case (2) */
		c->username = url_decode_mem(cp, at - cp);
		if (c->username && *c->username)
			c->username_from_proto = 1;
		host = at + 1;
	} else {
		/* Case (3) */
		c->username = url_decode_mem(cp, colon - cp);
		if (c->username && *c->username)
			c->username_from_proto = 1;
		c->password = url_decode_mem(colon + 1, at - (colon + 1));
		host = at + 1;
	}

	if (proto_end && proto_end - url > 0)
		c->protocol = xmemdupz(url, proto_end - url);
	if (!allow_partial_url || slash - host > 0)
		c->host = url_decode_mem(host, slash - host);
	/* Trim leading and trailing slashes from path */
	while (*slash == '/')
		slash++;
	if (*slash) {
		char *p;
		c->path = url_decode(slash);
		p = c->path + strlen(c->path) - 1;
		while (p > c->path && *p == '/')
			*p-- = '\0';
	}

	if (check_url_component(url, quiet, "username", c->username) < 0 ||
	    check_url_component(url, quiet, "password", c->password) < 0 ||
	    check_url_component(url, quiet, "protocol", c->protocol) < 0 ||
	    check_url_component(url, quiet, "host", c->host) < 0 ||
	    check_url_component(url, quiet, "path", c->path) < 0)
		return -1;

	return 0;
}

static int credential_from_potentially_partial_url(struct credential *c,
						   const char *url)
{
	return credential_from_url_1(c, url, 1, 0);
}

int credential_from_url_gently(struct credential *c, const char *url, int quiet)
{
	return credential_from_url_1(c, url, 0, quiet);
}

void credential_from_url(struct credential *c, const char *url)
{
	if (credential_from_url_gently(c, url, 0) < 0)
		die(_("credential url cannot be parsed: %s"), url);
}<|MERGE_RESOLUTION|>--- conflicted
+++ resolved
@@ -53,32 +53,6 @@
 	if (!value)
 		return config_error_nonbool(var);
 
-<<<<<<< HEAD
-=======
-	dot = strrchr(key, '.');
-	if (dot) {
-		struct credential want = CREDENTIAL_INIT;
-		char *url = xmemdupz(key, dot - key);
-		int matched;
-
-		if (credential_from_potentially_partial_url(&want, url) < 0) {
-			warning(_("skipping credential lookup for key: %s"),
-				var);
-			credential_clear(&want);
-			free(url);
-			return 0;
-		}
-		matched = credential_match(&want, c);
-
-		credential_clear(&want);
-		free(url);
-
-		if (!matched)
-			return 0;
-		key = dot + 1;
-	}
-
->>>>>>> 9a121b0d
 	if (!strcmp(key, "helper")) {
 		if (*value)
 			string_list_append(&c->helpers, value);
