#include "cache.h"
#include "wt-status.h"
#include "object.h"
#include "dir.h"
#include "commit.h"
#include "diff.h"
#include "revision.h"
#include "diffcore.h"
#include "quote.h"
#include "run-command.h"
#include "argv-array.h"
#include "remote.h"
#include "refs.h"
#include "submodule.h"
#include "column.h"
#include "strbuf.h"
#include "utf8.h"
#include "worktree.h"
#include "lockfile.h"

static const char cut_line[] =
"------------------------ >8 ------------------------\n";

static char default_wt_status_colors[][COLOR_MAXLEN] = {
	GIT_COLOR_NORMAL, /* WT_STATUS_HEADER */
	GIT_COLOR_GREEN,  /* WT_STATUS_UPDATED */
	GIT_COLOR_RED,    /* WT_STATUS_CHANGED */
	GIT_COLOR_RED,    /* WT_STATUS_UNTRACKED */
	GIT_COLOR_RED,    /* WT_STATUS_NOBRANCH */
	GIT_COLOR_RED,    /* WT_STATUS_UNMERGED */
	GIT_COLOR_GREEN,  /* WT_STATUS_LOCAL_BRANCH */
	GIT_COLOR_RED,    /* WT_STATUS_REMOTE_BRANCH */
	GIT_COLOR_NIL,    /* WT_STATUS_ONBRANCH */
};

static const char *color(int slot, struct wt_status *s)
{
	const char *c = "";
	if (want_color(s->use_color))
		c = s->color_palette[slot];
	if (slot == WT_STATUS_ONBRANCH && color_is_nil(c))
		c = s->color_palette[WT_STATUS_HEADER];
	return c;
}

static void status_vprintf(struct wt_status *s, int at_bol, const char *color,
		const char *fmt, va_list ap, const char *trail)
{
	struct strbuf sb = STRBUF_INIT;
	struct strbuf linebuf = STRBUF_INIT;
	const char *line, *eol;

	strbuf_vaddf(&sb, fmt, ap);
	if (!sb.len) {
		if (s->display_comment_prefix) {
			strbuf_addch(&sb, comment_line_char);
			if (!trail)
				strbuf_addch(&sb, ' ');
		}
		color_print_strbuf(s->fp, color, &sb);
		if (trail)
			fprintf(s->fp, "%s", trail);
		strbuf_release(&sb);
		return;
	}
	for (line = sb.buf; *line; line = eol + 1) {
		eol = strchr(line, '\n');

		strbuf_reset(&linebuf);
		if (at_bol && s->display_comment_prefix) {
			strbuf_addch(&linebuf, comment_line_char);
			if (*line != '\n' && *line != '\t')
				strbuf_addch(&linebuf, ' ');
		}
		if (eol)
			strbuf_add(&linebuf, line, eol - line);
		else
			strbuf_addstr(&linebuf, line);
		color_print_strbuf(s->fp, color, &linebuf);
		if (eol)
			fprintf(s->fp, "\n");
		else
			break;
		at_bol = 1;
	}
	if (trail)
		fprintf(s->fp, "%s", trail);
	strbuf_release(&linebuf);
	strbuf_release(&sb);
}

void status_printf_ln(struct wt_status *s, const char *color,
			const char *fmt, ...)
{
	va_list ap;

	va_start(ap, fmt);
	status_vprintf(s, 1, color, fmt, ap, "\n");
	va_end(ap);
}

void status_printf(struct wt_status *s, const char *color,
			const char *fmt, ...)
{
	va_list ap;

	va_start(ap, fmt);
	status_vprintf(s, 1, color, fmt, ap, NULL);
	va_end(ap);
}

static void status_printf_more(struct wt_status *s, const char *color,
			       const char *fmt, ...)
{
	va_list ap;

	va_start(ap, fmt);
	status_vprintf(s, 0, color, fmt, ap, NULL);
	va_end(ap);
}

void wt_status_prepare(struct wt_status *s)
{
	memset(s, 0, sizeof(*s));
	memcpy(s->color_palette, default_wt_status_colors,
	       sizeof(default_wt_status_colors));
	s->show_untracked_files = SHOW_NORMAL_UNTRACKED_FILES;
	s->use_color = -1;
	s->relative_paths = 1;
	s->branch = resolve_refdup("HEAD", 0, NULL, NULL);
	s->reference = "HEAD";
	s->fp = stdout;
	s->index_file = get_index_file();
	s->change.strdup_strings = 1;
	s->untracked.strdup_strings = 1;
	s->ignored.strdup_strings = 1;
	s->show_branch = -1;  /* unspecified */
	s->show_stash = 0;
	s->display_comment_prefix = 0;
}

static void wt_longstatus_print_unmerged_header(struct wt_status *s)
{
	int i;
	int del_mod_conflict = 0;
	int both_deleted = 0;
	int not_deleted = 0;
	const char *c = color(WT_STATUS_HEADER, s);

	status_printf_ln(s, c, _("Unmerged paths:"));

	for (i = 0; i < s->change.nr; i++) {
		struct string_list_item *it = &(s->change.items[i]);
		struct wt_status_change_data *d = it->util;

		switch (d->stagemask) {
		case 0:
			break;
		case 1:
			both_deleted = 1;
			break;
		case 3:
		case 5:
			del_mod_conflict = 1;
			break;
		default:
			not_deleted = 1;
			break;
		}
	}

	if (!s->hints)
		return;
	if (s->whence != FROM_COMMIT)
		;
	else if (!s->is_initial)
		status_printf_ln(s, c, _("  (use \"git reset %s <file>...\" to unstage)"), s->reference);
	else
		status_printf_ln(s, c, _("  (use \"git rm --cached <file>...\" to unstage)"));

	if (!both_deleted) {
		if (!del_mod_conflict)
			status_printf_ln(s, c, _("  (use \"git add <file>...\" to mark resolution)"));
		else
			status_printf_ln(s, c, _("  (use \"git add/rm <file>...\" as appropriate to mark resolution)"));
	} else if (!del_mod_conflict && !not_deleted) {
		status_printf_ln(s, c, _("  (use \"git rm <file>...\" to mark resolution)"));
	} else {
		status_printf_ln(s, c, _("  (use \"git add/rm <file>...\" as appropriate to mark resolution)"));
	}
	status_printf_ln(s, c, "%s", "");
}

static void wt_longstatus_print_cached_header(struct wt_status *s)
{
	const char *c = color(WT_STATUS_HEADER, s);

	status_printf_ln(s, c, _("Changes to be committed:"));
	if (!s->hints)
		return;
	if (s->whence != FROM_COMMIT)
		; /* NEEDSWORK: use "git reset --unresolve"??? */
	else if (!s->is_initial)
		status_printf_ln(s, c, _("  (use \"git reset %s <file>...\" to unstage)"), s->reference);
	else
		status_printf_ln(s, c, _("  (use \"git rm --cached <file>...\" to unstage)"));
	status_printf_ln(s, c, "%s", "");
}

static void wt_longstatus_print_dirty_header(struct wt_status *s,
					     int has_deleted,
					     int has_dirty_submodules)
{
	const char *c = color(WT_STATUS_HEADER, s);

	status_printf_ln(s, c, _("Changes not staged for commit:"));
	if (!s->hints)
		return;
	if (!has_deleted)
		status_printf_ln(s, c, _("  (use \"git add <file>...\" to update what will be committed)"));
	else
		status_printf_ln(s, c, _("  (use \"git add/rm <file>...\" to update what will be committed)"));
	status_printf_ln(s, c, _("  (use \"git checkout -- <file>...\" to discard changes in working directory)"));
	if (has_dirty_submodules)
		status_printf_ln(s, c, _("  (commit or discard the untracked or modified content in submodules)"));
	status_printf_ln(s, c, "%s", "");
}

static void wt_longstatus_print_other_header(struct wt_status *s,
					     const char *what,
					     const char *how)
{
	const char *c = color(WT_STATUS_HEADER, s);
	status_printf_ln(s, c, "%s:", what);
	if (!s->hints)
		return;
	status_printf_ln(s, c, _("  (use \"git %s <file>...\" to include in what will be committed)"), how);
	status_printf_ln(s, c, "%s", "");
}

static void wt_longstatus_print_trailer(struct wt_status *s)
{
	status_printf_ln(s, color(WT_STATUS_HEADER, s), "%s", "");
}

#define quote_path quote_path_relative

static const char *wt_status_unmerged_status_string(int stagemask)
{
	switch (stagemask) {
	case 1:
		return _("both deleted:");
	case 2:
		return _("added by us:");
	case 3:
		return _("deleted by them:");
	case 4:
		return _("added by them:");
	case 5:
		return _("deleted by us:");
	case 6:
		return _("both added:");
	case 7:
		return _("both modified:");
	default:
		die("BUG: unhandled unmerged status %x", stagemask);
	}
}

static const char *wt_status_diff_status_string(int status)
{
	switch (status) {
	case DIFF_STATUS_ADDED:
		return _("new file:");
	case DIFF_STATUS_COPIED:
		return _("copied:");
	case DIFF_STATUS_DELETED:
		return _("deleted:");
	case DIFF_STATUS_MODIFIED:
		return _("modified:");
	case DIFF_STATUS_RENAMED:
		return _("renamed:");
	case DIFF_STATUS_TYPE_CHANGED:
		return _("typechange:");
	case DIFF_STATUS_UNKNOWN:
		return _("unknown:");
	case DIFF_STATUS_UNMERGED:
		return _("unmerged:");
	default:
		return NULL;
	}
}

static int maxwidth(const char *(*label)(int), int minval, int maxval)
{
	int result = 0, i;

	for (i = minval; i <= maxval; i++) {
		const char *s = label(i);
		int len = s ? utf8_strwidth(s) : 0;
		if (len > result)
			result = len;
	}
	return result;
}

static void wt_longstatus_print_unmerged_data(struct wt_status *s,
					      struct string_list_item *it)
{
	const char *c = color(WT_STATUS_UNMERGED, s);
	struct wt_status_change_data *d = it->util;
	struct strbuf onebuf = STRBUF_INIT;
	static char *padding;
	static int label_width;
	const char *one, *how;
	int len;

	if (!padding) {
		label_width = maxwidth(wt_status_unmerged_status_string, 1, 7);
		label_width += strlen(" ");
		padding = xmallocz(label_width);
		memset(padding, ' ', label_width);
	}

	one = quote_path(it->string, s->prefix, &onebuf);
	status_printf(s, color(WT_STATUS_HEADER, s), "\t");

	how = wt_status_unmerged_status_string(d->stagemask);
	len = label_width - utf8_strwidth(how);
	status_printf_more(s, c, "%s%.*s%s\n", how, len, padding, one);
	strbuf_release(&onebuf);
}

static void wt_longstatus_print_change_data(struct wt_status *s,
					    int change_type,
					    struct string_list_item *it)
{
	struct wt_status_change_data *d = it->util;
	const char *c = color(change_type, s);
	int status;
	char *one_name;
	char *two_name;
	const char *one, *two;
	struct strbuf onebuf = STRBUF_INIT, twobuf = STRBUF_INIT;
	struct strbuf extra = STRBUF_INIT;
	static char *padding;
	static int label_width;
	const char *what;
	int len;

	if (!padding) {
		/* If DIFF_STATUS_* uses outside the range [A..Z], we're in trouble */
		label_width = maxwidth(wt_status_diff_status_string, 'A', 'Z');
		label_width += strlen(" ");
		padding = xmallocz(label_width);
		memset(padding, ' ', label_width);
	}

	one_name = two_name = it->string;
	switch (change_type) {
	case WT_STATUS_UPDATED:
		status = d->index_status;
		if (d->head_path)
			one_name = d->head_path;
		break;
	case WT_STATUS_CHANGED:
		if (d->new_submodule_commits || d->dirty_submodule) {
			strbuf_addstr(&extra, " (");
			if (d->new_submodule_commits)
				strbuf_addstr(&extra, _("new commits, "));
			if (d->dirty_submodule & DIRTY_SUBMODULE_MODIFIED)
				strbuf_addstr(&extra, _("modified content, "));
			if (d->dirty_submodule & DIRTY_SUBMODULE_UNTRACKED)
				strbuf_addstr(&extra, _("untracked content, "));
			strbuf_setlen(&extra, extra.len - 2);
			strbuf_addch(&extra, ')');
		}
		status = d->worktree_status;
		break;
	default:
		die("BUG: unhandled change_type %d in wt_longstatus_print_change_data",
		    change_type);
	}

	one = quote_path(one_name, s->prefix, &onebuf);
	two = quote_path(two_name, s->prefix, &twobuf);

	status_printf(s, color(WT_STATUS_HEADER, s), "\t");
	what = wt_status_diff_status_string(status);
	if (!what)
		die("BUG: unhandled diff status %c", status);
	len = label_width - utf8_strwidth(what);
	assert(len >= 0);
	if (status == DIFF_STATUS_COPIED || status == DIFF_STATUS_RENAMED)
		status_printf_more(s, c, "%s%.*s%s -> %s",
				   what, len, padding, one, two);
	else
		status_printf_more(s, c, "%s%.*s%s",
				   what, len, padding, one);
	if (extra.len) {
		status_printf_more(s, color(WT_STATUS_HEADER, s), "%s", extra.buf);
		strbuf_release(&extra);
	}
	status_printf_more(s, GIT_COLOR_NORMAL, "\n");
	strbuf_release(&onebuf);
	strbuf_release(&twobuf);
}

static char short_submodule_status(struct wt_status_change_data *d) {
	if (d->new_submodule_commits)
		return 'M';
	if (d->dirty_submodule & DIRTY_SUBMODULE_MODIFIED)
		return 'm';
	if (d->dirty_submodule & DIRTY_SUBMODULE_UNTRACKED)
		return '?';
	return d->worktree_status;
}

static void wt_status_collect_changed_cb(struct diff_queue_struct *q,
					 struct diff_options *options,
					 void *data)
{
	struct wt_status *s = data;
	int i;

	if (!q->nr)
		return;
	s->workdir_dirty = 1;
	for (i = 0; i < q->nr; i++) {
		struct diff_filepair *p;
		struct string_list_item *it;
		struct wt_status_change_data *d;

		p = q->queue[i];
		it = string_list_insert(&s->change, p->one->path);
		d = it->util;
		if (!d) {
			d = xcalloc(1, sizeof(*d));
			it->util = d;
		}
		if (!d->worktree_status)
			d->worktree_status = p->status;
		if (S_ISGITLINK(p->two->mode)) {
			d->dirty_submodule = p->two->dirty_submodule;
			d->new_submodule_commits = !!oidcmp(&p->one->oid,
							    &p->two->oid);
			if (s->status_format == STATUS_FORMAT_SHORT)
				d->worktree_status = short_submodule_status(d);
		}

		switch (p->status) {
		case DIFF_STATUS_ADDED:
			d->mode_worktree = p->two->mode;
			break;

		case DIFF_STATUS_DELETED:
			d->mode_index = p->one->mode;
			oidcpy(&d->oid_index, &p->one->oid);
			/* mode_worktree is zero for a delete. */
			break;

		case DIFF_STATUS_MODIFIED:
		case DIFF_STATUS_TYPE_CHANGED:
		case DIFF_STATUS_UNMERGED:
			d->mode_index = p->one->mode;
			d->mode_worktree = p->two->mode;
			oidcpy(&d->oid_index, &p->one->oid);
			break;

		case DIFF_STATUS_UNKNOWN:
			die("BUG: worktree status unknown???");
			break;
		}

	}
}

static int unmerged_mask(const char *path)
{
	int pos, mask;
	const struct cache_entry *ce;

	pos = cache_name_pos(path, strlen(path));
	if (0 <= pos)
		return 0;

	mask = 0;
	pos = -pos-1;
	while (pos < active_nr) {
		ce = active_cache[pos++];
		if (strcmp(ce->name, path) || !ce_stage(ce))
			break;
		mask |= (1 << (ce_stage(ce) - 1));
	}
	return mask;
}

static void wt_status_collect_updated_cb(struct diff_queue_struct *q,
					 struct diff_options *options,
					 void *data)
{
	struct wt_status *s = data;
	int i;

	for (i = 0; i < q->nr; i++) {
		struct diff_filepair *p;
		struct string_list_item *it;
		struct wt_status_change_data *d;

		p = q->queue[i];
		it = string_list_insert(&s->change, p->two->path);
		d = it->util;
		if (!d) {
			d = xcalloc(1, sizeof(*d));
			it->util = d;
		}
		if (!d->index_status)
			d->index_status = p->status;
		switch (p->status) {
		case DIFF_STATUS_ADDED:
			/* Leave {mode,oid}_head zero for an add. */
			d->mode_index = p->two->mode;
			oidcpy(&d->oid_index, &p->two->oid);
			break;
		case DIFF_STATUS_DELETED:
			d->mode_head = p->one->mode;
			oidcpy(&d->oid_head, &p->one->oid);
			/* Leave {mode,oid}_index zero for a delete. */
			break;

		case DIFF_STATUS_COPIED:
		case DIFF_STATUS_RENAMED:
			d->head_path = xstrdup(p->one->path);
			d->score = p->score * 100 / MAX_SCORE;
			/* fallthru */
		case DIFF_STATUS_MODIFIED:
		case DIFF_STATUS_TYPE_CHANGED:
			d->mode_head = p->one->mode;
			d->mode_index = p->two->mode;
			oidcpy(&d->oid_head, &p->one->oid);
			oidcpy(&d->oid_index, &p->two->oid);
			break;
		case DIFF_STATUS_UNMERGED:
			d->stagemask = unmerged_mask(p->two->path);
			/*
			 * Don't bother setting {mode,oid}_{head,index} since the print
			 * code will output the stage values directly and not use the
			 * values in these fields.
			 */
			break;
		}
	}
}

static void wt_status_collect_changes_worktree(struct wt_status *s)
{
	struct rev_info rev;

	init_revisions(&rev, NULL);
	setup_revisions(0, NULL, &rev, NULL);
	rev.diffopt.output_format |= DIFF_FORMAT_CALLBACK;
	rev.diffopt.flags.dirty_submodules = 1;
	rev.diffopt.ita_invisible_in_index = 1;
	if (!s->show_untracked_files)
		rev.diffopt.flags.ignore_untracked_in_submodules = 1;
	if (s->ignore_submodule_arg) {
		rev.diffopt.flags.override_submodule_config = 1;
		handle_ignore_submodules_arg(&rev.diffopt, s->ignore_submodule_arg);
	}
	rev.diffopt.format_callback = wt_status_collect_changed_cb;
	rev.diffopt.format_callback_data = s;
	copy_pathspec(&rev.prune_data, &s->pathspec);
	run_diff_files(&rev, 0);
}

static void wt_status_collect_changes_index(struct wt_status *s)
{
	struct rev_info rev;
	struct setup_revision_opt opt;

	init_revisions(&rev, NULL);
	memset(&opt, 0, sizeof(opt));
	opt.def = s->is_initial ? EMPTY_TREE_SHA1_HEX : s->reference;
	setup_revisions(0, NULL, &rev, &opt);

	rev.diffopt.flags.override_submodule_config = 1;
	rev.diffopt.ita_invisible_in_index = 1;
	if (s->ignore_submodule_arg) {
		handle_ignore_submodules_arg(&rev.diffopt, s->ignore_submodule_arg);
	} else {
		/*
		 * Unless the user did explicitly request a submodule ignore
		 * mode by passing a command line option we do not ignore any
		 * changed submodule SHA-1s when comparing index and HEAD, no
		 * matter what is configured. Otherwise the user won't be
		 * shown any submodules she manually added (and which are
		 * staged to be committed), which would be really confusing.
		 */
		handle_ignore_submodules_arg(&rev.diffopt, "dirty");
	}

	rev.diffopt.output_format |= DIFF_FORMAT_CALLBACK;
	rev.diffopt.format_callback = wt_status_collect_updated_cb;
	rev.diffopt.format_callback_data = s;
	rev.diffopt.detect_rename = 1;
	rev.diffopt.rename_limit = 200;
	rev.diffopt.break_opt = 0;
	copy_pathspec(&rev.prune_data, &s->pathspec);
	run_diff_index(&rev, 1);
}

static void wt_status_collect_changes_initial(struct wt_status *s)
{
	int i;

	for (i = 0; i < active_nr; i++) {
		struct string_list_item *it;
		struct wt_status_change_data *d;
		const struct cache_entry *ce = active_cache[i];

		if (!ce_path_match(ce, &s->pathspec, NULL))
			continue;
		if (ce_intent_to_add(ce))
			continue;
		it = string_list_insert(&s->change, ce->name);
		d = it->util;
		if (!d) {
			d = xcalloc(1, sizeof(*d));
			it->util = d;
		}
		if (ce_stage(ce)) {
			d->index_status = DIFF_STATUS_UNMERGED;
			d->stagemask |= (1 << (ce_stage(ce) - 1));
			/*
			 * Don't bother setting {mode,oid}_{head,index} since the print
			 * code will output the stage values directly and not use the
			 * values in these fields.
			 */
		} else {
			d->index_status = DIFF_STATUS_ADDED;
			/* Leave {mode,oid}_head zero for adds. */
			d->mode_index = ce->ce_mode;
			oidcpy(&d->oid_index, &ce->oid);
		}
	}
}

static void wt_status_collect_untracked(struct wt_status *s)
{
	int i;
	struct dir_struct dir;
	uint64_t t_begin = getnanotime();

	if (!s->show_untracked_files)
		return;

	memset(&dir, 0, sizeof(dir));
	if (s->show_untracked_files != SHOW_ALL_UNTRACKED_FILES)
		dir.flags |=
			DIR_SHOW_OTHER_DIRECTORIES | DIR_HIDE_EMPTY_DIRECTORIES;
	if (s->show_ignored_mode) {
		dir.flags |= DIR_SHOW_IGNORED_TOO;

		if (s->show_ignored_mode == SHOW_MATCHING_IGNORED)
			dir.flags |= DIR_SHOW_IGNORED_TOO_MODE_MATCHING;
	} else {
		dir.untracked = the_index.untracked;
	}

	setup_standard_excludes(&dir);

	fill_directory(&dir, &the_index, &s->pathspec);

	for (i = 0; i < dir.nr; i++) {
		struct dir_entry *ent = dir.entries[i];
		if (cache_name_is_other(ent->name, ent->len) &&
		    dir_path_match(ent, &s->pathspec, 0, NULL))
			string_list_insert(&s->untracked, ent->name);
		free(ent);
	}

	for (i = 0; i < dir.ignored_nr; i++) {
		struct dir_entry *ent = dir.ignored[i];
		if (cache_name_is_other(ent->name, ent->len) &&
		    dir_path_match(ent, &s->pathspec, 0, NULL))
			string_list_insert(&s->ignored, ent->name);
		free(ent);
	}

	free(dir.entries);
	free(dir.ignored);
	clear_directory(&dir);

	if (advice_status_u_option)
		s->untracked_in_ms = (getnanotime() - t_begin) / 1000000;
}

void wt_status_collect(struct wt_status *s)
{
	wt_status_collect_changes_worktree(s);

	if (s->is_initial)
		wt_status_collect_changes_initial(s);
	else
		wt_status_collect_changes_index(s);
	wt_status_collect_untracked(s);
}

static void wt_longstatus_print_unmerged(struct wt_status *s)
{
	int shown_header = 0;
	int i;

	for (i = 0; i < s->change.nr; i++) {
		struct wt_status_change_data *d;
		struct string_list_item *it;
		it = &(s->change.items[i]);
		d = it->util;
		if (!d->stagemask)
			continue;
		if (!shown_header) {
			wt_longstatus_print_unmerged_header(s);
			shown_header = 1;
		}
		wt_longstatus_print_unmerged_data(s, it);
	}
	if (shown_header)
		wt_longstatus_print_trailer(s);

}

static void wt_longstatus_print_updated(struct wt_status *s)
{
	int shown_header = 0;
	int i;

	for (i = 0; i < s->change.nr; i++) {
		struct wt_status_change_data *d;
		struct string_list_item *it;
		it = &(s->change.items[i]);
		d = it->util;
		if (!d->index_status ||
		    d->index_status == DIFF_STATUS_UNMERGED)
			continue;
		if (!shown_header) {
			wt_longstatus_print_cached_header(s);
			s->commitable = 1;
			shown_header = 1;
		}
		wt_longstatus_print_change_data(s, WT_STATUS_UPDATED, it);
	}
	if (shown_header)
		wt_longstatus_print_trailer(s);
}

/*
 * -1 : has delete
 *  0 : no change
 *  1 : some change but no delete
 */
static int wt_status_check_worktree_changes(struct wt_status *s,
					     int *dirty_submodules)
{
	int i;
	int changes = 0;

	*dirty_submodules = 0;

	for (i = 0; i < s->change.nr; i++) {
		struct wt_status_change_data *d;
		d = s->change.items[i].util;
		if (!d->worktree_status ||
		    d->worktree_status == DIFF_STATUS_UNMERGED)
			continue;
		if (!changes)
			changes = 1;
		if (d->dirty_submodule)
			*dirty_submodules = 1;
		if (d->worktree_status == DIFF_STATUS_DELETED)
			changes = -1;
	}
	return changes;
}

static void wt_longstatus_print_changed(struct wt_status *s)
{
	int i, dirty_submodules;
	int worktree_changes = wt_status_check_worktree_changes(s, &dirty_submodules);

	if (!worktree_changes)
		return;

	wt_longstatus_print_dirty_header(s, worktree_changes < 0, dirty_submodules);

	for (i = 0; i < s->change.nr; i++) {
		struct wt_status_change_data *d;
		struct string_list_item *it;
		it = &(s->change.items[i]);
		d = it->util;
		if (!d->worktree_status ||
		    d->worktree_status == DIFF_STATUS_UNMERGED)
			continue;
		wt_longstatus_print_change_data(s, WT_STATUS_CHANGED, it);
	}
	wt_longstatus_print_trailer(s);
}

static int stash_count_refs(struct object_id *ooid, struct object_id *noid,
			    const char *email, timestamp_t timestamp, int tz,
			    const char *message, void *cb_data)
{
	int *c = cb_data;
	(*c)++;
	return 0;
}

static void wt_longstatus_print_stash_summary(struct wt_status *s)
{
	int stash_count = 0;

	for_each_reflog_ent("refs/stash", stash_count_refs, &stash_count);
	if (stash_count > 0)
		status_printf_ln(s, GIT_COLOR_NORMAL,
				 Q_("Your stash currently has %d entry",
				    "Your stash currently has %d entries", stash_count),
				 stash_count);
}

static void wt_longstatus_print_submodule_summary(struct wt_status *s, int uncommitted)
{
	struct child_process sm_summary = CHILD_PROCESS_INIT;
	struct strbuf cmd_stdout = STRBUF_INIT;
	struct strbuf summary = STRBUF_INIT;
	char *summary_content;

	argv_array_pushf(&sm_summary.env_array, "GIT_INDEX_FILE=%s",
			 s->index_file);

	argv_array_push(&sm_summary.args, "submodule");
	argv_array_push(&sm_summary.args, "summary");
	argv_array_push(&sm_summary.args, uncommitted ? "--files" : "--cached");
	argv_array_push(&sm_summary.args, "--for-status");
	argv_array_push(&sm_summary.args, "--summary-limit");
	argv_array_pushf(&sm_summary.args, "%d", s->submodule_summary);
	if (!uncommitted)
		argv_array_push(&sm_summary.args, s->amend ? "HEAD^" : "HEAD");

	sm_summary.git_cmd = 1;
	sm_summary.no_stdin = 1;

	capture_command(&sm_summary, &cmd_stdout, 1024);

	/* prepend header, only if there's an actual output */
	if (cmd_stdout.len) {
		if (uncommitted)
			strbuf_addstr(&summary, _("Submodules changed but not updated:"));
		else
			strbuf_addstr(&summary, _("Submodule changes to be committed:"));
		strbuf_addstr(&summary, "\n\n");
	}
	strbuf_addbuf(&summary, &cmd_stdout);
	strbuf_release(&cmd_stdout);

	if (s->display_comment_prefix) {
		size_t len;
		summary_content = strbuf_detach(&summary, &len);
		strbuf_add_commented_lines(&summary, summary_content, len);
		free(summary_content);
	}

	fputs(summary.buf, s->fp);
	strbuf_release(&summary);
}

static void wt_longstatus_print_other(struct wt_status *s,
				      struct string_list *l,
				      const char *what,
				      const char *how)
{
	int i;
	struct strbuf buf = STRBUF_INIT;
	static struct string_list output = STRING_LIST_INIT_DUP;
	struct column_options copts;

	if (!l->nr)
		return;

	wt_longstatus_print_other_header(s, what, how);

	for (i = 0; i < l->nr; i++) {
		struct string_list_item *it;
		const char *path;
		it = &(l->items[i]);
		path = quote_path(it->string, s->prefix, &buf);
		if (column_active(s->colopts)) {
			string_list_append(&output, path);
			continue;
		}
		status_printf(s, color(WT_STATUS_HEADER, s), "\t");
		status_printf_more(s, color(WT_STATUS_UNTRACKED, s),
				   "%s\n", path);
	}

	strbuf_release(&buf);
	if (!column_active(s->colopts))
		goto conclude;

	strbuf_addf(&buf, "%s%s\t%s",
		    color(WT_STATUS_HEADER, s),
		    s->display_comment_prefix ? "#" : "",
		    color(WT_STATUS_UNTRACKED, s));
	memset(&copts, 0, sizeof(copts));
	copts.padding = 1;
	copts.indent = buf.buf;
	if (want_color(s->use_color))
		copts.nl = GIT_COLOR_RESET "\n";
	print_columns(&output, s->colopts, &copts);
	string_list_clear(&output, 0);
	strbuf_release(&buf);
conclude:
	status_printf_ln(s, GIT_COLOR_NORMAL, "%s", "");
}

size_t wt_status_locate_end(const char *s, size_t len)
{
	const char *p;
	struct strbuf pattern = STRBUF_INIT;

	strbuf_addf(&pattern, "\n%c %s", comment_line_char, cut_line);
	if (starts_with(s, pattern.buf + 1))
		len = 0;
	else if ((p = strstr(s, pattern.buf)))
		len = p - s + 1;
	strbuf_release(&pattern);
	return len;
}

void wt_status_add_cut_line(FILE *fp)
{
	const char *explanation = _("Do not modify or remove the line above.\nEverything below it will be ignored.");
	struct strbuf buf = STRBUF_INIT;

	fprintf(fp, "%c %s", comment_line_char, cut_line);
	strbuf_add_commented_lines(&buf, explanation, strlen(explanation));
	fputs(buf.buf, fp);
	strbuf_release(&buf);
}

static void wt_longstatus_print_verbose(struct wt_status *s)
{
	struct rev_info rev;
	struct setup_revision_opt opt;
	int dirty_submodules;
	const char *c = color(WT_STATUS_HEADER, s);

	init_revisions(&rev, NULL);
	rev.diffopt.flags.allow_textconv = 1;
	rev.diffopt.ita_invisible_in_index = 1;

	memset(&opt, 0, sizeof(opt));
	opt.def = s->is_initial ? EMPTY_TREE_SHA1_HEX : s->reference;
	setup_revisions(0, NULL, &rev, &opt);

	rev.diffopt.output_format |= DIFF_FORMAT_PATCH;
	rev.diffopt.detect_rename = 1;
	rev.diffopt.file = s->fp;
	rev.diffopt.close_file = 0;
	/*
	 * If we're not going to stdout, then we definitely don't
	 * want color, since we are going to the commit message
	 * file (and even the "auto" setting won't work, since it
	 * will have checked isatty on stdout). But we then do want
	 * to insert the scissor line here to reliably remove the
	 * diff before committing.
	 */
	if (s->fp != stdout) {
		rev.diffopt.use_color = 0;
		wt_status_add_cut_line(s->fp);
	}
	if (s->verbose > 1 && s->commitable) {
		/* print_updated() printed a header, so do we */
		if (s->fp != stdout)
			wt_longstatus_print_trailer(s);
		status_printf_ln(s, c, _("Changes to be committed:"));
		rev.diffopt.a_prefix = "c/";
		rev.diffopt.b_prefix = "i/";
	} /* else use prefix as per user config */
	run_diff_index(&rev, 1);
	if (s->verbose > 1 &&
	    wt_status_check_worktree_changes(s, &dirty_submodules)) {
		status_printf_ln(s, c,
			"--------------------------------------------------");
		status_printf_ln(s, c, _("Changes not staged for commit:"));
		setup_work_tree();
		rev.diffopt.a_prefix = "i/";
		rev.diffopt.b_prefix = "w/";
		run_diff_files(&rev, 0);
	}
}

static void wt_longstatus_print_tracking(struct wt_status *s)
{
	struct strbuf sb = STRBUF_INIT;
	const char *cp, *ep, *branch_name;
	struct branch *branch;
	char comment_line_string[3];
	int i;

	assert(s->branch && !s->is_initial);
	if (!skip_prefix(s->branch, "refs/heads/", &branch_name))
		return;
	branch = branch_get(branch_name);
	if (!format_tracking_info(branch, &sb))
		return;

	i = 0;
	if (s->display_comment_prefix) {
		comment_line_string[i++] = comment_line_char;
		comment_line_string[i++] = ' ';
	}
	comment_line_string[i] = '\0';

	for (cp = sb.buf; (ep = strchr(cp, '\n')) != NULL; cp = ep + 1)
		color_fprintf_ln(s->fp, color(WT_STATUS_HEADER, s),
				 "%s%.*s", comment_line_string,
				 (int)(ep - cp), cp);
	if (s->display_comment_prefix)
		color_fprintf_ln(s->fp, color(WT_STATUS_HEADER, s), "%c",
				 comment_line_char);
	else
		fputs("\n", s->fp);
	strbuf_release(&sb);
}

static int has_unmerged(struct wt_status *s)
{
	int i;

	for (i = 0; i < s->change.nr; i++) {
		struct wt_status_change_data *d;
		d = s->change.items[i].util;
		if (d->stagemask)
			return 1;
	}
	return 0;
}

static void show_merge_in_progress(struct wt_status *s,
				struct wt_status_state *state,
				const char *color)
{
	if (has_unmerged(s)) {
		status_printf_ln(s, color, _("You have unmerged paths."));
		if (s->hints) {
			status_printf_ln(s, color,
					 _("  (fix conflicts and run \"git commit\")"));
			status_printf_ln(s, color,
					 _("  (use \"git merge --abort\" to abort the merge)"));
		}
	} else {
		s-> commitable = 1;
		status_printf_ln(s, color,
			_("All conflicts fixed but you are still merging."));
		if (s->hints)
			status_printf_ln(s, color,
				_("  (use \"git commit\" to conclude merge)"));
	}
	wt_longstatus_print_trailer(s);
}

static void show_am_in_progress(struct wt_status *s,
				struct wt_status_state *state,
				const char *color)
{
	status_printf_ln(s, color,
		_("You are in the middle of an am session."));
	if (state->am_empty_patch)
		status_printf_ln(s, color,
			_("The current patch is empty."));
	if (s->hints) {
		if (!state->am_empty_patch)
			status_printf_ln(s, color,
				_("  (fix conflicts and then run \"git am --continue\")"));
		status_printf_ln(s, color,
			_("  (use \"git am --skip\" to skip this patch)"));
		status_printf_ln(s, color,
			_("  (use \"git am --abort\" to restore the original branch)"));
	}
	wt_longstatus_print_trailer(s);
}

static char *read_line_from_git_path(const char *filename)
{
	struct strbuf buf = STRBUF_INIT;
	FILE *fp = fopen_or_warn(git_path("%s", filename), "r");

	if (!fp) {
		strbuf_release(&buf);
		return NULL;
	}
	strbuf_getline_lf(&buf, fp);
	if (!fclose(fp)) {
		return strbuf_detach(&buf, NULL);
	} else {
		strbuf_release(&buf);
		return NULL;
	}
}

static int split_commit_in_progress(struct wt_status *s)
{
	int split_in_progress = 0;
	char *head, *orig_head, *rebase_amend, *rebase_orig_head;

	if ((!s->amend && !s->nowarn && !s->workdir_dirty) ||
	    !s->branch || strcmp(s->branch, "HEAD"))
		return 0;

	head = read_line_from_git_path("HEAD");
	orig_head = read_line_from_git_path("ORIG_HEAD");
	rebase_amend = read_line_from_git_path("rebase-merge/amend");
	rebase_orig_head = read_line_from_git_path("rebase-merge/orig-head");

	if (!head || !orig_head || !rebase_amend || !rebase_orig_head)
		; /* fall through, no split in progress */
	else if (!strcmp(rebase_amend, rebase_orig_head))
		split_in_progress = !!strcmp(head, rebase_amend);
	else if (strcmp(orig_head, rebase_orig_head))
		split_in_progress = 1;

	free(head);
	free(orig_head);
	free(rebase_amend);
	free(rebase_orig_head);

	return split_in_progress;
}

/*
 * Turn
 * "pick d6a2f0303e897ec257dd0e0a39a5ccb709bc2047 some message"
 * into
 * "pick d6a2f03 some message"
 *
 * The function assumes that the line does not contain useless spaces
 * before or after the command.
 */
static void abbrev_sha1_in_line(struct strbuf *line)
{
	struct strbuf **split;
	int i;

	if (starts_with(line->buf, "exec ") ||
	    starts_with(line->buf, "x "))
		return;

	split = strbuf_split_max(line, ' ', 3);
	if (split[0] && split[1]) {
		struct object_id oid;

		/*
		 * strbuf_split_max left a space. Trim it and re-add
		 * it after abbreviation.
		 */
		strbuf_trim(split[1]);
		if (!get_oid(split[1]->buf, &oid)) {
			strbuf_reset(split[1]);
			strbuf_add_unique_abbrev(split[1], oid.hash,
						 DEFAULT_ABBREV);
			strbuf_addch(split[1], ' ');
			strbuf_reset(line);
			for (i = 0; split[i]; i++)
				strbuf_addbuf(line, split[i]);
		}
	}
	strbuf_list_free(split);
}

static int read_rebase_todolist(const char *fname, struct string_list *lines)
{
	struct strbuf line = STRBUF_INIT;
	FILE *f = fopen(git_path("%s", fname), "r");

	if (!f) {
		if (errno == ENOENT)
			return -1;
		die_errno("Could not open file %s for reading",
			  git_path("%s", fname));
	}
	while (!strbuf_getline_lf(&line, f)) {
		if (line.len && line.buf[0] == comment_line_char)
			continue;
		strbuf_trim(&line);
		if (!line.len)
			continue;
		abbrev_sha1_in_line(&line);
		string_list_append(lines, line.buf);
	}
	fclose(f);
	strbuf_release(&line);
	return 0;
}

static void show_rebase_information(struct wt_status *s,
					struct wt_status_state *state,
					const char *color)
{
	if (state->rebase_interactive_in_progress) {
		int i;
		int nr_lines_to_show = 2;

		struct string_list have_done = STRING_LIST_INIT_DUP;
		struct string_list yet_to_do = STRING_LIST_INIT_DUP;

		read_rebase_todolist("rebase-merge/done", &have_done);
		if (read_rebase_todolist("rebase-merge/git-rebase-todo",
					 &yet_to_do))
			status_printf_ln(s, color,
				_("git-rebase-todo is missing."));
		if (have_done.nr == 0)
			status_printf_ln(s, color, _("No commands done."));
		else {
			status_printf_ln(s, color,
				Q_("Last command done (%d command done):",
					"Last commands done (%d commands done):",
					have_done.nr),
				have_done.nr);
			for (i = (have_done.nr > nr_lines_to_show)
				? have_done.nr - nr_lines_to_show : 0;
				i < have_done.nr;
				i++)
				status_printf_ln(s, color, "   %s", have_done.items[i].string);
			if (have_done.nr > nr_lines_to_show && s->hints)
				status_printf_ln(s, color,
					_("  (see more in file %s)"), git_path("rebase-merge/done"));
		}

		if (yet_to_do.nr == 0)
			status_printf_ln(s, color,
					 _("No commands remaining."));
		else {
			status_printf_ln(s, color,
				Q_("Next command to do (%d remaining command):",
					"Next commands to do (%d remaining commands):",
					yet_to_do.nr),
				yet_to_do.nr);
			for (i = 0; i < nr_lines_to_show && i < yet_to_do.nr; i++)
				status_printf_ln(s, color, "   %s", yet_to_do.items[i].string);
			if (s->hints)
				status_printf_ln(s, color,
					_("  (use \"git rebase --edit-todo\" to view and edit)"));
		}
		string_list_clear(&yet_to_do, 0);
		string_list_clear(&have_done, 0);
	}
}

static void print_rebase_state(struct wt_status *s,
				struct wt_status_state *state,
				const char *color)
{
	if (state->branch)
		status_printf_ln(s, color,
				 _("You are currently rebasing branch '%s' on '%s'."),
				 state->branch,
				 state->onto);
	else
		status_printf_ln(s, color,
				 _("You are currently rebasing."));
}

static void show_rebase_in_progress(struct wt_status *s,
				struct wt_status_state *state,
				const char *color)
{
	struct stat st;

	show_rebase_information(s, state, color);
	if (has_unmerged(s)) {
		print_rebase_state(s, state, color);
		if (s->hints) {
			status_printf_ln(s, color,
				_("  (fix conflicts and then run \"git rebase --continue\")"));
			status_printf_ln(s, color,
				_("  (use \"git rebase --skip\" to skip this patch)"));
			status_printf_ln(s, color,
				_("  (use \"git rebase --abort\" to check out the original branch)"));
		}
	} else if (state->rebase_in_progress || !stat(git_path_merge_msg(), &st)) {
		print_rebase_state(s, state, color);
		if (s->hints)
			status_printf_ln(s, color,
				_("  (all conflicts fixed: run \"git rebase --continue\")"));
	} else if (split_commit_in_progress(s)) {
		if (state->branch)
			status_printf_ln(s, color,
					 _("You are currently splitting a commit while rebasing branch '%s' on '%s'."),
					 state->branch,
					 state->onto);
		else
			status_printf_ln(s, color,
					 _("You are currently splitting a commit during a rebase."));
		if (s->hints)
			status_printf_ln(s, color,
				_("  (Once your working directory is clean, run \"git rebase --continue\")"));
	} else {
		if (state->branch)
			status_printf_ln(s, color,
					 _("You are currently editing a commit while rebasing branch '%s' on '%s'."),
					 state->branch,
					 state->onto);
		else
			status_printf_ln(s, color,
					 _("You are currently editing a commit during a rebase."));
		if (s->hints && !s->amend) {
			status_printf_ln(s, color,
				_("  (use \"git commit --amend\" to amend the current commit)"));
			status_printf_ln(s, color,
				_("  (use \"git rebase --continue\" once you are satisfied with your changes)"));
		}
	}
	wt_longstatus_print_trailer(s);
}

static void show_cherry_pick_in_progress(struct wt_status *s,
					struct wt_status_state *state,
					const char *color)
{
	status_printf_ln(s, color, _("You are currently cherry-picking commit %s."),
			find_unique_abbrev(state->cherry_pick_head_sha1, DEFAULT_ABBREV));
	if (s->hints) {
		if (has_unmerged(s))
			status_printf_ln(s, color,
				_("  (fix conflicts and run \"git cherry-pick --continue\")"));
		else
			status_printf_ln(s, color,
				_("  (all conflicts fixed: run \"git cherry-pick --continue\")"));
		status_printf_ln(s, color,
			_("  (use \"git cherry-pick --abort\" to cancel the cherry-pick operation)"));
	}
	wt_longstatus_print_trailer(s);
}

static void show_revert_in_progress(struct wt_status *s,
					struct wt_status_state *state,
					const char *color)
{
	status_printf_ln(s, color, _("You are currently reverting commit %s."),
			 find_unique_abbrev(state->revert_head_sha1, DEFAULT_ABBREV));
	if (s->hints) {
		if (has_unmerged(s))
			status_printf_ln(s, color,
				_("  (fix conflicts and run \"git revert --continue\")"));
		else
			status_printf_ln(s, color,
				_("  (all conflicts fixed: run \"git revert --continue\")"));
		status_printf_ln(s, color,
			_("  (use \"git revert --abort\" to cancel the revert operation)"));
	}
	wt_longstatus_print_trailer(s);
}

static void show_bisect_in_progress(struct wt_status *s,
				struct wt_status_state *state,
				const char *color)
{
	if (state->branch)
		status_printf_ln(s, color,
				 _("You are currently bisecting, started from branch '%s'."),
				 state->branch);
	else
		status_printf_ln(s, color,
				 _("You are currently bisecting."));
	if (s->hints)
		status_printf_ln(s, color,
			_("  (use \"git bisect reset\" to get back to the original branch)"));
	wt_longstatus_print_trailer(s);
}

/*
 * Extract branch information from rebase/bisect
 */
static char *get_branch(const struct worktree *wt, const char *path)
{
	struct strbuf sb = STRBUF_INIT;
	struct object_id oid;
	const char *branch_name;

	if (strbuf_read_file(&sb, worktree_git_path(wt, "%s", path), 0) <= 0)
		goto got_nothing;

	while (sb.len && sb.buf[sb.len - 1] == '\n')
		strbuf_setlen(&sb, sb.len - 1);
	if (!sb.len)
		goto got_nothing;
	if (skip_prefix(sb.buf, "refs/heads/", &branch_name))
		strbuf_remove(&sb, 0, branch_name - sb.buf);
	else if (starts_with(sb.buf, "refs/"))
		;
	else if (!get_oid_hex(sb.buf, &oid)) {
		strbuf_reset(&sb);
		strbuf_add_unique_abbrev(&sb, oid.hash, DEFAULT_ABBREV);
	} else if (!strcmp(sb.buf, "detached HEAD")) /* rebase */
		goto got_nothing;
	else			/* bisect */
		;
	return strbuf_detach(&sb, NULL);

got_nothing:
	strbuf_release(&sb);
	return NULL;
}

struct grab_1st_switch_cbdata {
	struct strbuf buf;
	struct object_id noid;
};

static int grab_1st_switch(struct object_id *ooid, struct object_id *noid,
			   const char *email, timestamp_t timestamp, int tz,
			   const char *message, void *cb_data)
{
	struct grab_1st_switch_cbdata *cb = cb_data;
	const char *target = NULL, *end;

	if (!skip_prefix(message, "checkout: moving from ", &message))
		return 0;
	target = strstr(message, " to ");
	if (!target)
		return 0;
	target += strlen(" to ");
	strbuf_reset(&cb->buf);
	oidcpy(&cb->noid, noid);
	end = strchrnul(target, '\n');
	strbuf_add(&cb->buf, target, end - target);
	if (!strcmp(cb->buf.buf, "HEAD")) {
		/* HEAD is relative. Resolve it to the right reflog entry. */
		strbuf_reset(&cb->buf);
		strbuf_add_unique_abbrev(&cb->buf, noid->hash, DEFAULT_ABBREV);
	}
	return 1;
}

static void wt_status_get_detached_from(struct wt_status_state *state)
{
	struct grab_1st_switch_cbdata cb;
	struct commit *commit;
	struct object_id oid;
	char *ref = NULL;

	strbuf_init(&cb.buf, 0);
	if (for_each_reflog_ent_reverse("HEAD", grab_1st_switch, &cb) <= 0) {
		strbuf_release(&cb.buf);
		return;
	}

	if (dwim_ref(cb.buf.buf, cb.buf.len, &oid, &ref) == 1 &&
	    /* sha1 is a commit? match without further lookup */
	    (!oidcmp(&cb.noid, &oid) ||
	     /* perhaps sha1 is a tag, try to dereference to a commit */
	     ((commit = lookup_commit_reference_gently(&oid, 1)) != NULL &&
	      !oidcmp(&cb.noid, &commit->object.oid)))) {
		const char *from = ref;
		if (!skip_prefix(from, "refs/tags/", &from))
			skip_prefix(from, "refs/remotes/", &from);
		state->detached_from = xstrdup(from);
	} else
		state->detached_from =
			xstrdup(find_unique_abbrev(cb.noid.hash, DEFAULT_ABBREV));
	hashcpy(state->detached_sha1, cb.noid.hash);
	state->detached_at = !get_oid("HEAD", &oid) &&
			     !hashcmp(oid.hash, state->detached_sha1);

	free(ref);
	strbuf_release(&cb.buf);
}

int wt_status_check_rebase(const struct worktree *wt,
			   struct wt_status_state *state)
{
	struct stat st;

	if (!stat(worktree_git_path(wt, "rebase-apply"), &st)) {
		if (!stat(worktree_git_path(wt, "rebase-apply/applying"), &st)) {
			state->am_in_progress = 1;
			if (!stat(worktree_git_path(wt, "rebase-apply/patch"), &st) && !st.st_size)
				state->am_empty_patch = 1;
		} else {
			state->rebase_in_progress = 1;
			state->branch = get_branch(wt, "rebase-apply/head-name");
			state->onto = get_branch(wt, "rebase-apply/onto");
		}
	} else if (!stat(worktree_git_path(wt, "rebase-merge"), &st)) {
		if (!stat(worktree_git_path(wt, "rebase-merge/interactive"), &st))
			state->rebase_interactive_in_progress = 1;
		else
			state->rebase_in_progress = 1;
		state->branch = get_branch(wt, "rebase-merge/head-name");
		state->onto = get_branch(wt, "rebase-merge/onto");
	} else
		return 0;
	return 1;
}

int wt_status_check_bisect(const struct worktree *wt,
			   struct wt_status_state *state)
{
	struct stat st;

	if (!stat(worktree_git_path(wt, "BISECT_LOG"), &st)) {
		state->bisect_in_progress = 1;
		state->branch = get_branch(wt, "BISECT_START");
		return 1;
	}
	return 0;
}

void wt_status_get_state(struct wt_status_state *state,
			 int get_detached_from)
{
	struct stat st;
	struct object_id oid;

	if (!stat(git_path_merge_head(), &st)) {
		state->merge_in_progress = 1;
	} else if (wt_status_check_rebase(NULL, state)) {
		;		/* all set */
	} else if (!stat(git_path_cherry_pick_head(), &st) &&
			!get_oid("CHERRY_PICK_HEAD", &oid)) {
		state->cherry_pick_in_progress = 1;
		hashcpy(state->cherry_pick_head_sha1, oid.hash);
	}
	wt_status_check_bisect(NULL, state);
	if (!stat(git_path_revert_head(), &st) &&
	    !get_oid("REVERT_HEAD", &oid)) {
		state->revert_in_progress = 1;
		hashcpy(state->revert_head_sha1, oid.hash);
	}

	if (get_detached_from)
		wt_status_get_detached_from(state);
}

static void wt_longstatus_print_state(struct wt_status *s,
				      struct wt_status_state *state)
{
	const char *state_color = color(WT_STATUS_HEADER, s);
	if (state->merge_in_progress)
		show_merge_in_progress(s, state, state_color);
	else if (state->am_in_progress)
		show_am_in_progress(s, state, state_color);
	else if (state->rebase_in_progress || state->rebase_interactive_in_progress)
		show_rebase_in_progress(s, state, state_color);
	else if (state->cherry_pick_in_progress)
		show_cherry_pick_in_progress(s, state, state_color);
	else if (state->revert_in_progress)
		show_revert_in_progress(s, state, state_color);
	if (state->bisect_in_progress)
		show_bisect_in_progress(s, state, state_color);
}

static void wt_longstatus_print(struct wt_status *s)
{
	const char *branch_color = color(WT_STATUS_ONBRANCH, s);
	const char *branch_status_color = color(WT_STATUS_HEADER, s);
	struct wt_status_state state;

	memset(&state, 0, sizeof(state));
	wt_status_get_state(&state,
			    s->branch && !strcmp(s->branch, "HEAD"));

	if (s->branch) {
		const char *on_what = _("On branch ");
		const char *branch_name = s->branch;
		if (!strcmp(branch_name, "HEAD")) {
			branch_status_color = color(WT_STATUS_NOBRANCH, s);
			if (state.rebase_in_progress || state.rebase_interactive_in_progress) {
				if (state.rebase_interactive_in_progress)
					on_what = _("interactive rebase in progress; onto ");
				else
					on_what = _("rebase in progress; onto ");
				branch_name = state.onto;
			} else if (state.detached_from) {
				branch_name = state.detached_from;
				if (state.detached_at)
					on_what = _("HEAD detached at ");
				else
					on_what = _("HEAD detached from ");
			} else {
				branch_name = "";
				on_what = _("Not currently on any branch.");
			}
		} else
			skip_prefix(branch_name, "refs/heads/", &branch_name);
		status_printf(s, color(WT_STATUS_HEADER, s), "%s", "");
		status_printf_more(s, branch_status_color, "%s", on_what);
		status_printf_more(s, branch_color, "%s\n", branch_name);
		if (!s->is_initial)
			wt_longstatus_print_tracking(s);
	}

	wt_longstatus_print_state(s, &state);
	free(state.branch);
	free(state.onto);
	free(state.detached_from);

	if (s->is_initial) {
		status_printf_ln(s, color(WT_STATUS_HEADER, s), "%s", "");
		status_printf_ln(s, color(WT_STATUS_HEADER, s),
				 s->commit_template
				 ? _("Initial commit")
				 : _("No commits yet"));
		status_printf_ln(s, color(WT_STATUS_HEADER, s), "%s", "");
	}

	wt_longstatus_print_updated(s);
	wt_longstatus_print_unmerged(s);
	wt_longstatus_print_changed(s);
	if (s->submodule_summary &&
	    (!s->ignore_submodule_arg ||
	     strcmp(s->ignore_submodule_arg, "all"))) {
		wt_longstatus_print_submodule_summary(s, 0);  /* staged */
		wt_longstatus_print_submodule_summary(s, 1);  /* unstaged */
	}
	if (s->show_untracked_files) {
		wt_longstatus_print_other(s, &s->untracked, _("Untracked files"), "add");
		if (s->show_ignored_mode)
			wt_longstatus_print_other(s, &s->ignored, _("Ignored files"), "add -f");
		if (advice_status_u_option && 2000 < s->untracked_in_ms) {
			status_printf_ln(s, GIT_COLOR_NORMAL, "%s", "");
			status_printf_ln(s, GIT_COLOR_NORMAL,
					 _("It took %.2f seconds to enumerate untracked files. 'status -uno'\n"
					   "may speed it up, but you have to be careful not to forget to add\n"
					   "new files yourself (see 'git help status')."),
					 s->untracked_in_ms / 1000.0);
		}
	} else if (s->commitable)
		status_printf_ln(s, GIT_COLOR_NORMAL, _("Untracked files not listed%s"),
			s->hints
			? _(" (use -u option to show untracked files)") : "");

	if (s->verbose)
		wt_longstatus_print_verbose(s);
	if (!s->commitable) {
		if (s->amend)
			status_printf_ln(s, GIT_COLOR_NORMAL, _("No changes"));
		else if (s->nowarn)
			; /* nothing */
		else if (s->workdir_dirty) {
			if (s->hints)
				printf(_("no changes added to commit "
					 "(use \"git add\" and/or \"git commit -a\")\n"));
			else
				printf(_("no changes added to commit\n"));
		} else if (s->untracked.nr) {
			if (s->hints)
				printf(_("nothing added to commit but untracked files "
					 "present (use \"git add\" to track)\n"));
			else
				printf(_("nothing added to commit but untracked files present\n"));
		} else if (s->is_initial) {
			if (s->hints)
				printf(_("nothing to commit (create/copy files "
					 "and use \"git add\" to track)\n"));
			else
				printf(_("nothing to commit\n"));
		} else if (!s->show_untracked_files) {
			if (s->hints)
				printf(_("nothing to commit (use -u to show untracked files)\n"));
			else
				printf(_("nothing to commit\n"));
		} else
			printf(_("nothing to commit, working tree clean\n"));
	}
	if(s->show_stash)
		wt_longstatus_print_stash_summary(s);
}

static void wt_shortstatus_unmerged(struct string_list_item *it,
			   struct wt_status *s)
{
	struct wt_status_change_data *d = it->util;
	const char *how = "??";

	switch (d->stagemask) {
	case 1: how = "DD"; break; /* both deleted */
	case 2: how = "AU"; break; /* added by us */
	case 3: how = "UD"; break; /* deleted by them */
	case 4: how = "UA"; break; /* added by them */
	case 5: how = "DU"; break; /* deleted by us */
	case 6: how = "AA"; break; /* both added */
	case 7: how = "UU"; break; /* both modified */
	}
	color_fprintf(s->fp, color(WT_STATUS_UNMERGED, s), "%s", how);
	if (s->null_termination) {
		fprintf(stdout, " %s%c", it->string, 0);
	} else {
		struct strbuf onebuf = STRBUF_INIT;
		const char *one;
		one = quote_path(it->string, s->prefix, &onebuf);
		printf(" %s\n", one);
		strbuf_release(&onebuf);
	}
}

static void wt_shortstatus_status(struct string_list_item *it,
			 struct wt_status *s)
{
	struct wt_status_change_data *d = it->util;

	if (d->index_status)
		color_fprintf(s->fp, color(WT_STATUS_UPDATED, s), "%c", d->index_status);
	else
		putchar(' ');
	if (d->worktree_status)
		color_fprintf(s->fp, color(WT_STATUS_CHANGED, s), "%c", d->worktree_status);
	else
		putchar(' ');
	putchar(' ');
	if (s->null_termination) {
		fprintf(stdout, "%s%c", it->string, 0);
		if (d->head_path)
			fprintf(stdout, "%s%c", d->head_path, 0);
	} else {
		struct strbuf onebuf = STRBUF_INIT;
		const char *one;
		if (d->head_path) {
			one = quote_path(d->head_path, s->prefix, &onebuf);
			if (*one != '"' && strchr(one, ' ') != NULL) {
				putchar('"');
				strbuf_addch(&onebuf, '"');
				one = onebuf.buf;
			}
			printf("%s -> ", one);
			strbuf_release(&onebuf);
		}
		one = quote_path(it->string, s->prefix, &onebuf);
		if (*one != '"' && strchr(one, ' ') != NULL) {
			putchar('"');
			strbuf_addch(&onebuf, '"');
			one = onebuf.buf;
		}
		printf("%s\n", one);
		strbuf_release(&onebuf);
	}
}

static void wt_shortstatus_other(struct string_list_item *it,
				 struct wt_status *s, const char *sign)
{
	if (s->null_termination) {
		fprintf(stdout, "%s %s%c", sign, it->string, 0);
	} else {
		struct strbuf onebuf = STRBUF_INIT;
		const char *one;
		one = quote_path(it->string, s->prefix, &onebuf);
		color_fprintf(s->fp, color(WT_STATUS_UNTRACKED, s), "%s", sign);
		printf(" %s\n", one);
		strbuf_release(&onebuf);
	}
}

static void wt_shortstatus_print_tracking(struct wt_status *s)
{
	struct branch *branch;
	const char *header_color = color(WT_STATUS_HEADER, s);
	const char *branch_color_local = color(WT_STATUS_LOCAL_BRANCH, s);
	const char *branch_color_remote = color(WT_STATUS_REMOTE_BRANCH, s);

	const char *base;
	char *short_base;
	const char *branch_name;
	int num_ours, num_theirs;
	int upstream_is_gone = 0;

	color_fprintf(s->fp, color(WT_STATUS_HEADER, s), "## ");

	if (!s->branch)
		return;
	branch_name = s->branch;

#define LABEL(string) (s->no_gettext ? (string) : _(string))

	if (s->is_initial)
		color_fprintf(s->fp, header_color, LABEL(N_("No commits yet on ")));

	if (!strcmp(s->branch, "HEAD")) {
		color_fprintf(s->fp, color(WT_STATUS_NOBRANCH, s), "%s",
			      LABEL(N_("HEAD (no branch)")));
		goto conclude;
	}

	skip_prefix(branch_name, "refs/heads/", &branch_name);

	branch = branch_get(branch_name);

	color_fprintf(s->fp, branch_color_local, "%s", branch_name);

	if (stat_tracking_info(branch, &num_ours, &num_theirs, &base) < 0) {
		if (!base)
			goto conclude;

		upstream_is_gone = 1;
	}

	short_base = shorten_unambiguous_ref(base, 0);
	color_fprintf(s->fp, header_color, "...");
	color_fprintf(s->fp, branch_color_remote, "%s", short_base);
	free(short_base);

	if (!upstream_is_gone && !num_ours && !num_theirs)
		goto conclude;

	color_fprintf(s->fp, header_color, " [");
	if (upstream_is_gone) {
		color_fprintf(s->fp, header_color, LABEL(N_("gone")));
	} else if (!num_ours) {
		color_fprintf(s->fp, header_color, LABEL(N_("behind ")));
		color_fprintf(s->fp, branch_color_remote, "%d", num_theirs);
	} else if (!num_theirs) {
		color_fprintf(s->fp, header_color, LABEL(N_("ahead ")));
		color_fprintf(s->fp, branch_color_local, "%d", num_ours);
	} else {
		color_fprintf(s->fp, header_color, LABEL(N_("ahead ")));
		color_fprintf(s->fp, branch_color_local, "%d", num_ours);
		color_fprintf(s->fp, header_color, ", %s", LABEL(N_("behind ")));
		color_fprintf(s->fp, branch_color_remote, "%d", num_theirs);
	}

	color_fprintf(s->fp, header_color, "]");
 conclude:
	fputc(s->null_termination ? '\0' : '\n', s->fp);
}

static void wt_shortstatus_print(struct wt_status *s)
{
	struct string_list_item *it;

	if (s->show_branch)
		wt_shortstatus_print_tracking(s);

	for_each_string_list_item(it, &s->change) {
		struct wt_status_change_data *d = it->util;

		if (d->stagemask)
			wt_shortstatus_unmerged(it, s);
		else
			wt_shortstatus_status(it, s);
	}
	for_each_string_list_item(it, &s->untracked)
		wt_shortstatus_other(it, s, "??");

	for_each_string_list_item(it, &s->ignored)
		wt_shortstatus_other(it, s, "!!");
}

static void wt_porcelain_print(struct wt_status *s)
{
	s->use_color = 0;
	s->relative_paths = 0;
	s->prefix = NULL;
	s->no_gettext = 1;
	wt_shortstatus_print(s);
}

/*
 * Print branch information for porcelain v2 output.  These lines
 * are printed when the '--branch' parameter is given.
 *
 *    # branch.oid <commit><eol>
 *    # branch.head <head><eol>
 *   [# branch.upstream <upstream><eol>
 *   [# branch.ab +<ahead> -<behind><eol>]]
 *
 *      <commit> ::= the current commit hash or the the literal
 *                   "(initial)" to indicate an initialized repo
 *                   with no commits.
 *
 *        <head> ::= <branch_name> the current branch name or
 *                   "(detached)" literal when detached head or
 *                   "(unknown)" when something is wrong.
 *
 *    <upstream> ::= the upstream branch name, when set.
 *
 *       <ahead> ::= integer ahead value, when upstream set
 *                   and the commit is present (not gone).
 *
 *      <behind> ::= integer behind value, when upstream set
 *                   and commit is present.
 *
 *
 * The end-of-line is defined by the -z flag.
 *
 *                 <eol> ::= NUL when -z,
 *                           LF when NOT -z.
 *
 */
static void wt_porcelain_v2_print_tracking(struct wt_status *s)
{
	struct branch *branch;
	const char *base;
	const char *branch_name;
	struct wt_status_state state;
	int ab_info, nr_ahead, nr_behind;
	char eol = s->null_termination ? '\0' : '\n';

	memset(&state, 0, sizeof(state));
	wt_status_get_state(&state, s->branch && !strcmp(s->branch, "HEAD"));

	fprintf(s->fp, "# branch.oid %s%c",
			(s->is_initial ? "(initial)" : sha1_to_hex(s->sha1_commit)),
			eol);

	if (!s->branch)
		fprintf(s->fp, "# branch.head %s%c", "(unknown)", eol);
	else {
		if (!strcmp(s->branch, "HEAD")) {
			fprintf(s->fp, "# branch.head %s%c", "(detached)", eol);

			if (state.rebase_in_progress || state.rebase_interactive_in_progress)
				branch_name = state.onto;
			else if (state.detached_from)
				branch_name = state.detached_from;
			else
				branch_name = "";
		} else {
			branch_name = NULL;
			skip_prefix(s->branch, "refs/heads/", &branch_name);

			fprintf(s->fp, "# branch.head %s%c", branch_name, eol);
		}

		/* Lookup stats on the upstream tracking branch, if set. */
		branch = branch_get(branch_name);
		base = NULL;
		ab_info = (stat_tracking_info(branch, &nr_ahead, &nr_behind, &base) == 0);
		if (base) {
			base = shorten_unambiguous_ref(base, 0);
			fprintf(s->fp, "# branch.upstream %s%c", base, eol);
			free((char *)base);

			if (ab_info)
				fprintf(s->fp, "# branch.ab +%d -%d%c", nr_ahead, nr_behind, eol);
		}
	}

	free(state.branch);
	free(state.onto);
	free(state.detached_from);
}

/*
 * Convert various submodule status values into a
 * fixed-length string of characters in the buffer provided.
 */
static void wt_porcelain_v2_submodule_state(
	struct wt_status_change_data *d,
	char sub[5])
{
	if (S_ISGITLINK(d->mode_head) ||
		S_ISGITLINK(d->mode_index) ||
		S_ISGITLINK(d->mode_worktree)) {
		sub[0] = 'S';
		sub[1] = d->new_submodule_commits ? 'C' : '.';
		sub[2] = (d->dirty_submodule & DIRTY_SUBMODULE_MODIFIED) ? 'M' : '.';
		sub[3] = (d->dirty_submodule & DIRTY_SUBMODULE_UNTRACKED) ? 'U' : '.';
	} else {
		sub[0] = 'N';
		sub[1] = '.';
		sub[2] = '.';
		sub[3] = '.';
	}
	sub[4] = 0;
}

/*
 * Fix-up changed entries before we print them.
 */
static void wt_porcelain_v2_fix_up_changed(
	struct string_list_item *it,
	struct wt_status *s)
{
	struct wt_status_change_data *d = it->util;

	if (!d->index_status) {
		/*
		 * This entry is unchanged in the index (relative to the head).
		 * Therefore, the collect_updated_cb was never called for this
		 * entry (during the head-vs-index scan) and so the head column
		 * fields were never set.
		 *
		 * We must have data for the index column (from the
		 * index-vs-worktree scan (otherwise, this entry should not be
		 * in the list of changes)).
		 *
		 * Copy index column fields to the head column, so that our
		 * output looks complete.
		 */
		assert(d->mode_head == 0);
		d->mode_head = d->mode_index;
		oidcpy(&d->oid_head, &d->oid_index);
	}

	if (!d->worktree_status) {
		/*
		 * This entry is unchanged in the worktree (relative to the index).
		 * Therefore, the collect_changed_cb was never called for this entry
		 * (during the index-vs-worktree scan) and so the worktree column
		 * fields were never set.
		 *
		 * We must have data for the index column (from the head-vs-index
		 * scan).
		 *
		 * Copy the index column fields to the worktree column so that
		 * our output looks complete.
		 *
		 * Note that we only have a mode field in the worktree column
		 * because the scan code tries really hard to not have to compute it.
		 */
		assert(d->mode_worktree == 0);
		d->mode_worktree = d->mode_index;
	}
}

/*
 * Print porcelain v2 info for tracked entries with changes.
 */
static void wt_porcelain_v2_print_changed_entry(
	struct string_list_item *it,
	struct wt_status *s)
{
	struct wt_status_change_data *d = it->util;
	struct strbuf buf_index = STRBUF_INIT;
	struct strbuf buf_head = STRBUF_INIT;
	const char *path_index = NULL;
	const char *path_head = NULL;
	char key[3];
	char submodule_token[5];
	char sep_char, eol_char;

	wt_porcelain_v2_fix_up_changed(it, s);
	wt_porcelain_v2_submodule_state(d, submodule_token);

	key[0] = d->index_status ? d->index_status : '.';
	key[1] = d->worktree_status ? d->worktree_status : '.';
	key[2] = 0;

	if (s->null_termination) {
		/*
		 * In -z mode, we DO NOT C-quote pathnames.  Current path is ALWAYS first.
		 * A single NUL character separates them.
		 */
		sep_char = '\0';
		eol_char = '\0';
		path_index = it->string;
		path_head = d->head_path;
	} else {
		/*
		 * Path(s) are C-quoted if necessary. Current path is ALWAYS first.
		 * The source path is only present when necessary.
		 * A single TAB separates them (because paths can contain spaces
		 * which are not escaped and C-quoting does escape TAB characters).
		 */
		sep_char = '\t';
		eol_char = '\n';
		path_index = quote_path(it->string, s->prefix, &buf_index);
		if (d->head_path)
			path_head = quote_path(d->head_path, s->prefix, &buf_head);
	}

	if (path_head)
		fprintf(s->fp, "2 %s %s %06o %06o %06o %s %s %c%d %s%c%s%c",
				key, submodule_token,
				d->mode_head, d->mode_index, d->mode_worktree,
				oid_to_hex(&d->oid_head), oid_to_hex(&d->oid_index),
				key[0], d->score,
				path_index, sep_char, path_head, eol_char);
	else
		fprintf(s->fp, "1 %s %s %06o %06o %06o %s %s %s%c",
				key, submodule_token,
				d->mode_head, d->mode_index, d->mode_worktree,
				oid_to_hex(&d->oid_head), oid_to_hex(&d->oid_index),
				path_index, eol_char);

	strbuf_release(&buf_index);
	strbuf_release(&buf_head);
}

/*
 * Print porcelain v2 status info for unmerged entries.
 */
static void wt_porcelain_v2_print_unmerged_entry(
	struct string_list_item *it,
	struct wt_status *s)
{
	struct wt_status_change_data *d = it->util;
	const struct cache_entry *ce;
	struct strbuf buf_index = STRBUF_INIT;
	const char *path_index = NULL;
	int pos, stage, sum;
	struct {
		int mode;
		struct object_id oid;
	} stages[3];
	char *key;
	char submodule_token[5];
	char unmerged_prefix = 'u';
	char eol_char = s->null_termination ? '\0' : '\n';

	wt_porcelain_v2_submodule_state(d, submodule_token);

	switch (d->stagemask) {
	case 1: key = "DD"; break; /* both deleted */
	case 2: key = "AU"; break; /* added by us */
	case 3: key = "UD"; break; /* deleted by them */
	case 4: key = "UA"; break; /* added by them */
	case 5: key = "DU"; break; /* deleted by us */
	case 6: key = "AA"; break; /* both added */
	case 7: key = "UU"; break; /* both modified */
	default:
		die("BUG: unhandled unmerged status %x", d->stagemask);
	}

	/*
	 * Disregard d.aux.porcelain_v2 data that we accumulated
	 * for the head and index columns during the scans and
	 * replace with the actual stage data.
	 *
	 * Note that this is a last-one-wins for each the individual
	 * stage [123] columns in the event of multiple cache entries
	 * for same stage.
	 */
	memset(stages, 0, sizeof(stages));
	sum = 0;
	pos = cache_name_pos(it->string, strlen(it->string));
	assert(pos < 0);
	pos = -pos-1;
	while (pos < active_nr) {
		ce = active_cache[pos++];
		stage = ce_stage(ce);
		if (strcmp(ce->name, it->string) || !stage)
			break;
		stages[stage - 1].mode = ce->ce_mode;
		oidcpy(&stages[stage - 1].oid, &ce->oid);
		sum |= (1 << (stage - 1));
	}
	if (sum != d->stagemask)
		die("BUG: observed stagemask 0x%x != expected stagemask 0x%x", sum, d->stagemask);

	if (s->null_termination)
		path_index = it->string;
	else
		path_index = quote_path(it->string, s->prefix, &buf_index);

	fprintf(s->fp, "%c %s %s %06o %06o %06o %06o %s %s %s %s%c",
			unmerged_prefix, key, submodule_token,
			stages[0].mode, /* stage 1 */
			stages[1].mode, /* stage 2 */
			stages[2].mode, /* stage 3 */
			d->mode_worktree,
			oid_to_hex(&stages[0].oid), /* stage 1 */
			oid_to_hex(&stages[1].oid), /* stage 2 */
			oid_to_hex(&stages[2].oid), /* stage 3 */
			path_index,
			eol_char);

	strbuf_release(&buf_index);
}

/*
 * Print porcelain V2 status info for untracked and ignored entries.
 */
static void wt_porcelain_v2_print_other(
	struct string_list_item *it,
	struct wt_status *s,
	char prefix)
{
	struct strbuf buf = STRBUF_INIT;
	const char *path;
	char eol_char;

	if (s->null_termination) {
		path = it->string;
		eol_char = '\0';
	} else {
		path = quote_path(it->string, s->prefix, &buf);
		eol_char = '\n';
	}

	fprintf(s->fp, "%c %s%c", prefix, path, eol_char);

	strbuf_release(&buf);
}

/*
 * Print porcelain V2 status.
 *
 * [<v2_branch>]
 * [<v2_changed_items>]*
 * [<v2_unmerged_items>]*
 * [<v2_untracked_items>]*
 * [<v2_ignored_items>]*
 *
 */
static void wt_porcelain_v2_print(struct wt_status *s)
{
	struct wt_status_change_data *d;
	struct string_list_item *it;
	int i;

	if (s->show_branch)
		wt_porcelain_v2_print_tracking(s);

	for (i = 0; i < s->change.nr; i++) {
		it = &(s->change.items[i]);
		d = it->util;
		if (!d->stagemask)
			wt_porcelain_v2_print_changed_entry(it, s);
	}

	for (i = 0; i < s->change.nr; i++) {
		it = &(s->change.items[i]);
		d = it->util;
		if (d->stagemask)
			wt_porcelain_v2_print_unmerged_entry(it, s);
	}

	for (i = 0; i < s->untracked.nr; i++) {
		it = &(s->untracked.items[i]);
		wt_porcelain_v2_print_other(it, s, '?');
	}

	for (i = 0; i < s->ignored.nr; i++) {
		it = &(s->ignored.items[i]);
		wt_porcelain_v2_print_other(it, s, '!');
	}
}

void wt_status_print(struct wt_status *s)
{
	switch (s->status_format) {
	case STATUS_FORMAT_SHORT:
		wt_shortstatus_print(s);
		break;
	case STATUS_FORMAT_PORCELAIN:
		wt_porcelain_print(s);
		break;
	case STATUS_FORMAT_PORCELAIN_V2:
		wt_porcelain_v2_print(s);
		break;
	case STATUS_FORMAT_UNSPECIFIED:
		die("BUG: finalize_deferred_config() should have been called");
		break;
	case STATUS_FORMAT_NONE:
	case STATUS_FORMAT_LONG:
		wt_longstatus_print(s);
		break;
	}
}

/**
 * Returns 1 if there are unstaged changes, 0 otherwise.
 */
int has_unstaged_changes(int ignore_submodules)
{
	struct rev_info rev_info;
	int result;

	init_revisions(&rev_info, NULL);
<<<<<<< HEAD
	if (ignore_submodules)
		rev_info.diffopt.flags.ignore_submodules = 1;
	rev_info.diffopt.flags.quick = 1;
=======
	if (ignore_submodules) {
		DIFF_OPT_SET(&rev_info.diffopt, IGNORE_SUBMODULES);
		DIFF_OPT_SET(&rev_info.diffopt, OVERRIDE_SUBMODULE_CONFIG);
	}
	DIFF_OPT_SET(&rev_info.diffopt, QUICK);
>>>>>>> c6d8ccf3
	diff_setup_done(&rev_info.diffopt);
	result = run_diff_files(&rev_info, 0);
	return diff_result_code(&rev_info.diffopt, result);
}

/**
 * Returns 1 if there are uncommitted changes, 0 otherwise.
 */
int has_uncommitted_changes(int ignore_submodules)
{
	struct rev_info rev_info;
	int result;

	if (is_cache_unborn())
		return 0;

	init_revisions(&rev_info, NULL);
	if (ignore_submodules)
		rev_info.diffopt.flags.ignore_submodules = 1;
	rev_info.diffopt.flags.quick = 1;
	add_head_to_pending(&rev_info);
	diff_setup_done(&rev_info.diffopt);
	result = run_diff_index(&rev_info, 1);
	return diff_result_code(&rev_info.diffopt, result);
}

/**
 * If the work tree has unstaged or uncommitted changes, dies with the
 * appropriate message.
 */
int require_clean_work_tree(const char *action, const char *hint, int ignore_submodules, int gently)
{
	struct lock_file lock_file = LOCK_INIT;
	int err = 0, fd;

	fd = hold_locked_index(&lock_file, 0);
	refresh_cache(REFRESH_QUIET);
	if (0 <= fd)
		update_index_if_able(&the_index, &lock_file);
	rollback_lock_file(&lock_file);

	if (has_unstaged_changes(ignore_submodules)) {
		/* TRANSLATORS: the action is e.g. "pull with rebase" */
		error(_("cannot %s: You have unstaged changes."), _(action));
		err = 1;
	}

	if (has_uncommitted_changes(ignore_submodules)) {
		if (err)
			error(_("additionally, your index contains uncommitted changes."));
		else
			error(_("cannot %s: Your index contains uncommitted changes."),
			      _(action));
		err = 1;
	}

	if (err) {
		if (hint)
			error("%s", hint);
		if (!gently)
			exit(128);
	}

	return err;
}<|MERGE_RESOLUTION|>--- conflicted
+++ resolved
@@ -2267,17 +2267,11 @@
 	int result;
 
 	init_revisions(&rev_info, NULL);
-<<<<<<< HEAD
-	if (ignore_submodules)
+	if (ignore_submodules) {
 		rev_info.diffopt.flags.ignore_submodules = 1;
+		rev_info.diffopt.flags.override_submodule_config = 1;
+	}
 	rev_info.diffopt.flags.quick = 1;
-=======
-	if (ignore_submodules) {
-		DIFF_OPT_SET(&rev_info.diffopt, IGNORE_SUBMODULES);
-		DIFF_OPT_SET(&rev_info.diffopt, OVERRIDE_SUBMODULE_CONFIG);
-	}
-	DIFF_OPT_SET(&rev_info.diffopt, QUICK);
->>>>>>> c6d8ccf3
 	diff_setup_done(&rev_info.diffopt);
 	result = run_diff_files(&rev_info, 0);
 	return diff_result_code(&rev_info.diffopt, result);
