/*
 * Copyright (C) 2005 Junio C Hamano
 */
#include "cache.h"
#include "config.h"
#include "tempfile.h"
#include "quote.h"
#include "diff.h"
#include "diffcore.h"
#include "delta.h"
#include "xdiff-interface.h"
#include "color.h"
#include "attr.h"
#include "run-command.h"
#include "utf8.h"
#include "object-store.h"
#include "userdiff.h"
#include "submodule-config.h"
#include "submodule.h"
#include "hashmap.h"
#include "ll-merge.h"
#include "string-list.h"
#include "argv-array.h"
#include "graph.h"
#include "packfile.h"
#include "parse-options.h"
#include "help.h"

#ifdef NO_FAST_WORKING_DIRECTORY
#define FAST_WORKING_DIRECTORY 0
#else
#define FAST_WORKING_DIRECTORY 1
#endif

static int diff_detect_rename_default;
static int diff_indent_heuristic = 1;
static int diff_rename_limit_default = 400;
static int diff_suppress_blank_empty;
static int diff_use_color_default = -1;
static int diff_color_moved_default;
static int diff_color_moved_ws_default;
static int diff_context_default = 3;
static int diff_interhunk_context_default;
static const char *diff_word_regex_cfg;
static const char *external_diff_cmd_cfg;
static const char *diff_order_file_cfg;
int diff_auto_refresh_index = 1;
static int diff_mnemonic_prefix;
static int diff_no_prefix;
static int diff_stat_graph_width;
static int diff_dirstat_permille_default = 30;
static struct diff_options default_diff_options;
static long diff_algorithm;
static unsigned ws_error_highlight_default = WSEH_NEW;

static char diff_colors[][COLOR_MAXLEN] = {
	GIT_COLOR_RESET,
	GIT_COLOR_NORMAL,	/* CONTEXT */
	GIT_COLOR_BOLD,		/* METAINFO */
	GIT_COLOR_CYAN,		/* FRAGINFO */
	GIT_COLOR_RED,		/* OLD */
	GIT_COLOR_GREEN,	/* NEW */
	GIT_COLOR_YELLOW,	/* COMMIT */
	GIT_COLOR_BG_RED,	/* WHITESPACE */
	GIT_COLOR_NORMAL,	/* FUNCINFO */
	GIT_COLOR_BOLD_MAGENTA,	/* OLD_MOVED */
	GIT_COLOR_BOLD_BLUE,	/* OLD_MOVED ALTERNATIVE */
	GIT_COLOR_FAINT,	/* OLD_MOVED_DIM */
	GIT_COLOR_FAINT_ITALIC,	/* OLD_MOVED_ALTERNATIVE_DIM */
	GIT_COLOR_BOLD_CYAN,	/* NEW_MOVED */
	GIT_COLOR_BOLD_YELLOW,	/* NEW_MOVED ALTERNATIVE */
	GIT_COLOR_FAINT,	/* NEW_MOVED_DIM */
	GIT_COLOR_FAINT_ITALIC,	/* NEW_MOVED_ALTERNATIVE_DIM */
	GIT_COLOR_FAINT,	/* CONTEXT_DIM */
	GIT_COLOR_FAINT_RED,	/* OLD_DIM */
	GIT_COLOR_FAINT_GREEN,	/* NEW_DIM */
	GIT_COLOR_BOLD,		/* CONTEXT_BOLD */
	GIT_COLOR_BOLD_RED,	/* OLD_BOLD */
	GIT_COLOR_BOLD_GREEN,	/* NEW_BOLD */
};

static const char *color_diff_slots[] = {
	[DIFF_CONTEXT]		      = "context",
	[DIFF_METAINFO]		      = "meta",
	[DIFF_FRAGINFO]		      = "frag",
	[DIFF_FILE_OLD]		      = "old",
	[DIFF_FILE_NEW]		      = "new",
	[DIFF_COMMIT]		      = "commit",
	[DIFF_WHITESPACE]	      = "whitespace",
	[DIFF_FUNCINFO]		      = "func",
	[DIFF_FILE_OLD_MOVED]	      = "oldMoved",
	[DIFF_FILE_OLD_MOVED_ALT]     = "oldMovedAlternative",
	[DIFF_FILE_OLD_MOVED_DIM]     = "oldMovedDimmed",
	[DIFF_FILE_OLD_MOVED_ALT_DIM] = "oldMovedAlternativeDimmed",
	[DIFF_FILE_NEW_MOVED]	      = "newMoved",
	[DIFF_FILE_NEW_MOVED_ALT]     = "newMovedAlternative",
	[DIFF_FILE_NEW_MOVED_DIM]     = "newMovedDimmed",
	[DIFF_FILE_NEW_MOVED_ALT_DIM] = "newMovedAlternativeDimmed",
	[DIFF_CONTEXT_DIM]	      = "contextDimmed",
	[DIFF_FILE_OLD_DIM]	      = "oldDimmed",
	[DIFF_FILE_NEW_DIM]	      = "newDimmed",
	[DIFF_CONTEXT_BOLD]	      = "contextBold",
	[DIFF_FILE_OLD_BOLD]	      = "oldBold",
	[DIFF_FILE_NEW_BOLD]	      = "newBold",
};

define_list_config_array_extra(color_diff_slots, {"plain"});

static int parse_diff_color_slot(const char *var)
{
	if (!strcasecmp(var, "plain"))
		return DIFF_CONTEXT;
	return LOOKUP_CONFIG(color_diff_slots, var);
}

static int parse_dirstat_params(struct diff_options *options, const char *params_string,
				struct strbuf *errmsg)
{
	char *params_copy = xstrdup(params_string);
	struct string_list params = STRING_LIST_INIT_NODUP;
	int ret = 0;
	int i;

	if (*params_copy)
		string_list_split_in_place(&params, params_copy, ',', -1);
	for (i = 0; i < params.nr; i++) {
		const char *p = params.items[i].string;
		if (!strcmp(p, "changes")) {
			options->flags.dirstat_by_line = 0;
			options->flags.dirstat_by_file = 0;
		} else if (!strcmp(p, "lines")) {
			options->flags.dirstat_by_line = 1;
			options->flags.dirstat_by_file = 0;
		} else if (!strcmp(p, "files")) {
			options->flags.dirstat_by_line = 0;
			options->flags.dirstat_by_file = 1;
		} else if (!strcmp(p, "noncumulative")) {
			options->flags.dirstat_cumulative = 0;
		} else if (!strcmp(p, "cumulative")) {
			options->flags.dirstat_cumulative = 1;
		} else if (isdigit(*p)) {
			char *end;
			int permille = strtoul(p, &end, 10) * 10;
			if (*end == '.' && isdigit(*++end)) {
				/* only use first digit */
				permille += *end - '0';
				/* .. and ignore any further digits */
				while (isdigit(*++end))
					; /* nothing */
			}
			if (!*end)
				options->dirstat_permille = permille;
			else {
				strbuf_addf(errmsg, _("  Failed to parse dirstat cut-off percentage '%s'\n"),
					    p);
				ret++;
			}
		} else {
			strbuf_addf(errmsg, _("  Unknown dirstat parameter '%s'\n"), p);
			ret++;
		}

	}
	string_list_clear(&params, 0);
	free(params_copy);
	return ret;
}

static int parse_submodule_params(struct diff_options *options, const char *value)
{
	if (!strcmp(value, "log"))
		options->submodule_format = DIFF_SUBMODULE_LOG;
	else if (!strcmp(value, "short"))
		options->submodule_format = DIFF_SUBMODULE_SHORT;
	else if (!strcmp(value, "diff"))
		options->submodule_format = DIFF_SUBMODULE_INLINE_DIFF;
	/*
	 * Please update $__git_diff_submodule_formats in
	 * git-completion.bash when you add new formats.
	 */
	else
		return -1;
	return 0;
}

int git_config_rename(const char *var, const char *value)
{
	if (!value)
		return DIFF_DETECT_RENAME;
	if (!strcasecmp(value, "copies") || !strcasecmp(value, "copy"))
		return  DIFF_DETECT_COPY;
	return git_config_bool(var,value) ? DIFF_DETECT_RENAME : 0;
}

long parse_algorithm_value(const char *value)
{
	if (!value)
		return -1;
	else if (!strcasecmp(value, "myers") || !strcasecmp(value, "default"))
		return 0;
	else if (!strcasecmp(value, "minimal"))
		return XDF_NEED_MINIMAL;
	else if (!strcasecmp(value, "patience"))
		return XDF_PATIENCE_DIFF;
	else if (!strcasecmp(value, "histogram"))
		return XDF_HISTOGRAM_DIFF;
	/*
	 * Please update $__git_diff_algorithms in git-completion.bash
	 * when you add new algorithms.
	 */
	return -1;
}

static int parse_one_token(const char **arg, const char *token)
{
	const char *rest;
	if (skip_prefix(*arg, token, &rest) && (!*rest || *rest == ',')) {
		*arg = rest;
		return 1;
	}
	return 0;
}

static int parse_ws_error_highlight(const char *arg)
{
	const char *orig_arg = arg;
	unsigned val = 0;

	while (*arg) {
		if (parse_one_token(&arg, "none"))
			val = 0;
		else if (parse_one_token(&arg, "default"))
			val = WSEH_NEW;
		else if (parse_one_token(&arg, "all"))
			val = WSEH_NEW | WSEH_OLD | WSEH_CONTEXT;
		else if (parse_one_token(&arg, "new"))
			val |= WSEH_NEW;
		else if (parse_one_token(&arg, "old"))
			val |= WSEH_OLD;
		else if (parse_one_token(&arg, "context"))
			val |= WSEH_CONTEXT;
		else {
			return -1 - (int)(arg - orig_arg);
		}
		if (*arg)
			arg++;
	}
	return val;
}

/*
 * These are to give UI layer defaults.
 * The core-level commands such as git-diff-files should
 * never be affected by the setting of diff.renames
 * the user happens to have in the configuration file.
 */
void init_diff_ui_defaults(void)
{
	diff_detect_rename_default = DIFF_DETECT_RENAME;
}

int git_diff_heuristic_config(const char *var, const char *value, void *cb)
{
	if (!strcmp(var, "diff.indentheuristic"))
		diff_indent_heuristic = git_config_bool(var, value);
	return 0;
}

static int parse_color_moved(const char *arg)
{
	switch (git_parse_maybe_bool(arg)) {
	case 0:
		return COLOR_MOVED_NO;
	case 1:
		return COLOR_MOVED_DEFAULT;
	default:
		break;
	}

	if (!strcmp(arg, "no"))
		return COLOR_MOVED_NO;
	else if (!strcmp(arg, "plain"))
		return COLOR_MOVED_PLAIN;
	else if (!strcmp(arg, "blocks"))
		return COLOR_MOVED_BLOCKS;
	else if (!strcmp(arg, "zebra"))
		return COLOR_MOVED_ZEBRA;
	else if (!strcmp(arg, "default"))
		return COLOR_MOVED_DEFAULT;
	else if (!strcmp(arg, "dimmed-zebra"))
		return COLOR_MOVED_ZEBRA_DIM;
	else if (!strcmp(arg, "dimmed_zebra"))
		return COLOR_MOVED_ZEBRA_DIM;
	else
		return error(_("color moved setting must be one of 'no', 'default', 'blocks', 'zebra', 'dimmed-zebra', 'plain'"));
}

static unsigned parse_color_moved_ws(const char *arg)
{
	int ret = 0;
	struct string_list l = STRING_LIST_INIT_DUP;
	struct string_list_item *i;

	string_list_split(&l, arg, ',', -1);

	for_each_string_list_item(i, &l) {
		struct strbuf sb = STRBUF_INIT;
		strbuf_addstr(&sb, i->string);
		strbuf_trim(&sb);

		if (!strcmp(sb.buf, "no"))
			ret = 0;
		else if (!strcmp(sb.buf, "ignore-space-change"))
			ret |= XDF_IGNORE_WHITESPACE_CHANGE;
		else if (!strcmp(sb.buf, "ignore-space-at-eol"))
			ret |= XDF_IGNORE_WHITESPACE_AT_EOL;
		else if (!strcmp(sb.buf, "ignore-all-space"))
			ret |= XDF_IGNORE_WHITESPACE;
		else if (!strcmp(sb.buf, "allow-indentation-change"))
			ret |= COLOR_MOVED_WS_ALLOW_INDENTATION_CHANGE;
		else {
			ret |= COLOR_MOVED_WS_ERROR;
			error(_("unknown color-moved-ws mode '%s', possible values are 'ignore-space-change', 'ignore-space-at-eol', 'ignore-all-space', 'allow-indentation-change'"), sb.buf);
		}

		strbuf_release(&sb);
	}

	if ((ret & COLOR_MOVED_WS_ALLOW_INDENTATION_CHANGE) &&
	    (ret & XDF_WHITESPACE_FLAGS)) {
		error(_("color-moved-ws: allow-indentation-change cannot be combined with other whitespace modes"));
		ret |= COLOR_MOVED_WS_ERROR;
	}

	string_list_clear(&l, 0);

	return ret;
}

int git_diff_ui_config(const char *var, const char *value, void *cb)
{
	if (!strcmp(var, "diff.color") || !strcmp(var, "color.diff")) {
		diff_use_color_default = git_config_colorbool(var, value);
		return 0;
	}
	if (!strcmp(var, "diff.colormoved")) {
		int cm = parse_color_moved(value);
		if (cm < 0)
			return -1;
		diff_color_moved_default = cm;
		return 0;
	}
	if (!strcmp(var, "diff.colormovedws")) {
		unsigned cm = parse_color_moved_ws(value);
		if (cm & COLOR_MOVED_WS_ERROR)
			return -1;
		diff_color_moved_ws_default = cm;
		return 0;
	}
	if (!strcmp(var, "diff.context")) {
		diff_context_default = git_config_int(var, value);
		if (diff_context_default < 0)
			return -1;
		return 0;
	}
	if (!strcmp(var, "diff.interhunkcontext")) {
		diff_interhunk_context_default = git_config_int(var, value);
		if (diff_interhunk_context_default < 0)
			return -1;
		return 0;
	}
	if (!strcmp(var, "diff.renames")) {
		diff_detect_rename_default = git_config_rename(var, value);
		return 0;
	}
	if (!strcmp(var, "diff.autorefreshindex")) {
		diff_auto_refresh_index = git_config_bool(var, value);
		return 0;
	}
	if (!strcmp(var, "diff.mnemonicprefix")) {
		diff_mnemonic_prefix = git_config_bool(var, value);
		return 0;
	}
	if (!strcmp(var, "diff.noprefix")) {
		diff_no_prefix = git_config_bool(var, value);
		return 0;
	}
	if (!strcmp(var, "diff.statgraphwidth")) {
		diff_stat_graph_width = git_config_int(var, value);
		return 0;
	}
	if (!strcmp(var, "diff.external"))
		return git_config_string(&external_diff_cmd_cfg, var, value);
	if (!strcmp(var, "diff.wordregex"))
		return git_config_string(&diff_word_regex_cfg, var, value);
	if (!strcmp(var, "diff.orderfile"))
		return git_config_pathname(&diff_order_file_cfg, var, value);

	if (!strcmp(var, "diff.ignoresubmodules"))
		handle_ignore_submodules_arg(&default_diff_options, value);

	if (!strcmp(var, "diff.submodule")) {
		if (parse_submodule_params(&default_diff_options, value))
			warning(_("Unknown value for 'diff.submodule' config variable: '%s'"),
				value);
		return 0;
	}

	if (!strcmp(var, "diff.algorithm")) {
		diff_algorithm = parse_algorithm_value(value);
		if (diff_algorithm < 0)
			return -1;
		return 0;
	}

	if (!strcmp(var, "diff.wserrorhighlight")) {
		int val = parse_ws_error_highlight(value);
		if (val < 0)
			return -1;
		ws_error_highlight_default = val;
		return 0;
	}

	if (git_color_config(var, value, cb) < 0)
		return -1;

	return git_diff_basic_config(var, value, cb);
}

int git_diff_basic_config(const char *var, const char *value, void *cb)
{
	const char *name;

	if (!strcmp(var, "diff.renamelimit")) {
		diff_rename_limit_default = git_config_int(var, value);
		return 0;
	}

	if (userdiff_config(var, value) < 0)
		return -1;

	if (skip_prefix(var, "diff.color.", &name) ||
	    skip_prefix(var, "color.diff.", &name)) {
		int slot = parse_diff_color_slot(name);
		if (slot < 0)
			return 0;
		if (!value)
			return config_error_nonbool(var);
		return color_parse(value, diff_colors[slot]);
	}

	/* like GNU diff's --suppress-blank-empty option  */
	if (!strcmp(var, "diff.suppressblankempty") ||
			/* for backwards compatibility */
			!strcmp(var, "diff.suppress-blank-empty")) {
		diff_suppress_blank_empty = git_config_bool(var, value);
		return 0;
	}

	if (!strcmp(var, "diff.dirstat")) {
		struct strbuf errmsg = STRBUF_INIT;
		default_diff_options.dirstat_permille = diff_dirstat_permille_default;
		if (parse_dirstat_params(&default_diff_options, value, &errmsg))
			warning(_("Found errors in 'diff.dirstat' config variable:\n%s"),
				errmsg.buf);
		strbuf_release(&errmsg);
		diff_dirstat_permille_default = default_diff_options.dirstat_permille;
		return 0;
	}

	if (git_diff_heuristic_config(var, value, cb) < 0)
		return -1;

	return git_default_config(var, value, cb);
}

static char *quote_two(const char *one, const char *two)
{
	int need_one = quote_c_style(one, NULL, NULL, 1);
	int need_two = quote_c_style(two, NULL, NULL, 1);
	struct strbuf res = STRBUF_INIT;

	if (need_one + need_two) {
		strbuf_addch(&res, '"');
		quote_c_style(one, &res, NULL, 1);
		quote_c_style(two, &res, NULL, 1);
		strbuf_addch(&res, '"');
	} else {
		strbuf_addstr(&res, one);
		strbuf_addstr(&res, two);
	}
	return strbuf_detach(&res, NULL);
}

static const char *external_diff(void)
{
	static const char *external_diff_cmd = NULL;
	static int done_preparing = 0;

	if (done_preparing)
		return external_diff_cmd;
	external_diff_cmd = xstrdup_or_null(getenv("GIT_EXTERNAL_DIFF"));
	if (!external_diff_cmd)
		external_diff_cmd = external_diff_cmd_cfg;
	done_preparing = 1;
	return external_diff_cmd;
}

/*
 * Keep track of files used for diffing. Sometimes such an entry
 * refers to a temporary file, sometimes to an existing file, and
 * sometimes to "/dev/null".
 */
static struct diff_tempfile {
	/*
	 * filename external diff should read from, or NULL if this
	 * entry is currently not in use:
	 */
	const char *name;

	char hex[GIT_MAX_HEXSZ + 1];
	char mode[10];

	/*
	 * If this diff_tempfile instance refers to a temporary file,
	 * this tempfile object is used to manage its lifetime.
	 */
	struct tempfile *tempfile;
} diff_temp[2];

struct emit_callback {
	int color_diff;
	unsigned ws_rule;
	int blank_at_eof_in_preimage;
	int blank_at_eof_in_postimage;
	int lno_in_preimage;
	int lno_in_postimage;
	const char **label_path;
	struct diff_words_data *diff_words;
	struct diff_options *opt;
	struct strbuf *header;
};

static int count_lines(const char *data, int size)
{
	int count, ch, completely_empty = 1, nl_just_seen = 0;
	count = 0;
	while (0 < size--) {
		ch = *data++;
		if (ch == '\n') {
			count++;
			nl_just_seen = 1;
			completely_empty = 0;
		}
		else {
			nl_just_seen = 0;
			completely_empty = 0;
		}
	}
	if (completely_empty)
		return 0;
	if (!nl_just_seen)
		count++; /* no trailing newline */
	return count;
}

static int fill_mmfile(struct repository *r, mmfile_t *mf,
		       struct diff_filespec *one)
{
	if (!DIFF_FILE_VALID(one)) {
		mf->ptr = (char *)""; /* does not matter */
		mf->size = 0;
		return 0;
	}
	else if (diff_populate_filespec(r, one, 0))
		return -1;

	mf->ptr = one->data;
	mf->size = one->size;
	return 0;
}

/* like fill_mmfile, but only for size, so we can avoid retrieving blob */
static unsigned long diff_filespec_size(struct repository *r,
					struct diff_filespec *one)
{
	if (!DIFF_FILE_VALID(one))
		return 0;
	diff_populate_filespec(r, one, CHECK_SIZE_ONLY);
	return one->size;
}

static int count_trailing_blank(mmfile_t *mf, unsigned ws_rule)
{
	char *ptr = mf->ptr;
	long size = mf->size;
	int cnt = 0;

	if (!size)
		return cnt;
	ptr += size - 1; /* pointing at the very end */
	if (*ptr != '\n')
		; /* incomplete line */
	else
		ptr--; /* skip the last LF */
	while (mf->ptr < ptr) {
		char *prev_eol;
		for (prev_eol = ptr; mf->ptr <= prev_eol; prev_eol--)
			if (*prev_eol == '\n')
				break;
		if (!ws_blank_line(prev_eol + 1, ptr - prev_eol, ws_rule))
			break;
		cnt++;
		ptr = prev_eol - 1;
	}
	return cnt;
}

static void check_blank_at_eof(mmfile_t *mf1, mmfile_t *mf2,
			       struct emit_callback *ecbdata)
{
	int l1, l2, at;
	unsigned ws_rule = ecbdata->ws_rule;
	l1 = count_trailing_blank(mf1, ws_rule);
	l2 = count_trailing_blank(mf2, ws_rule);
	if (l2 <= l1) {
		ecbdata->blank_at_eof_in_preimage = 0;
		ecbdata->blank_at_eof_in_postimage = 0;
		return;
	}
	at = count_lines(mf1->ptr, mf1->size);
	ecbdata->blank_at_eof_in_preimage = (at - l1) + 1;

	at = count_lines(mf2->ptr, mf2->size);
	ecbdata->blank_at_eof_in_postimage = (at - l2) + 1;
}

static void emit_line_0(struct diff_options *o,
			const char *set_sign, const char *set, unsigned reverse, const char *reset,
			int first, const char *line, int len)
{
	int has_trailing_newline, has_trailing_carriage_return;
	int needs_reset = 0; /* at the end of the line */
	FILE *file = o->file;

	fputs(diff_line_prefix(o), file);

	has_trailing_newline = (len > 0 && line[len-1] == '\n');
	if (has_trailing_newline)
		len--;

	has_trailing_carriage_return = (len > 0 && line[len-1] == '\r');
	if (has_trailing_carriage_return)
		len--;

	if (!len && !first)
		goto end_of_line;

	if (reverse && want_color(o->use_color)) {
		fputs(GIT_COLOR_REVERSE, file);
		needs_reset = 1;
	}

	if (set_sign) {
		fputs(set_sign, file);
		needs_reset = 1;
	}

	if (first)
		fputc(first, file);

	if (!len)
		goto end_of_line;

	if (set) {
		if (set_sign && set != set_sign)
			fputs(reset, file);
		fputs(set, file);
		needs_reset = 1;
	}
	fwrite(line, len, 1, file);
	needs_reset = 1; /* 'line' may contain color codes. */

end_of_line:
	if (needs_reset)
		fputs(reset, file);
	if (has_trailing_carriage_return)
		fputc('\r', file);
	if (has_trailing_newline)
		fputc('\n', file);
}

static void emit_line(struct diff_options *o, const char *set, const char *reset,
		      const char *line, int len)
{
	emit_line_0(o, set, NULL, 0, reset, 0, line, len);
}

enum diff_symbol {
	DIFF_SYMBOL_BINARY_DIFF_HEADER,
	DIFF_SYMBOL_BINARY_DIFF_HEADER_DELTA,
	DIFF_SYMBOL_BINARY_DIFF_HEADER_LITERAL,
	DIFF_SYMBOL_BINARY_DIFF_BODY,
	DIFF_SYMBOL_BINARY_DIFF_FOOTER,
	DIFF_SYMBOL_STATS_SUMMARY_NO_FILES,
	DIFF_SYMBOL_STATS_SUMMARY_ABBREV,
	DIFF_SYMBOL_STATS_SUMMARY_INSERTS_DELETES,
	DIFF_SYMBOL_STATS_LINE,
	DIFF_SYMBOL_WORD_DIFF,
	DIFF_SYMBOL_STAT_SEP,
	DIFF_SYMBOL_SUMMARY,
	DIFF_SYMBOL_SUBMODULE_ADD,
	DIFF_SYMBOL_SUBMODULE_DEL,
	DIFF_SYMBOL_SUBMODULE_UNTRACKED,
	DIFF_SYMBOL_SUBMODULE_MODIFIED,
	DIFF_SYMBOL_SUBMODULE_HEADER,
	DIFF_SYMBOL_SUBMODULE_ERROR,
	DIFF_SYMBOL_SUBMODULE_PIPETHROUGH,
	DIFF_SYMBOL_REWRITE_DIFF,
	DIFF_SYMBOL_BINARY_FILES,
	DIFF_SYMBOL_HEADER,
	DIFF_SYMBOL_FILEPAIR_PLUS,
	DIFF_SYMBOL_FILEPAIR_MINUS,
	DIFF_SYMBOL_WORDS_PORCELAIN,
	DIFF_SYMBOL_WORDS,
	DIFF_SYMBOL_CONTEXT,
	DIFF_SYMBOL_CONTEXT_INCOMPLETE,
	DIFF_SYMBOL_PLUS,
	DIFF_SYMBOL_MINUS,
	DIFF_SYMBOL_NO_LF_EOF,
	DIFF_SYMBOL_CONTEXT_FRAGINFO,
	DIFF_SYMBOL_CONTEXT_MARKER,
	DIFF_SYMBOL_SEPARATOR
};
/*
 * Flags for content lines:
 * 0..12 are whitespace rules
 * 13-15 are WSEH_NEW | WSEH_OLD | WSEH_CONTEXT
 * 16 is marking if the line is blank at EOF
 */
#define DIFF_SYMBOL_CONTENT_BLANK_LINE_EOF	(1<<16)
#define DIFF_SYMBOL_MOVED_LINE			(1<<17)
#define DIFF_SYMBOL_MOVED_LINE_ALT		(1<<18)
#define DIFF_SYMBOL_MOVED_LINE_UNINTERESTING	(1<<19)
#define DIFF_SYMBOL_CONTENT_WS_MASK (WSEH_NEW | WSEH_OLD | WSEH_CONTEXT | WS_RULE_MASK)

/*
 * This struct is used when we need to buffer the output of the diff output.
 *
 * NEEDSWORK: Instead of storing a copy of the line, add an offset pointer
 * into the pre/post image file. This pointer could be a union with the
 * line pointer. By storing an offset into the file instead of the literal line,
 * we can decrease the memory footprint for the buffered output. At first we
 * may want to only have indirection for the content lines, but we could also
 * enhance the state for emitting prefabricated lines, e.g. the similarity
 * score line or hunk/file headers would only need to store a number or path
 * and then the output can be constructed later on depending on state.
 */
struct emitted_diff_symbol {
	const char *line;
	int len;
	int flags;
	int indent_off;   /* Offset to first non-whitespace character */
	int indent_width; /* The visual width of the indentation */
	enum diff_symbol s;
};
#define EMITTED_DIFF_SYMBOL_INIT {NULL}

struct emitted_diff_symbols {
	struct emitted_diff_symbol *buf;
	int nr, alloc;
};
#define EMITTED_DIFF_SYMBOLS_INIT {NULL, 0, 0}

static void append_emitted_diff_symbol(struct diff_options *o,
				       struct emitted_diff_symbol *e)
{
	struct emitted_diff_symbol *f;

	ALLOC_GROW(o->emitted_symbols->buf,
		   o->emitted_symbols->nr + 1,
		   o->emitted_symbols->alloc);
	f = &o->emitted_symbols->buf[o->emitted_symbols->nr++];

	memcpy(f, e, sizeof(struct emitted_diff_symbol));
	f->line = e->line ? xmemdupz(e->line, e->len) : NULL;
}

struct moved_entry {
	struct hashmap_entry ent;
	const struct emitted_diff_symbol *es;
	struct moved_entry *next_line;
};

struct moved_block {
	struct moved_entry *match;
	int wsd; /* The whitespace delta of this block */
};

static void moved_block_clear(struct moved_block *b)
{
	memset(b, 0, sizeof(*b));
}

#define INDENT_BLANKLINE INT_MIN

static void fill_es_indent_data(struct emitted_diff_symbol *es)
{
	unsigned int off = 0, i;
	int width = 0, tab_width = es->flags & WS_TAB_WIDTH_MASK;
	const char *s = es->line;
	const int len = es->len;

	/* skip any \v \f \r at start of indentation */
	while (s[off] == '\f' || s[off] == '\v' ||
	       (s[off] == '\r' && off < len - 1))
		off++;

	/* calculate the visual width of indentation */
	while(1) {
		if (s[off] == ' ') {
			width++;
			off++;
		} else if (s[off] == '\t') {
			width += tab_width - (width % tab_width);
			while (s[++off] == '\t')
				width += tab_width;
		} else {
			break;
		}
	}

	/* check if this line is blank */
	for (i = off; i < len; i++)
		if (!isspace(s[i]))
		    break;

	if (i == len) {
		es->indent_width = INDENT_BLANKLINE;
		es->indent_off = len;
	} else {
		es->indent_off = off;
		es->indent_width = width;
	}
}

static int compute_ws_delta(const struct emitted_diff_symbol *a,
			    const struct emitted_diff_symbol *b,
			    int *out)
{
	int a_len = a->len,
	    b_len = b->len,
	    a_off = a->indent_off,
	    a_width = a->indent_width,
	    b_off = b->indent_off,
	    b_width = b->indent_width;
	int delta;

	if (a_width == INDENT_BLANKLINE && b_width == INDENT_BLANKLINE) {
		*out = INDENT_BLANKLINE;
		return 1;
	}

	if (a->s == DIFF_SYMBOL_PLUS)
		delta = a_width - b_width;
	else
		delta = b_width - a_width;

	if (a_len - a_off != b_len - b_off ||
	    memcmp(a->line + a_off, b->line + b_off, a_len - a_off))
		return 0;

	*out = delta;

	return 1;
}

static int cmp_in_block_with_wsd(const struct diff_options *o,
				 const struct moved_entry *cur,
				 const struct moved_entry *match,
				 struct moved_block *pmb,
				 int n)
{
	struct emitted_diff_symbol *l = &o->emitted_symbols->buf[n];
	int al = cur->es->len, bl = match->es->len, cl = l->len;
	const char *a = cur->es->line,
		   *b = match->es->line,
		   *c = l->line;
	int a_off = cur->es->indent_off,
	    a_width = cur->es->indent_width,
	    c_off = l->indent_off,
	    c_width = l->indent_width;
	int delta;

	/*
	 * We need to check if 'cur' is equal to 'match'.  As those
	 * are from the same (+/-) side, we do not need to adjust for
	 * indent changes. However these were found using fuzzy
	 * matching so we do have to check if they are equal. Here we
	 * just check the lengths. We delay calling memcmp() to check
	 * the contents until later as if the length comparison for a
	 * and c fails we can avoid the call all together.
	 */
	if (al != bl)
		return 1;

	/* If 'l' and 'cur' are both blank then they match. */
	if (a_width == INDENT_BLANKLINE && c_width == INDENT_BLANKLINE)
		return 0;

	/*
	 * The indent changes of the block are known and stored in pmb->wsd;
	 * however we need to check if the indent changes of the current line
	 * match those of the current block and that the text of 'l' and 'cur'
	 * after the indentation match.
	 */
	if (cur->es->s == DIFF_SYMBOL_PLUS)
		delta = a_width - c_width;
	else
		delta = c_width - a_width;

	/*
	 * If the previous lines of this block were all blank then set its
	 * whitespace delta.
	 */
	if (pmb->wsd == INDENT_BLANKLINE)
		pmb->wsd = delta;

	return !(delta == pmb->wsd && al - a_off == cl - c_off &&
		 !memcmp(a, b, al) && !
		 memcmp(a + a_off, c + c_off, al - a_off));
}

static int moved_entry_cmp(const void *hashmap_cmp_fn_data,
			   const void *entry,
			   const void *entry_or_key,
			   const void *keydata)
{
	const struct diff_options *diffopt = hashmap_cmp_fn_data;
	const struct moved_entry *a = entry;
	const struct moved_entry *b = entry_or_key;
	unsigned flags = diffopt->color_moved_ws_handling
			 & XDF_WHITESPACE_FLAGS;

	if (diffopt->color_moved_ws_handling &
	    COLOR_MOVED_WS_ALLOW_INDENTATION_CHANGE)
		/*
		 * As there is not specific white space config given,
		 * we'd need to check for a new block, so ignore all
		 * white space. The setup of the white space
		 * configuration for the next block is done else where
		 */
		flags |= XDF_IGNORE_WHITESPACE;

	return !xdiff_compare_lines(a->es->line, a->es->len,
				    b->es->line, b->es->len,
				    flags);
}

static struct moved_entry *prepare_entry(struct diff_options *o,
					 int line_no)
{
	struct moved_entry *ret = xmalloc(sizeof(*ret));
	struct emitted_diff_symbol *l = &o->emitted_symbols->buf[line_no];
	unsigned flags = o->color_moved_ws_handling & XDF_WHITESPACE_FLAGS;

	ret->ent.hash = xdiff_hash_string(l->line, l->len, flags);
	ret->es = l;
	ret->next_line = NULL;

	return ret;
}

static void add_lines_to_move_detection(struct diff_options *o,
					struct hashmap *add_lines,
					struct hashmap *del_lines)
{
	struct moved_entry *prev_line = NULL;

	int n;
	for (n = 0; n < o->emitted_symbols->nr; n++) {
		struct hashmap *hm;
		struct moved_entry *key;

		switch (o->emitted_symbols->buf[n].s) {
		case DIFF_SYMBOL_PLUS:
			hm = add_lines;
			break;
		case DIFF_SYMBOL_MINUS:
			hm = del_lines;
			break;
		default:
			prev_line = NULL;
			continue;
		}

		if (o->color_moved_ws_handling &
		    COLOR_MOVED_WS_ALLOW_INDENTATION_CHANGE)
			fill_es_indent_data(&o->emitted_symbols->buf[n]);
		key = prepare_entry(o, n);
		if (prev_line && prev_line->es->s == o->emitted_symbols->buf[n].s)
			prev_line->next_line = key;

		hashmap_add(hm, key);
		prev_line = key;
	}
}

static void pmb_advance_or_null(struct diff_options *o,
				struct moved_entry *match,
				struct hashmap *hm,
				struct moved_block *pmb,
				int pmb_nr)
{
	int i;
	for (i = 0; i < pmb_nr; i++) {
		struct moved_entry *prev = pmb[i].match;
		struct moved_entry *cur = (prev && prev->next_line) ?
				prev->next_line : NULL;
		if (cur && !hm->cmpfn(o, cur, match, NULL)) {
			pmb[i].match = cur;
		} else {
			pmb[i].match = NULL;
		}
	}
}

static void pmb_advance_or_null_multi_match(struct diff_options *o,
					    struct moved_entry *match,
					    struct hashmap *hm,
					    struct moved_block *pmb,
					    int pmb_nr, int n)
{
	int i;
	char *got_match = xcalloc(1, pmb_nr);

	for (; match; match = hashmap_get_next(hm, match)) {
		for (i = 0; i < pmb_nr; i++) {
			struct moved_entry *prev = pmb[i].match;
			struct moved_entry *cur = (prev && prev->next_line) ?
					prev->next_line : NULL;
			if (!cur)
				continue;
			if (!cmp_in_block_with_wsd(o, cur, match, &pmb[i], n))
				got_match[i] |= 1;
		}
	}

	for (i = 0; i < pmb_nr; i++) {
		if (got_match[i]) {
			/* Advance to the next line */
			pmb[i].match = pmb[i].match->next_line;
		} else {
			moved_block_clear(&pmb[i]);
		}
	}

	free(got_match);
}

static int shrink_potential_moved_blocks(struct moved_block *pmb,
					 int pmb_nr)
{
	int lp, rp;

	/* Shrink the set of potential block to the remaining running */
	for (lp = 0, rp = pmb_nr - 1; lp <= rp;) {
		while (lp < pmb_nr && pmb[lp].match)
			lp++;
		/* lp points at the first NULL now */

		while (rp > -1 && !pmb[rp].match)
			rp--;
		/* rp points at the last non-NULL */

		if (lp < pmb_nr && rp > -1 && lp < rp) {
			pmb[lp] = pmb[rp];
			memset(&pmb[rp], 0, sizeof(pmb[rp]));
			rp--;
			lp++;
		}
	}

	/* Remember the number of running sets */
	return rp + 1;
}

/*
 * If o->color_moved is COLOR_MOVED_PLAIN, this function does nothing.
 *
 * Otherwise, if the last block has fewer alphanumeric characters than
 * COLOR_MOVED_MIN_ALNUM_COUNT, unset DIFF_SYMBOL_MOVED_LINE on all lines in
 * that block.
 *
 * The last block consists of the (n - block_length)'th line up to but not
 * including the nth line.
 *
 * Returns 0 if the last block is empty or is unset by this function, non zero
 * otherwise.
 *
 * NEEDSWORK: This uses the same heuristic as blame_entry_score() in blame.c.
 * Think of a way to unify them.
 */
static int adjust_last_block(struct diff_options *o, int n, int block_length)
{
	int i, alnum_count = 0;
	if (o->color_moved == COLOR_MOVED_PLAIN)
		return block_length;
	for (i = 1; i < block_length + 1; i++) {
		const char *c = o->emitted_symbols->buf[n - i].line;
		for (; *c; c++) {
			if (!isalnum(*c))
				continue;
			alnum_count++;
			if (alnum_count >= COLOR_MOVED_MIN_ALNUM_COUNT)
				return 1;
		}
	}
	for (i = 1; i < block_length + 1; i++)
		o->emitted_symbols->buf[n - i].flags &= ~DIFF_SYMBOL_MOVED_LINE;
	return 0;
}

/* Find blocks of moved code, delegate actual coloring decision to helper */
static void mark_color_as_moved(struct diff_options *o,
				struct hashmap *add_lines,
				struct hashmap *del_lines)
{
	struct moved_block *pmb = NULL; /* potentially moved blocks */
	int pmb_nr = 0, pmb_alloc = 0;
	int n, flipped_block = 0, block_length = 0;


	for (n = 0; n < o->emitted_symbols->nr; n++) {
		struct hashmap *hm = NULL;
		struct moved_entry *key;
		struct moved_entry *match = NULL;
		struct emitted_diff_symbol *l = &o->emitted_symbols->buf[n];
		enum diff_symbol last_symbol = 0;

		switch (l->s) {
		case DIFF_SYMBOL_PLUS:
			hm = del_lines;
			key = prepare_entry(o, n);
			match = hashmap_get(hm, key, NULL);
			free(key);
			break;
		case DIFF_SYMBOL_MINUS:
			hm = add_lines;
			key = prepare_entry(o, n);
			match = hashmap_get(hm, key, NULL);
			free(key);
			break;
		default:
			flipped_block = 0;
		}

		if (!match) {
			int i;

			adjust_last_block(o, n, block_length);
			for(i = 0; i < pmb_nr; i++)
				moved_block_clear(&pmb[i]);
			pmb_nr = 0;
			block_length = 0;
			flipped_block = 0;
			last_symbol = l->s;
			continue;
		}

		if (o->color_moved == COLOR_MOVED_PLAIN) {
			last_symbol = l->s;
			l->flags |= DIFF_SYMBOL_MOVED_LINE;
			continue;
		}

		if (o->color_moved_ws_handling &
		    COLOR_MOVED_WS_ALLOW_INDENTATION_CHANGE)
			pmb_advance_or_null_multi_match(o, match, hm, pmb, pmb_nr, n);
		else
			pmb_advance_or_null(o, match, hm, pmb, pmb_nr);

		pmb_nr = shrink_potential_moved_blocks(pmb, pmb_nr);

		if (pmb_nr == 0) {
			/*
			 * The current line is the start of a new block.
			 * Setup the set of potential blocks.
			 */
			for (; match; match = hashmap_get_next(hm, match)) {
				ALLOC_GROW(pmb, pmb_nr + 1, pmb_alloc);
				if (o->color_moved_ws_handling &
				    COLOR_MOVED_WS_ALLOW_INDENTATION_CHANGE) {
					if (compute_ws_delta(l, match->es,
							     &pmb[pmb_nr].wsd))
						pmb[pmb_nr++].match = match;
				} else {
					pmb[pmb_nr].wsd = 0;
					pmb[pmb_nr++].match = match;
				}
			}

			if (adjust_last_block(o, n, block_length) &&
			    pmb_nr && last_symbol != l->s)
				flipped_block = (flipped_block + 1) % 2;
			else
				flipped_block = 0;

			block_length = 0;
		}

		if (pmb_nr) {
			block_length++;
			l->flags |= DIFF_SYMBOL_MOVED_LINE;
			if (flipped_block && o->color_moved != COLOR_MOVED_BLOCKS)
				l->flags |= DIFF_SYMBOL_MOVED_LINE_ALT;
		}
		last_symbol = l->s;
	}
	adjust_last_block(o, n, block_length);

	for(n = 0; n < pmb_nr; n++)
		moved_block_clear(&pmb[n]);
	free(pmb);
}

#define DIFF_SYMBOL_MOVED_LINE_ZEBRA_MASK \
  (DIFF_SYMBOL_MOVED_LINE | DIFF_SYMBOL_MOVED_LINE_ALT)
static void dim_moved_lines(struct diff_options *o)
{
	int n;
	for (n = 0; n < o->emitted_symbols->nr; n++) {
		struct emitted_diff_symbol *prev = (n != 0) ?
				&o->emitted_symbols->buf[n - 1] : NULL;
		struct emitted_diff_symbol *l = &o->emitted_symbols->buf[n];
		struct emitted_diff_symbol *next =
				(n < o->emitted_symbols->nr - 1) ?
				&o->emitted_symbols->buf[n + 1] : NULL;

		/* Not a plus or minus line? */
		if (l->s != DIFF_SYMBOL_PLUS && l->s != DIFF_SYMBOL_MINUS)
			continue;

		/* Not a moved line? */
		if (!(l->flags & DIFF_SYMBOL_MOVED_LINE))
			continue;

		/*
		 * If prev or next are not a plus or minus line,
		 * pretend they don't exist
		 */
		if (prev && prev->s != DIFF_SYMBOL_PLUS &&
			    prev->s != DIFF_SYMBOL_MINUS)
			prev = NULL;
		if (next && next->s != DIFF_SYMBOL_PLUS &&
			    next->s != DIFF_SYMBOL_MINUS)
			next = NULL;

		/* Inside a block? */
		if ((prev &&
		    (prev->flags & DIFF_SYMBOL_MOVED_LINE_ZEBRA_MASK) ==
		    (l->flags & DIFF_SYMBOL_MOVED_LINE_ZEBRA_MASK)) &&
		    (next &&
		    (next->flags & DIFF_SYMBOL_MOVED_LINE_ZEBRA_MASK) ==
		    (l->flags & DIFF_SYMBOL_MOVED_LINE_ZEBRA_MASK))) {
			l->flags |= DIFF_SYMBOL_MOVED_LINE_UNINTERESTING;
			continue;
		}

		/* Check if we are at an interesting bound: */
		if (prev && (prev->flags & DIFF_SYMBOL_MOVED_LINE) &&
		    (prev->flags & DIFF_SYMBOL_MOVED_LINE_ALT) !=
		       (l->flags & DIFF_SYMBOL_MOVED_LINE_ALT))
			continue;
		if (next && (next->flags & DIFF_SYMBOL_MOVED_LINE) &&
		    (next->flags & DIFF_SYMBOL_MOVED_LINE_ALT) !=
		       (l->flags & DIFF_SYMBOL_MOVED_LINE_ALT))
			continue;

		/*
		 * The boundary to prev and next are not interesting,
		 * so this line is not interesting as a whole
		 */
		l->flags |= DIFF_SYMBOL_MOVED_LINE_UNINTERESTING;
	}
}

static void emit_line_ws_markup(struct diff_options *o,
				const char *set_sign, const char *set,
				const char *reset,
				int sign_index, const char *line, int len,
				unsigned ws_rule, int blank_at_eof)
{
	const char *ws = NULL;
	int sign = o->output_indicators[sign_index];

	if (o->ws_error_highlight & ws_rule) {
		ws = diff_get_color_opt(o, DIFF_WHITESPACE);
		if (!*ws)
			ws = NULL;
	}

	if (!ws && !set_sign)
		emit_line_0(o, set, NULL, 0, reset, sign, line, len);
	else if (!ws) {
		emit_line_0(o, set_sign, set, !!set_sign, reset, sign, line, len);
	} else if (blank_at_eof)
		/* Blank line at EOF - paint '+' as well */
		emit_line_0(o, ws, NULL, 0, reset, sign, line, len);
	else {
		/* Emit just the prefix, then the rest. */
		emit_line_0(o, set_sign ? set_sign : set, NULL, !!set_sign, reset,
			    sign, "", 0);
		ws_check_emit(line, len, ws_rule,
			      o->file, set, reset, ws);
	}
}

static void emit_diff_symbol_from_struct(struct diff_options *o,
					 struct emitted_diff_symbol *eds)
{
	static const char *nneof = " No newline at end of file\n";
	const char *context, *reset, *set, *set_sign, *meta, *fraginfo;
	struct strbuf sb = STRBUF_INIT;

	enum diff_symbol s = eds->s;
	const char *line = eds->line;
	int len = eds->len;
	unsigned flags = eds->flags;

	switch (s) {
	case DIFF_SYMBOL_NO_LF_EOF:
		context = diff_get_color_opt(o, DIFF_CONTEXT);
		reset = diff_get_color_opt(o, DIFF_RESET);
		putc('\n', o->file);
		emit_line_0(o, context, NULL, 0, reset, '\\',
			    nneof, strlen(nneof));
		break;
	case DIFF_SYMBOL_SUBMODULE_HEADER:
	case DIFF_SYMBOL_SUBMODULE_ERROR:
	case DIFF_SYMBOL_SUBMODULE_PIPETHROUGH:
	case DIFF_SYMBOL_STATS_SUMMARY_INSERTS_DELETES:
	case DIFF_SYMBOL_SUMMARY:
	case DIFF_SYMBOL_STATS_LINE:
	case DIFF_SYMBOL_BINARY_DIFF_BODY:
	case DIFF_SYMBOL_CONTEXT_FRAGINFO:
		emit_line(o, "", "", line, len);
		break;
	case DIFF_SYMBOL_CONTEXT_INCOMPLETE:
	case DIFF_SYMBOL_CONTEXT_MARKER:
		context = diff_get_color_opt(o, DIFF_CONTEXT);
		reset = diff_get_color_opt(o, DIFF_RESET);
		emit_line(o, context, reset, line, len);
		break;
	case DIFF_SYMBOL_SEPARATOR:
		fprintf(o->file, "%s%c",
			diff_line_prefix(o),
			o->line_termination);
		break;
	case DIFF_SYMBOL_CONTEXT:
		set = diff_get_color_opt(o, DIFF_CONTEXT);
		reset = diff_get_color_opt(o, DIFF_RESET);
		set_sign = NULL;
		if (o->flags.dual_color_diffed_diffs) {
			char c = !len ? 0 : line[0];

			if (c == '+')
				set = diff_get_color_opt(o, DIFF_FILE_NEW);
			else if (c == '@')
				set = diff_get_color_opt(o, DIFF_FRAGINFO);
			else if (c == '-')
				set = diff_get_color_opt(o, DIFF_FILE_OLD);
		}
		emit_line_ws_markup(o, set_sign, set, reset,
				    OUTPUT_INDICATOR_CONTEXT, line, len,
				    flags & (DIFF_SYMBOL_CONTENT_WS_MASK), 0);
		break;
	case DIFF_SYMBOL_PLUS:
		switch (flags & (DIFF_SYMBOL_MOVED_LINE |
				 DIFF_SYMBOL_MOVED_LINE_ALT |
				 DIFF_SYMBOL_MOVED_LINE_UNINTERESTING)) {
		case DIFF_SYMBOL_MOVED_LINE |
		     DIFF_SYMBOL_MOVED_LINE_ALT |
		     DIFF_SYMBOL_MOVED_LINE_UNINTERESTING:
			set = diff_get_color_opt(o, DIFF_FILE_NEW_MOVED_ALT_DIM);
			break;
		case DIFF_SYMBOL_MOVED_LINE |
		     DIFF_SYMBOL_MOVED_LINE_ALT:
			set = diff_get_color_opt(o, DIFF_FILE_NEW_MOVED_ALT);
			break;
		case DIFF_SYMBOL_MOVED_LINE |
		     DIFF_SYMBOL_MOVED_LINE_UNINTERESTING:
			set = diff_get_color_opt(o, DIFF_FILE_NEW_MOVED_DIM);
			break;
		case DIFF_SYMBOL_MOVED_LINE:
			set = diff_get_color_opt(o, DIFF_FILE_NEW_MOVED);
			break;
		default:
			set = diff_get_color_opt(o, DIFF_FILE_NEW);
		}
		reset = diff_get_color_opt(o, DIFF_RESET);
		if (!o->flags.dual_color_diffed_diffs)
			set_sign = NULL;
		else {
			char c = !len ? 0 : line[0];

			set_sign = set;
			if (c == '-')
				set = diff_get_color_opt(o, DIFF_FILE_OLD_BOLD);
			else if (c == '@')
				set = diff_get_color_opt(o, DIFF_FRAGINFO);
			else if (c == '+')
				set = diff_get_color_opt(o, DIFF_FILE_NEW_BOLD);
			else
				set = diff_get_color_opt(o, DIFF_CONTEXT_BOLD);
			flags &= ~DIFF_SYMBOL_CONTENT_WS_MASK;
		}
		emit_line_ws_markup(o, set_sign, set, reset,
				    OUTPUT_INDICATOR_NEW, line, len,
				    flags & DIFF_SYMBOL_CONTENT_WS_MASK,
				    flags & DIFF_SYMBOL_CONTENT_BLANK_LINE_EOF);
		break;
	case DIFF_SYMBOL_MINUS:
		switch (flags & (DIFF_SYMBOL_MOVED_LINE |
				 DIFF_SYMBOL_MOVED_LINE_ALT |
				 DIFF_SYMBOL_MOVED_LINE_UNINTERESTING)) {
		case DIFF_SYMBOL_MOVED_LINE |
		     DIFF_SYMBOL_MOVED_LINE_ALT |
		     DIFF_SYMBOL_MOVED_LINE_UNINTERESTING:
			set = diff_get_color_opt(o, DIFF_FILE_OLD_MOVED_ALT_DIM);
			break;
		case DIFF_SYMBOL_MOVED_LINE |
		     DIFF_SYMBOL_MOVED_LINE_ALT:
			set = diff_get_color_opt(o, DIFF_FILE_OLD_MOVED_ALT);
			break;
		case DIFF_SYMBOL_MOVED_LINE |
		     DIFF_SYMBOL_MOVED_LINE_UNINTERESTING:
			set = diff_get_color_opt(o, DIFF_FILE_OLD_MOVED_DIM);
			break;
		case DIFF_SYMBOL_MOVED_LINE:
			set = diff_get_color_opt(o, DIFF_FILE_OLD_MOVED);
			break;
		default:
			set = diff_get_color_opt(o, DIFF_FILE_OLD);
		}
		reset = diff_get_color_opt(o, DIFF_RESET);
		if (!o->flags.dual_color_diffed_diffs)
			set_sign = NULL;
		else {
			char c = !len ? 0 : line[0];

			set_sign = set;
			if (c == '+')
				set = diff_get_color_opt(o, DIFF_FILE_NEW_DIM);
			else if (c == '@')
				set = diff_get_color_opt(o, DIFF_FRAGINFO);
			else if (c == '-')
				set = diff_get_color_opt(o, DIFF_FILE_OLD_DIM);
			else
				set = diff_get_color_opt(o, DIFF_CONTEXT_DIM);
		}
		emit_line_ws_markup(o, set_sign, set, reset,
				    OUTPUT_INDICATOR_OLD, line, len,
				    flags & DIFF_SYMBOL_CONTENT_WS_MASK, 0);
		break;
	case DIFF_SYMBOL_WORDS_PORCELAIN:
		context = diff_get_color_opt(o, DIFF_CONTEXT);
		reset = diff_get_color_opt(o, DIFF_RESET);
		emit_line(o, context, reset, line, len);
		fputs("~\n", o->file);
		break;
	case DIFF_SYMBOL_WORDS:
		context = diff_get_color_opt(o, DIFF_CONTEXT);
		reset = diff_get_color_opt(o, DIFF_RESET);
		/*
		 * Skip the prefix character, if any.  With
		 * diff_suppress_blank_empty, there may be
		 * none.
		 */
		if (line[0] != '\n') {
			line++;
			len--;
		}
		emit_line(o, context, reset, line, len);
		break;
	case DIFF_SYMBOL_FILEPAIR_PLUS:
		meta = diff_get_color_opt(o, DIFF_METAINFO);
		reset = diff_get_color_opt(o, DIFF_RESET);
		fprintf(o->file, "%s%s+++ %s%s%s\n", diff_line_prefix(o), meta,
			line, reset,
			strchr(line, ' ') ? "\t" : "");
		break;
	case DIFF_SYMBOL_FILEPAIR_MINUS:
		meta = diff_get_color_opt(o, DIFF_METAINFO);
		reset = diff_get_color_opt(o, DIFF_RESET);
		fprintf(o->file, "%s%s--- %s%s%s\n", diff_line_prefix(o), meta,
			line, reset,
			strchr(line, ' ') ? "\t" : "");
		break;
	case DIFF_SYMBOL_BINARY_FILES:
	case DIFF_SYMBOL_HEADER:
		fprintf(o->file, "%s", line);
		break;
	case DIFF_SYMBOL_BINARY_DIFF_HEADER:
		fprintf(o->file, "%sGIT binary patch\n", diff_line_prefix(o));
		break;
	case DIFF_SYMBOL_BINARY_DIFF_HEADER_DELTA:
		fprintf(o->file, "%sdelta %s\n", diff_line_prefix(o), line);
		break;
	case DIFF_SYMBOL_BINARY_DIFF_HEADER_LITERAL:
		fprintf(o->file, "%sliteral %s\n", diff_line_prefix(o), line);
		break;
	case DIFF_SYMBOL_BINARY_DIFF_FOOTER:
		fputs(diff_line_prefix(o), o->file);
		fputc('\n', o->file);
		break;
	case DIFF_SYMBOL_REWRITE_DIFF:
		fraginfo = diff_get_color(o->use_color, DIFF_FRAGINFO);
		reset = diff_get_color_opt(o, DIFF_RESET);
		emit_line(o, fraginfo, reset, line, len);
		break;
	case DIFF_SYMBOL_SUBMODULE_ADD:
		set = diff_get_color_opt(o, DIFF_FILE_NEW);
		reset = diff_get_color_opt(o, DIFF_RESET);
		emit_line(o, set, reset, line, len);
		break;
	case DIFF_SYMBOL_SUBMODULE_DEL:
		set = diff_get_color_opt(o, DIFF_FILE_OLD);
		reset = diff_get_color_opt(o, DIFF_RESET);
		emit_line(o, set, reset, line, len);
		break;
	case DIFF_SYMBOL_SUBMODULE_UNTRACKED:
		fprintf(o->file, "%sSubmodule %s contains untracked content\n",
			diff_line_prefix(o), line);
		break;
	case DIFF_SYMBOL_SUBMODULE_MODIFIED:
		fprintf(o->file, "%sSubmodule %s contains modified content\n",
			diff_line_prefix(o), line);
		break;
	case DIFF_SYMBOL_STATS_SUMMARY_NO_FILES:
		emit_line(o, "", "", " 0 files changed\n",
			  strlen(" 0 files changed\n"));
		break;
	case DIFF_SYMBOL_STATS_SUMMARY_ABBREV:
		emit_line(o, "", "", " ...\n", strlen(" ...\n"));
		break;
	case DIFF_SYMBOL_WORD_DIFF:
		fprintf(o->file, "%.*s", len, line);
		break;
	case DIFF_SYMBOL_STAT_SEP:
		fputs(o->stat_sep, o->file);
		break;
	default:
		BUG("unknown diff symbol");
	}
	strbuf_release(&sb);
}

static void emit_diff_symbol(struct diff_options *o, enum diff_symbol s,
			     const char *line, int len, unsigned flags)
{
	struct emitted_diff_symbol e = {line, len, flags, 0, 0, s};

	if (o->emitted_symbols)
		append_emitted_diff_symbol(o, &e);
	else
		emit_diff_symbol_from_struct(o, &e);
}

void diff_emit_submodule_del(struct diff_options *o, const char *line)
{
	emit_diff_symbol(o, DIFF_SYMBOL_SUBMODULE_DEL, line, strlen(line), 0);
}

void diff_emit_submodule_add(struct diff_options *o, const char *line)
{
	emit_diff_symbol(o, DIFF_SYMBOL_SUBMODULE_ADD, line, strlen(line), 0);
}

void diff_emit_submodule_untracked(struct diff_options *o, const char *path)
{
	emit_diff_symbol(o, DIFF_SYMBOL_SUBMODULE_UNTRACKED,
			 path, strlen(path), 0);
}

void diff_emit_submodule_modified(struct diff_options *o, const char *path)
{
	emit_diff_symbol(o, DIFF_SYMBOL_SUBMODULE_MODIFIED,
			 path, strlen(path), 0);
}

void diff_emit_submodule_header(struct diff_options *o, const char *header)
{
	emit_diff_symbol(o, DIFF_SYMBOL_SUBMODULE_HEADER,
			 header, strlen(header), 0);
}

void diff_emit_submodule_error(struct diff_options *o, const char *err)
{
	emit_diff_symbol(o, DIFF_SYMBOL_SUBMODULE_ERROR, err, strlen(err), 0);
}

void diff_emit_submodule_pipethrough(struct diff_options *o,
				     const char *line, int len)
{
	emit_diff_symbol(o, DIFF_SYMBOL_SUBMODULE_PIPETHROUGH, line, len, 0);
}

static int new_blank_line_at_eof(struct emit_callback *ecbdata, const char *line, int len)
{
	if (!((ecbdata->ws_rule & WS_BLANK_AT_EOF) &&
	      ecbdata->blank_at_eof_in_preimage &&
	      ecbdata->blank_at_eof_in_postimage &&
	      ecbdata->blank_at_eof_in_preimage <= ecbdata->lno_in_preimage &&
	      ecbdata->blank_at_eof_in_postimage <= ecbdata->lno_in_postimage))
		return 0;
	return ws_blank_line(line, len, ecbdata->ws_rule);
}

static void emit_add_line(struct emit_callback *ecbdata,
			  const char *line, int len)
{
	unsigned flags = WSEH_NEW | ecbdata->ws_rule;
	if (new_blank_line_at_eof(ecbdata, line, len))
		flags |= DIFF_SYMBOL_CONTENT_BLANK_LINE_EOF;

	emit_diff_symbol(ecbdata->opt, DIFF_SYMBOL_PLUS, line, len, flags);
}

static void emit_del_line(struct emit_callback *ecbdata,
			  const char *line, int len)
{
	unsigned flags = WSEH_OLD | ecbdata->ws_rule;
	emit_diff_symbol(ecbdata->opt, DIFF_SYMBOL_MINUS, line, len, flags);
}

static void emit_context_line(struct emit_callback *ecbdata,
			      const char *line, int len)
{
	unsigned flags = WSEH_CONTEXT | ecbdata->ws_rule;
	emit_diff_symbol(ecbdata->opt, DIFF_SYMBOL_CONTEXT, line, len, flags);
}

static void emit_hunk_header(struct emit_callback *ecbdata,
			     const char *line, int len)
{
	const char *context = diff_get_color(ecbdata->color_diff, DIFF_CONTEXT);
	const char *frag = diff_get_color(ecbdata->color_diff, DIFF_FRAGINFO);
	const char *func = diff_get_color(ecbdata->color_diff, DIFF_FUNCINFO);
	const char *reset = diff_get_color(ecbdata->color_diff, DIFF_RESET);
	const char *reverse = ecbdata->color_diff ? GIT_COLOR_REVERSE : "";
	static const char atat[2] = { '@', '@' };
	const char *cp, *ep;
	struct strbuf msgbuf = STRBUF_INIT;
	int org_len = len;
	int i = 1;

	/*
	 * As a hunk header must begin with "@@ -<old>, +<new> @@",
	 * it always is at least 10 bytes long.
	 */
	if (len < 10 ||
	    memcmp(line, atat, 2) ||
	    !(ep = memmem(line + 2, len - 2, atat, 2))) {
		emit_diff_symbol(ecbdata->opt,
				 DIFF_SYMBOL_CONTEXT_MARKER, line, len, 0);
		return;
	}
	ep += 2; /* skip over @@ */

	/* The hunk header in fraginfo color */
	if (ecbdata->opt->flags.dual_color_diffed_diffs)
		strbuf_addstr(&msgbuf, reverse);
	strbuf_addstr(&msgbuf, frag);
	strbuf_add(&msgbuf, line, ep - line);
	strbuf_addstr(&msgbuf, reset);

	/*
	 * trailing "\r\n"
	 */
	for ( ; i < 3; i++)
		if (line[len - i] == '\r' || line[len - i] == '\n')
			len--;

	/* blank before the func header */
	for (cp = ep; ep - line < len; ep++)
		if (*ep != ' ' && *ep != '\t')
			break;
	if (ep != cp) {
		strbuf_addstr(&msgbuf, context);
		strbuf_add(&msgbuf, cp, ep - cp);
		strbuf_addstr(&msgbuf, reset);
	}

	if (ep < line + len) {
		strbuf_addstr(&msgbuf, func);
		strbuf_add(&msgbuf, ep, line + len - ep);
		strbuf_addstr(&msgbuf, reset);
	}

	strbuf_add(&msgbuf, line + len, org_len - len);
	strbuf_complete_line(&msgbuf);
	emit_diff_symbol(ecbdata->opt,
			 DIFF_SYMBOL_CONTEXT_FRAGINFO, msgbuf.buf, msgbuf.len, 0);
	strbuf_release(&msgbuf);
}

static struct diff_tempfile *claim_diff_tempfile(void)
{
	int i;
	for (i = 0; i < ARRAY_SIZE(diff_temp); i++)
		if (!diff_temp[i].name)
			return diff_temp + i;
	BUG("diff is failing to clean up its tempfiles");
}

static void remove_tempfile(void)
{
	int i;
	for (i = 0; i < ARRAY_SIZE(diff_temp); i++) {
		if (is_tempfile_active(diff_temp[i].tempfile))
			delete_tempfile(&diff_temp[i].tempfile);
		diff_temp[i].name = NULL;
	}
}

static void add_line_count(struct strbuf *out, int count)
{
	switch (count) {
	case 0:
		strbuf_addstr(out, "0,0");
		break;
	case 1:
		strbuf_addstr(out, "1");
		break;
	default:
		strbuf_addf(out, "1,%d", count);
		break;
	}
}

static void emit_rewrite_lines(struct emit_callback *ecb,
			       int prefix, const char *data, int size)
{
	const char *endp = NULL;

	while (0 < size) {
		int len;

		endp = memchr(data, '\n', size);
		len = endp ? (endp - data + 1) : size;
		if (prefix != '+') {
			ecb->lno_in_preimage++;
			emit_del_line(ecb, data, len);
		} else {
			ecb->lno_in_postimage++;
			emit_add_line(ecb, data, len);
		}
		size -= len;
		data += len;
	}
	if (!endp)
		emit_diff_symbol(ecb->opt, DIFF_SYMBOL_NO_LF_EOF, NULL, 0, 0);
}

static void emit_rewrite_diff(const char *name_a,
			      const char *name_b,
			      struct diff_filespec *one,
			      struct diff_filespec *two,
			      struct userdiff_driver *textconv_one,
			      struct userdiff_driver *textconv_two,
			      struct diff_options *o)
{
	int lc_a, lc_b;
	static struct strbuf a_name = STRBUF_INIT, b_name = STRBUF_INIT;
	const char *a_prefix, *b_prefix;
	char *data_one, *data_two;
	size_t size_one, size_two;
	struct emit_callback ecbdata;
	struct strbuf out = STRBUF_INIT;

	if (diff_mnemonic_prefix && o->flags.reverse_diff) {
		a_prefix = o->b_prefix;
		b_prefix = o->a_prefix;
	} else {
		a_prefix = o->a_prefix;
		b_prefix = o->b_prefix;
	}

	name_a += (*name_a == '/');
	name_b += (*name_b == '/');

	strbuf_reset(&a_name);
	strbuf_reset(&b_name);
	quote_two_c_style(&a_name, a_prefix, name_a, 0);
	quote_two_c_style(&b_name, b_prefix, name_b, 0);

	size_one = fill_textconv(o->repo, textconv_one, one, &data_one);
	size_two = fill_textconv(o->repo, textconv_two, two, &data_two);

	memset(&ecbdata, 0, sizeof(ecbdata));
	ecbdata.color_diff = want_color(o->use_color);
	ecbdata.ws_rule = whitespace_rule(o->repo->index, name_b);
	ecbdata.opt = o;
	if (ecbdata.ws_rule & WS_BLANK_AT_EOF) {
		mmfile_t mf1, mf2;
		mf1.ptr = (char *)data_one;
		mf2.ptr = (char *)data_two;
		mf1.size = size_one;
		mf2.size = size_two;
		check_blank_at_eof(&mf1, &mf2, &ecbdata);
	}
	ecbdata.lno_in_preimage = 1;
	ecbdata.lno_in_postimage = 1;

	lc_a = count_lines(data_one, size_one);
	lc_b = count_lines(data_two, size_two);

	emit_diff_symbol(o, DIFF_SYMBOL_FILEPAIR_MINUS,
			 a_name.buf, a_name.len, 0);
	emit_diff_symbol(o, DIFF_SYMBOL_FILEPAIR_PLUS,
			 b_name.buf, b_name.len, 0);

	strbuf_addstr(&out, "@@ -");
	if (!o->irreversible_delete)
		add_line_count(&out, lc_a);
	else
		strbuf_addstr(&out, "?,?");
	strbuf_addstr(&out, " +");
	add_line_count(&out, lc_b);
	strbuf_addstr(&out, " @@\n");
	emit_diff_symbol(o, DIFF_SYMBOL_REWRITE_DIFF, out.buf, out.len, 0);
	strbuf_release(&out);

	if (lc_a && !o->irreversible_delete)
		emit_rewrite_lines(&ecbdata, '-', data_one, size_one);
	if (lc_b)
		emit_rewrite_lines(&ecbdata, '+', data_two, size_two);
	if (textconv_one)
		free((char *)data_one);
	if (textconv_two)
		free((char *)data_two);
}

struct diff_words_buffer {
	mmfile_t text;
	unsigned long alloc;
	struct diff_words_orig {
		const char *begin, *end;
	} *orig;
	int orig_nr, orig_alloc;
};

static void diff_words_append(char *line, unsigned long len,
		struct diff_words_buffer *buffer)
{
	ALLOC_GROW(buffer->text.ptr, buffer->text.size + len, buffer->alloc);
	line++;
	len--;
	memcpy(buffer->text.ptr + buffer->text.size, line, len);
	buffer->text.size += len;
	buffer->text.ptr[buffer->text.size] = '\0';
}

struct diff_words_style_elem {
	const char *prefix;
	const char *suffix;
	const char *color; /* NULL; filled in by the setup code if
			    * color is enabled */
};

struct diff_words_style {
	enum diff_words_type type;
	struct diff_words_style_elem new_word, old_word, ctx;
	const char *newline;
};

static struct diff_words_style diff_words_styles[] = {
	{ DIFF_WORDS_PORCELAIN, {"+", "\n"}, {"-", "\n"}, {" ", "\n"}, "~\n" },
	{ DIFF_WORDS_PLAIN, {"{+", "+}"}, {"[-", "-]"}, {"", ""}, "\n" },
	{ DIFF_WORDS_COLOR, {"", ""}, {"", ""}, {"", ""}, "\n" }
};

struct diff_words_data {
	struct diff_words_buffer minus, plus;
	const char *current_plus;
	int last_minus;
	struct diff_options *opt;
	regex_t *word_regex;
	enum diff_words_type type;
	struct diff_words_style *style;
};

static int fn_out_diff_words_write_helper(struct diff_options *o,
					  struct diff_words_style_elem *st_el,
					  const char *newline,
					  size_t count, const char *buf)
{
	int print = 0;
	struct strbuf sb = STRBUF_INIT;

	while (count) {
		char *p = memchr(buf, '\n', count);
		if (print)
			strbuf_addstr(&sb, diff_line_prefix(o));

		if (p != buf) {
			const char *reset = st_el->color && *st_el->color ?
					    GIT_COLOR_RESET : NULL;
			if (st_el->color && *st_el->color)
				strbuf_addstr(&sb, st_el->color);
			strbuf_addstr(&sb, st_el->prefix);
			strbuf_add(&sb, buf, p ? p - buf : count);
			strbuf_addstr(&sb, st_el->suffix);
			if (reset)
				strbuf_addstr(&sb, reset);
		}
		if (!p)
			goto out;

		strbuf_addstr(&sb, newline);
		count -= p + 1 - buf;
		buf = p + 1;
		print = 1;
		if (count) {
			emit_diff_symbol(o, DIFF_SYMBOL_WORD_DIFF,
					 sb.buf, sb.len, 0);
			strbuf_reset(&sb);
		}
	}

out:
	if (sb.len)
		emit_diff_symbol(o, DIFF_SYMBOL_WORD_DIFF,
				 sb.buf, sb.len, 0);
	strbuf_release(&sb);
	return 0;
}

/*
 * '--color-words' algorithm can be described as:
 *
 *   1. collect the minus/plus lines of a diff hunk, divided into
 *      minus-lines and plus-lines;
 *
 *   2. break both minus-lines and plus-lines into words and
 *      place them into two mmfile_t with one word for each line;
 *
 *   3. use xdiff to run diff on the two mmfile_t to get the words level diff;
 *
 * And for the common parts of the both file, we output the plus side text.
 * diff_words->current_plus is used to trace the current position of the plus file
 * which printed. diff_words->last_minus is used to trace the last minus word
 * printed.
 *
 * For '--graph' to work with '--color-words', we need to output the graph prefix
 * on each line of color words output. Generally, there are two conditions on
 * which we should output the prefix.
 *
 *   1. diff_words->last_minus == 0 &&
 *      diff_words->current_plus == diff_words->plus.text.ptr
 *
 *      that is: the plus text must start as a new line, and if there is no minus
 *      word printed, a graph prefix must be printed.
 *
 *   2. diff_words->current_plus > diff_words->plus.text.ptr &&
 *      *(diff_words->current_plus - 1) == '\n'
 *
 *      that is: a graph prefix must be printed following a '\n'
 */
static int color_words_output_graph_prefix(struct diff_words_data *diff_words)
{
	if ((diff_words->last_minus == 0 &&
		diff_words->current_plus == diff_words->plus.text.ptr) ||
		(diff_words->current_plus > diff_words->plus.text.ptr &&
		*(diff_words->current_plus - 1) == '\n')) {
		return 1;
	} else {
		return 0;
	}
}

static void fn_out_diff_words_aux(void *priv,
				  long minus_first, long minus_len,
				  long plus_first, long plus_len,
				  const char *func, long funclen)
{
	struct diff_words_data *diff_words = priv;
	struct diff_words_style *style = diff_words->style;
	const char *minus_begin, *minus_end, *plus_begin, *plus_end;
	struct diff_options *opt = diff_words->opt;
	const char *line_prefix;

	assert(opt);
	line_prefix = diff_line_prefix(opt);

	/* POSIX requires that first be decremented by one if len == 0... */
	if (minus_len) {
		minus_begin = diff_words->minus.orig[minus_first].begin;
		minus_end =
			diff_words->minus.orig[minus_first + minus_len - 1].end;
	} else
		minus_begin = minus_end =
			diff_words->minus.orig[minus_first].end;

	if (plus_len) {
		plus_begin = diff_words->plus.orig[plus_first].begin;
		plus_end = diff_words->plus.orig[plus_first + plus_len - 1].end;
	} else
		plus_begin = plus_end = diff_words->plus.orig[plus_first].end;

	if (color_words_output_graph_prefix(diff_words)) {
		fputs(line_prefix, diff_words->opt->file);
	}
	if (diff_words->current_plus != plus_begin) {
		fn_out_diff_words_write_helper(diff_words->opt,
				&style->ctx, style->newline,
				plus_begin - diff_words->current_plus,
				diff_words->current_plus);
	}
	if (minus_begin != minus_end) {
		fn_out_diff_words_write_helper(diff_words->opt,
				&style->old_word, style->newline,
				minus_end - minus_begin, minus_begin);
	}
	if (plus_begin != plus_end) {
		fn_out_diff_words_write_helper(diff_words->opt,
				&style->new_word, style->newline,
				plus_end - plus_begin, plus_begin);
	}

	diff_words->current_plus = plus_end;
	diff_words->last_minus = minus_first;
}

/* This function starts looking at *begin, and returns 0 iff a word was found. */
static int find_word_boundaries(mmfile_t *buffer, regex_t *word_regex,
		int *begin, int *end)
{
	if (word_regex && *begin < buffer->size) {
		regmatch_t match[1];
		if (!regexec_buf(word_regex, buffer->ptr + *begin,
				 buffer->size - *begin, 1, match, 0)) {
			char *p = memchr(buffer->ptr + *begin + match[0].rm_so,
					'\n', match[0].rm_eo - match[0].rm_so);
			*end = p ? p - buffer->ptr : match[0].rm_eo + *begin;
			*begin += match[0].rm_so;
			return *begin >= *end;
		}
		return -1;
	}

	/* find the next word */
	while (*begin < buffer->size && isspace(buffer->ptr[*begin]))
		(*begin)++;
	if (*begin >= buffer->size)
		return -1;

	/* find the end of the word */
	*end = *begin + 1;
	while (*end < buffer->size && !isspace(buffer->ptr[*end]))
		(*end)++;

	return 0;
}

/*
 * This function splits the words in buffer->text, stores the list with
 * newline separator into out, and saves the offsets of the original words
 * in buffer->orig.
 */
static void diff_words_fill(struct diff_words_buffer *buffer, mmfile_t *out,
		regex_t *word_regex)
{
	int i, j;
	long alloc = 0;

	out->size = 0;
	out->ptr = NULL;

	/* fake an empty "0th" word */
	ALLOC_GROW(buffer->orig, 1, buffer->orig_alloc);
	buffer->orig[0].begin = buffer->orig[0].end = buffer->text.ptr;
	buffer->orig_nr = 1;

	for (i = 0; i < buffer->text.size; i++) {
		if (find_word_boundaries(&buffer->text, word_regex, &i, &j))
			return;

		/* store original boundaries */
		ALLOC_GROW(buffer->orig, buffer->orig_nr + 1,
				buffer->orig_alloc);
		buffer->orig[buffer->orig_nr].begin = buffer->text.ptr + i;
		buffer->orig[buffer->orig_nr].end = buffer->text.ptr + j;
		buffer->orig_nr++;

		/* store one word */
		ALLOC_GROW(out->ptr, out->size + j - i + 1, alloc);
		memcpy(out->ptr + out->size, buffer->text.ptr + i, j - i);
		out->ptr[out->size + j - i] = '\n';
		out->size += j - i + 1;

		i = j - 1;
	}
}

/* this executes the word diff on the accumulated buffers */
static void diff_words_show(struct diff_words_data *diff_words)
{
	xpparam_t xpp;
	xdemitconf_t xecfg;
	mmfile_t minus, plus;
	struct diff_words_style *style = diff_words->style;

	struct diff_options *opt = diff_words->opt;
	const char *line_prefix;

	assert(opt);
	line_prefix = diff_line_prefix(opt);

	/* special case: only removal */
	if (!diff_words->plus.text.size) {
		emit_diff_symbol(diff_words->opt, DIFF_SYMBOL_WORD_DIFF,
				 line_prefix, strlen(line_prefix), 0);
		fn_out_diff_words_write_helper(diff_words->opt,
			&style->old_word, style->newline,
			diff_words->minus.text.size,
			diff_words->minus.text.ptr);
		diff_words->minus.text.size = 0;
		return;
	}

	diff_words->current_plus = diff_words->plus.text.ptr;
	diff_words->last_minus = 0;

	memset(&xpp, 0, sizeof(xpp));
	memset(&xecfg, 0, sizeof(xecfg));
	diff_words_fill(&diff_words->minus, &minus, diff_words->word_regex);
	diff_words_fill(&diff_words->plus, &plus, diff_words->word_regex);
	xpp.flags = 0;
	/* as only the hunk header will be parsed, we need a 0-context */
	xecfg.ctxlen = 0;
	if (xdi_diff_outf(&minus, &plus, fn_out_diff_words_aux, NULL,
			  diff_words, &xpp, &xecfg))
		die("unable to generate word diff");
	free(minus.ptr);
	free(plus.ptr);
	if (diff_words->current_plus != diff_words->plus.text.ptr +
			diff_words->plus.text.size) {
		if (color_words_output_graph_prefix(diff_words))
			emit_diff_symbol(diff_words->opt, DIFF_SYMBOL_WORD_DIFF,
					 line_prefix, strlen(line_prefix), 0);
		fn_out_diff_words_write_helper(diff_words->opt,
			&style->ctx, style->newline,
			diff_words->plus.text.ptr + diff_words->plus.text.size
			- diff_words->current_plus, diff_words->current_plus);
	}
	diff_words->minus.text.size = diff_words->plus.text.size = 0;
}

/* In "color-words" mode, show word-diff of words accumulated in the buffer */
static void diff_words_flush(struct emit_callback *ecbdata)
{
	struct diff_options *wo = ecbdata->diff_words->opt;

	if (ecbdata->diff_words->minus.text.size ||
	    ecbdata->diff_words->plus.text.size)
		diff_words_show(ecbdata->diff_words);

	if (wo->emitted_symbols) {
		struct diff_options *o = ecbdata->opt;
		struct emitted_diff_symbols *wol = wo->emitted_symbols;
		int i;

		/*
		 * NEEDSWORK:
		 * Instead of appending each, concat all words to a line?
		 */
		for (i = 0; i < wol->nr; i++)
			append_emitted_diff_symbol(o, &wol->buf[i]);

		for (i = 0; i < wol->nr; i++)
			free((void *)wol->buf[i].line);

		wol->nr = 0;
	}
}

static void diff_filespec_load_driver(struct diff_filespec *one,
				      struct index_state *istate)
{
	/* Use already-loaded driver */
	if (one->driver)
		return;

	if (S_ISREG(one->mode))
		one->driver = userdiff_find_by_path(istate, one->path);

	/* Fallback to default settings */
	if (!one->driver)
		one->driver = userdiff_find_by_name("default");
}

static const char *userdiff_word_regex(struct diff_filespec *one,
				       struct index_state *istate)
{
	diff_filespec_load_driver(one, istate);
	return one->driver->word_regex;
}

static void init_diff_words_data(struct emit_callback *ecbdata,
				 struct diff_options *orig_opts,
				 struct diff_filespec *one,
				 struct diff_filespec *two)
{
	int i;
	struct diff_options *o = xmalloc(sizeof(struct diff_options));
	memcpy(o, orig_opts, sizeof(struct diff_options));

	ecbdata->diff_words =
		xcalloc(1, sizeof(struct diff_words_data));
	ecbdata->diff_words->type = o->word_diff;
	ecbdata->diff_words->opt = o;

	if (orig_opts->emitted_symbols)
		o->emitted_symbols =
			xcalloc(1, sizeof(struct emitted_diff_symbols));

	if (!o->word_regex)
		o->word_regex = userdiff_word_regex(one, o->repo->index);
	if (!o->word_regex)
		o->word_regex = userdiff_word_regex(two, o->repo->index);
	if (!o->word_regex)
		o->word_regex = diff_word_regex_cfg;
	if (o->word_regex) {
		ecbdata->diff_words->word_regex = (regex_t *)
			xmalloc(sizeof(regex_t));
		if (regcomp(ecbdata->diff_words->word_regex,
			    o->word_regex,
			    REG_EXTENDED | REG_NEWLINE))
			die("invalid regular expression: %s",
			    o->word_regex);
	}
	for (i = 0; i < ARRAY_SIZE(diff_words_styles); i++) {
		if (o->word_diff == diff_words_styles[i].type) {
			ecbdata->diff_words->style =
				&diff_words_styles[i];
			break;
		}
	}
	if (want_color(o->use_color)) {
		struct diff_words_style *st = ecbdata->diff_words->style;
		st->old_word.color = diff_get_color_opt(o, DIFF_FILE_OLD);
		st->new_word.color = diff_get_color_opt(o, DIFF_FILE_NEW);
		st->ctx.color = diff_get_color_opt(o, DIFF_CONTEXT);
	}
}

static void free_diff_words_data(struct emit_callback *ecbdata)
{
	if (ecbdata->diff_words) {
		diff_words_flush(ecbdata);
		free (ecbdata->diff_words->opt->emitted_symbols);
		free (ecbdata->diff_words->opt);
		free (ecbdata->diff_words->minus.text.ptr);
		free (ecbdata->diff_words->minus.orig);
		free (ecbdata->diff_words->plus.text.ptr);
		free (ecbdata->diff_words->plus.orig);
		if (ecbdata->diff_words->word_regex) {
			regfree(ecbdata->diff_words->word_regex);
			free(ecbdata->diff_words->word_regex);
		}
		FREE_AND_NULL(ecbdata->diff_words);
	}
}

const char *diff_get_color(int diff_use_color, enum color_diff ix)
{
	if (want_color(diff_use_color))
		return diff_colors[ix];
	return "";
}

const char *diff_line_prefix(struct diff_options *opt)
{
	struct strbuf *msgbuf;
	if (!opt->output_prefix)
		return "";

	msgbuf = opt->output_prefix(opt, opt->output_prefix_data);
	return msgbuf->buf;
}

static unsigned long sane_truncate_line(char *line, unsigned long len)
{
	const char *cp;
	unsigned long allot;
	size_t l = len;

	cp = line;
	allot = l;
	while (0 < l) {
		(void) utf8_width(&cp, &l);
		if (!cp)
			break; /* truncated in the middle? */
	}
	return allot - l;
}

static void find_lno(const char *line, struct emit_callback *ecbdata)
{
	const char *p;
	ecbdata->lno_in_preimage = 0;
	ecbdata->lno_in_postimage = 0;
	p = strchr(line, '-');
	if (!p)
		return; /* cannot happen */
	ecbdata->lno_in_preimage = strtol(p + 1, NULL, 10);
	p = strchr(p, '+');
	if (!p)
		return; /* cannot happen */
	ecbdata->lno_in_postimage = strtol(p + 1, NULL, 10);
}

static void fn_out_consume(void *priv, char *line, unsigned long len)
{
	struct emit_callback *ecbdata = priv;
	struct diff_options *o = ecbdata->opt;

	o->found_changes = 1;

	if (ecbdata->header) {
		emit_diff_symbol(o, DIFF_SYMBOL_HEADER,
				 ecbdata->header->buf, ecbdata->header->len, 0);
		strbuf_reset(ecbdata->header);
		ecbdata->header = NULL;
	}

	if (ecbdata->label_path[0]) {
		emit_diff_symbol(o, DIFF_SYMBOL_FILEPAIR_MINUS,
				 ecbdata->label_path[0],
				 strlen(ecbdata->label_path[0]), 0);
		emit_diff_symbol(o, DIFF_SYMBOL_FILEPAIR_PLUS,
				 ecbdata->label_path[1],
				 strlen(ecbdata->label_path[1]), 0);
		ecbdata->label_path[0] = ecbdata->label_path[1] = NULL;
	}

	if (diff_suppress_blank_empty
	    && len == 2 && line[0] == ' ' && line[1] == '\n') {
		line[0] = '\n';
		len = 1;
	}

	if (line[0] == '@') {
		if (ecbdata->diff_words)
			diff_words_flush(ecbdata);
		len = sane_truncate_line(line, len);
		find_lno(line, ecbdata);
		emit_hunk_header(ecbdata, line, len);
		return;
	}

	if (ecbdata->diff_words) {
		enum diff_symbol s =
			ecbdata->diff_words->type == DIFF_WORDS_PORCELAIN ?
			DIFF_SYMBOL_WORDS_PORCELAIN : DIFF_SYMBOL_WORDS;
		if (line[0] == '-') {
			diff_words_append(line, len,
					  &ecbdata->diff_words->minus);
			return;
		} else if (line[0] == '+') {
			diff_words_append(line, len,
					  &ecbdata->diff_words->plus);
			return;
		} else if (starts_with(line, "\\ ")) {
			/*
			 * Eat the "no newline at eof" marker as if we
			 * saw a "+" or "-" line with nothing on it,
			 * and return without diff_words_flush() to
			 * defer processing. If this is the end of
			 * preimage, more "+" lines may come after it.
			 */
			return;
		}
		diff_words_flush(ecbdata);
		emit_diff_symbol(o, s, line, len, 0);
		return;
	}

	switch (line[0]) {
	case '+':
		ecbdata->lno_in_postimage++;
		emit_add_line(ecbdata, line + 1, len - 1);
		break;
	case '-':
		ecbdata->lno_in_preimage++;
		emit_del_line(ecbdata, line + 1, len - 1);
		break;
	case ' ':
		ecbdata->lno_in_postimage++;
		ecbdata->lno_in_preimage++;
		emit_context_line(ecbdata, line + 1, len - 1);
		break;
	default:
		/* incomplete line at the end */
		ecbdata->lno_in_preimage++;
		emit_diff_symbol(o, DIFF_SYMBOL_CONTEXT_INCOMPLETE,
				 line, len, 0);
		break;
	}
}

static void pprint_rename(struct strbuf *name, const char *a, const char *b)
{
	const char *old_name = a;
	const char *new_name = b;
	int pfx_length, sfx_length;
	int pfx_adjust_for_slash;
	int len_a = strlen(a);
	int len_b = strlen(b);
	int a_midlen, b_midlen;
	int qlen_a = quote_c_style(a, NULL, NULL, 0);
	int qlen_b = quote_c_style(b, NULL, NULL, 0);

	if (qlen_a || qlen_b) {
		quote_c_style(a, name, NULL, 0);
		strbuf_addstr(name, " => ");
		quote_c_style(b, name, NULL, 0);
		return;
	}

	/* Find common prefix */
	pfx_length = 0;
	while (*old_name && *new_name && *old_name == *new_name) {
		if (*old_name == '/')
			pfx_length = old_name - a + 1;
		old_name++;
		new_name++;
	}

	/* Find common suffix */
	old_name = a + len_a;
	new_name = b + len_b;
	sfx_length = 0;
	/*
	 * If there is a common prefix, it must end in a slash.  In
	 * that case we let this loop run 1 into the prefix to see the
	 * same slash.
	 *
	 * If there is no common prefix, we cannot do this as it would
	 * underrun the input strings.
	 */
	pfx_adjust_for_slash = (pfx_length ? 1 : 0);
	while (a + pfx_length - pfx_adjust_for_slash <= old_name &&
	       b + pfx_length - pfx_adjust_for_slash <= new_name &&
	       *old_name == *new_name) {
		if (*old_name == '/')
			sfx_length = len_a - (old_name - a);
		old_name--;
		new_name--;
	}

	/*
	 * pfx{mid-a => mid-b}sfx
	 * {pfx-a => pfx-b}sfx
	 * pfx{sfx-a => sfx-b}
	 * name-a => name-b
	 */
	a_midlen = len_a - pfx_length - sfx_length;
	b_midlen = len_b - pfx_length - sfx_length;
	if (a_midlen < 0)
		a_midlen = 0;
	if (b_midlen < 0)
		b_midlen = 0;

	strbuf_grow(name, pfx_length + a_midlen + b_midlen + sfx_length + 7);
	if (pfx_length + sfx_length) {
		strbuf_add(name, a, pfx_length);
		strbuf_addch(name, '{');
	}
	strbuf_add(name, a + pfx_length, a_midlen);
	strbuf_addstr(name, " => ");
	strbuf_add(name, b + pfx_length, b_midlen);
	if (pfx_length + sfx_length) {
		strbuf_addch(name, '}');
		strbuf_add(name, a + len_a - sfx_length, sfx_length);
	}
}

struct diffstat_t {
	int nr;
	int alloc;
	struct diffstat_file {
		char *from_name;
		char *name;
		char *print_name;
		const char *comments;
		unsigned is_unmerged:1;
		unsigned is_binary:1;
		unsigned is_renamed:1;
		unsigned is_interesting:1;
		uintmax_t added, deleted;
	} **files;
};

static struct diffstat_file *diffstat_add(struct diffstat_t *diffstat,
					  const char *name_a,
					  const char *name_b)
{
	struct diffstat_file *x;
	x = xcalloc(1, sizeof(*x));
	ALLOC_GROW(diffstat->files, diffstat->nr + 1, diffstat->alloc);
	diffstat->files[diffstat->nr++] = x;
	if (name_b) {
		x->from_name = xstrdup(name_a);
		x->name = xstrdup(name_b);
		x->is_renamed = 1;
	}
	else {
		x->from_name = NULL;
		x->name = xstrdup(name_a);
	}
	return x;
}

static void diffstat_consume(void *priv, char *line, unsigned long len)
{
	struct diffstat_t *diffstat = priv;
	struct diffstat_file *x = diffstat->files[diffstat->nr - 1];

	if (line[0] == '+')
		x->added++;
	else if (line[0] == '-')
		x->deleted++;
}

const char mime_boundary_leader[] = "------------";

static int scale_linear(int it, int width, int max_change)
{
	if (!it)
		return 0;
	/*
	 * make sure that at least one '-' or '+' is printed if
	 * there is any change to this path. The easiest way is to
	 * scale linearly as if the alloted width is one column shorter
	 * than it is, and then add 1 to the result.
	 */
	return 1 + (it * (width - 1) / max_change);
}

static void show_graph(struct strbuf *out, char ch, int cnt,
		       const char *set, const char *reset)
{
	if (cnt <= 0)
		return;
	strbuf_addstr(out, set);
	strbuf_addchars(out, ch, cnt);
	strbuf_addstr(out, reset);
}

static void fill_print_name(struct diffstat_file *file)
{
	struct strbuf pname = STRBUF_INIT;

	if (file->print_name)
		return;

	if (file->is_renamed)
		pprint_rename(&pname, file->from_name, file->name);
	else
		quote_c_style(file->name, &pname, NULL, 0);

	if (file->comments)
		strbuf_addf(&pname, " (%s)", file->comments);

	file->print_name = strbuf_detach(&pname, NULL);
}

static void print_stat_summary_inserts_deletes(struct diff_options *options,
		int files, int insertions, int deletions)
{
	struct strbuf sb = STRBUF_INIT;

	if (!files) {
		assert(insertions == 0 && deletions == 0);
		emit_diff_symbol(options, DIFF_SYMBOL_STATS_SUMMARY_NO_FILES,
				 NULL, 0, 0);
		return;
	}

	strbuf_addf(&sb,
		    (files == 1) ? " %d file changed" : " %d files changed",
		    files);

	/*
	 * For binary diff, the caller may want to print "x files
	 * changed" with insertions == 0 && deletions == 0.
	 *
	 * Not omitting "0 insertions(+), 0 deletions(-)" in this case
	 * is probably less confusing (i.e skip over "2 files changed
	 * but nothing about added/removed lines? Is this a bug in Git?").
	 */
	if (insertions || deletions == 0) {
		strbuf_addf(&sb,
			    (insertions == 1) ? ", %d insertion(+)" : ", %d insertions(+)",
			    insertions);
	}

	if (deletions || insertions == 0) {
		strbuf_addf(&sb,
			    (deletions == 1) ? ", %d deletion(-)" : ", %d deletions(-)",
			    deletions);
	}
	strbuf_addch(&sb, '\n');
	emit_diff_symbol(options, DIFF_SYMBOL_STATS_SUMMARY_INSERTS_DELETES,
			 sb.buf, sb.len, 0);
	strbuf_release(&sb);
}

void print_stat_summary(FILE *fp, int files,
			int insertions, int deletions)
{
	struct diff_options o;
	memset(&o, 0, sizeof(o));
	o.file = fp;

	print_stat_summary_inserts_deletes(&o, files, insertions, deletions);
}

static void show_stats(struct diffstat_t *data, struct diff_options *options)
{
	int i, len, add, del, adds = 0, dels = 0;
	uintmax_t max_change = 0, max_len = 0;
	int total_files = data->nr, count;
	int width, name_width, graph_width, number_width = 0, bin_width = 0;
	const char *reset, *add_c, *del_c;
	int extra_shown = 0;
	const char *line_prefix = diff_line_prefix(options);
	struct strbuf out = STRBUF_INIT;

	if (data->nr == 0)
		return;

	count = options->stat_count ? options->stat_count : data->nr;

	reset = diff_get_color_opt(options, DIFF_RESET);
	add_c = diff_get_color_opt(options, DIFF_FILE_NEW);
	del_c = diff_get_color_opt(options, DIFF_FILE_OLD);

	/*
	 * Find the longest filename and max number of changes
	 */
	for (i = 0; (i < count) && (i < data->nr); i++) {
		struct diffstat_file *file = data->files[i];
		uintmax_t change = file->added + file->deleted;

		if (!file->is_interesting && (change == 0)) {
			count++; /* not shown == room for one more */
			continue;
		}
		fill_print_name(file);
		len = strlen(file->print_name);
		if (max_len < len)
			max_len = len;

		if (file->is_unmerged) {
			/* "Unmerged" is 8 characters */
			bin_width = bin_width < 8 ? 8 : bin_width;
			continue;
		}
		if (file->is_binary) {
			/* "Bin XXX -> YYY bytes" */
			int w = 14 + decimal_width(file->added)
				+ decimal_width(file->deleted);
			bin_width = bin_width < w ? w : bin_width;
			/* Display change counts aligned with "Bin" */
			number_width = 3;
			continue;
		}

		if (max_change < change)
			max_change = change;
	}
	count = i; /* where we can stop scanning in data->files[] */

	/*
	 * We have width = stat_width or term_columns() columns total.
	 * We want a maximum of min(max_len, stat_name_width) for the name part.
	 * We want a maximum of min(max_change, stat_graph_width) for the +- part.
	 * We also need 1 for " " and 4 + decimal_width(max_change)
	 * for " | NNNN " and one the empty column at the end, altogether
	 * 6 + decimal_width(max_change).
	 *
	 * If there's not enough space, we will use the smaller of
	 * stat_name_width (if set) and 5/8*width for the filename,
	 * and the rest for constant elements + graph part, but no more
	 * than stat_graph_width for the graph part.
	 * (5/8 gives 50 for filename and 30 for the constant parts + graph
	 * for the standard terminal size).
	 *
	 * In other words: stat_width limits the maximum width, and
	 * stat_name_width fixes the maximum width of the filename,
	 * and is also used to divide available columns if there
	 * aren't enough.
	 *
	 * Binary files are displayed with "Bin XXX -> YYY bytes"
	 * instead of the change count and graph. This part is treated
	 * similarly to the graph part, except that it is not
	 * "scaled". If total width is too small to accommodate the
	 * guaranteed minimum width of the filename part and the
	 * separators and this message, this message will "overflow"
	 * making the line longer than the maximum width.
	 */

	if (options->stat_width == -1)
		width = term_columns() - strlen(line_prefix);
	else
		width = options->stat_width ? options->stat_width : 80;
	number_width = decimal_width(max_change) > number_width ?
		decimal_width(max_change) : number_width;

	if (options->stat_graph_width == -1)
		options->stat_graph_width = diff_stat_graph_width;

	/*
	 * Guarantee 3/8*16==6 for the graph part
	 * and 5/8*16==10 for the filename part
	 */
	if (width < 16 + 6 + number_width)
		width = 16 + 6 + number_width;

	/*
	 * First assign sizes that are wanted, ignoring available width.
	 * strlen("Bin XXX -> YYY bytes") == bin_width, and the part
	 * starting from "XXX" should fit in graph_width.
	 */
	graph_width = max_change + 4 > bin_width ? max_change : bin_width - 4;
	if (options->stat_graph_width &&
	    options->stat_graph_width < graph_width)
		graph_width = options->stat_graph_width;

	name_width = (options->stat_name_width > 0 &&
		      options->stat_name_width < max_len) ?
		options->stat_name_width : max_len;

	/*
	 * Adjust adjustable widths not to exceed maximum width
	 */
	if (name_width + number_width + 6 + graph_width > width) {
		if (graph_width > width * 3/8 - number_width - 6) {
			graph_width = width * 3/8 - number_width - 6;
			if (graph_width < 6)
				graph_width = 6;
		}

		if (options->stat_graph_width &&
		    graph_width > options->stat_graph_width)
			graph_width = options->stat_graph_width;
		if (name_width > width - number_width - 6 - graph_width)
			name_width = width - number_width - 6 - graph_width;
		else
			graph_width = width - number_width - 6 - name_width;
	}

	/*
	 * From here name_width is the width of the name area,
	 * and graph_width is the width of the graph area.
	 * max_change is used to scale graph properly.
	 */
	for (i = 0; i < count; i++) {
		const char *prefix = "";
		struct diffstat_file *file = data->files[i];
		char *name = file->print_name;
		uintmax_t added = file->added;
		uintmax_t deleted = file->deleted;
		int name_len;

		if (!file->is_interesting && (added + deleted == 0))
			continue;

		/*
		 * "scale" the filename
		 */
		len = name_width;
		name_len = strlen(name);
		if (name_width < name_len) {
			char *slash;
			prefix = "...";
			len -= 3;
			name += name_len - len;
			slash = strchr(name, '/');
			if (slash)
				name = slash;
		}

		if (file->is_binary) {
			strbuf_addf(&out, " %s%-*s |", prefix, len, name);
			strbuf_addf(&out, " %*s", number_width, "Bin");
			if (!added && !deleted) {
				strbuf_addch(&out, '\n');
				emit_diff_symbol(options, DIFF_SYMBOL_STATS_LINE,
						 out.buf, out.len, 0);
				strbuf_reset(&out);
				continue;
			}
			strbuf_addf(&out, " %s%"PRIuMAX"%s",
				del_c, deleted, reset);
			strbuf_addstr(&out, " -> ");
			strbuf_addf(&out, "%s%"PRIuMAX"%s",
				add_c, added, reset);
			strbuf_addstr(&out, " bytes\n");
			emit_diff_symbol(options, DIFF_SYMBOL_STATS_LINE,
					 out.buf, out.len, 0);
			strbuf_reset(&out);
			continue;
		}
		else if (file->is_unmerged) {
			strbuf_addf(&out, " %s%-*s |", prefix, len, name);
			strbuf_addstr(&out, " Unmerged\n");
			emit_diff_symbol(options, DIFF_SYMBOL_STATS_LINE,
					 out.buf, out.len, 0);
			strbuf_reset(&out);
			continue;
		}

		/*
		 * scale the add/delete
		 */
		add = added;
		del = deleted;

		if (graph_width <= max_change) {
			int total = scale_linear(add + del, graph_width, max_change);
			if (total < 2 && add && del)
				/* width >= 2 due to the sanity check */
				total = 2;
			if (add < del) {
				add = scale_linear(add, graph_width, max_change);
				del = total - add;
			} else {
				del = scale_linear(del, graph_width, max_change);
				add = total - del;
			}
		}
		strbuf_addf(&out, " %s%-*s |", prefix, len, name);
		strbuf_addf(&out, " %*"PRIuMAX"%s",
			number_width, added + deleted,
			added + deleted ? " " : "");
		show_graph(&out, '+', add, add_c, reset);
		show_graph(&out, '-', del, del_c, reset);
		strbuf_addch(&out, '\n');
		emit_diff_symbol(options, DIFF_SYMBOL_STATS_LINE,
				 out.buf, out.len, 0);
		strbuf_reset(&out);
	}

	for (i = 0; i < data->nr; i++) {
		struct diffstat_file *file = data->files[i];
		uintmax_t added = file->added;
		uintmax_t deleted = file->deleted;

		if (file->is_unmerged ||
		    (!file->is_interesting && (added + deleted == 0))) {
			total_files--;
			continue;
		}

		if (!file->is_binary) {
			adds += added;
			dels += deleted;
		}
		if (i < count)
			continue;
		if (!extra_shown)
			emit_diff_symbol(options,
					 DIFF_SYMBOL_STATS_SUMMARY_ABBREV,
					 NULL, 0, 0);
		extra_shown = 1;
	}

	print_stat_summary_inserts_deletes(options, total_files, adds, dels);
	strbuf_release(&out);
}

static void show_shortstats(struct diffstat_t *data, struct diff_options *options)
{
	int i, adds = 0, dels = 0, total_files = data->nr;

	if (data->nr == 0)
		return;

	for (i = 0; i < data->nr; i++) {
		int added = data->files[i]->added;
		int deleted = data->files[i]->deleted;

		if (data->files[i]->is_unmerged ||
		    (!data->files[i]->is_interesting && (added + deleted == 0))) {
			total_files--;
		} else if (!data->files[i]->is_binary) { /* don't count bytes */
			adds += added;
			dels += deleted;
		}
	}
	print_stat_summary_inserts_deletes(options, total_files, adds, dels);
}

static void show_numstat(struct diffstat_t *data, struct diff_options *options)
{
	int i;

	if (data->nr == 0)
		return;

	for (i = 0; i < data->nr; i++) {
		struct diffstat_file *file = data->files[i];

		fprintf(options->file, "%s", diff_line_prefix(options));

		if (file->is_binary)
			fprintf(options->file, "-\t-\t");
		else
			fprintf(options->file,
				"%"PRIuMAX"\t%"PRIuMAX"\t",
				file->added, file->deleted);
		if (options->line_termination) {
			fill_print_name(file);
			if (!file->is_renamed)
				write_name_quoted(file->name, options->file,
						  options->line_termination);
			else {
				fputs(file->print_name, options->file);
				putc(options->line_termination, options->file);
			}
		} else {
			if (file->is_renamed) {
				putc('\0', options->file);
				write_name_quoted(file->from_name, options->file, '\0');
			}
			write_name_quoted(file->name, options->file, '\0');
		}
	}
}

struct dirstat_file {
	const char *name;
	unsigned long changed;
};

struct dirstat_dir {
	struct dirstat_file *files;
	int alloc, nr, permille, cumulative;
};

static long gather_dirstat(struct diff_options *opt, struct dirstat_dir *dir,
		unsigned long changed, const char *base, int baselen)
{
	unsigned long sum_changes = 0;
	unsigned int sources = 0;
	const char *line_prefix = diff_line_prefix(opt);

	while (dir->nr) {
		struct dirstat_file *f = dir->files;
		int namelen = strlen(f->name);
		unsigned long changes;
		char *slash;

		if (namelen < baselen)
			break;
		if (memcmp(f->name, base, baselen))
			break;
		slash = strchr(f->name + baselen, '/');
		if (slash) {
			int newbaselen = slash + 1 - f->name;
			changes = gather_dirstat(opt, dir, changed, f->name, newbaselen);
			sources++;
		} else {
			changes = f->changed;
			dir->files++;
			dir->nr--;
			sources += 2;
		}
		sum_changes += changes;
	}

	/*
	 * We don't report dirstat's for
	 *  - the top level
	 *  - or cases where everything came from a single directory
	 *    under this directory (sources == 1).
	 */
	if (baselen && sources != 1) {
		if (sum_changes) {
			int permille = sum_changes * 1000 / changed;
			if (permille >= dir->permille) {
				fprintf(opt->file, "%s%4d.%01d%% %.*s\n", line_prefix,
					permille / 10, permille % 10, baselen, base);
				if (!dir->cumulative)
					return 0;
			}
		}
	}
	return sum_changes;
}

static int dirstat_compare(const void *_a, const void *_b)
{
	const struct dirstat_file *a = _a;
	const struct dirstat_file *b = _b;
	return strcmp(a->name, b->name);
}

static void show_dirstat(struct diff_options *options)
{
	int i;
	unsigned long changed;
	struct dirstat_dir dir;
	struct diff_queue_struct *q = &diff_queued_diff;

	dir.files = NULL;
	dir.alloc = 0;
	dir.nr = 0;
	dir.permille = options->dirstat_permille;
	dir.cumulative = options->flags.dirstat_cumulative;

	changed = 0;
	for (i = 0; i < q->nr; i++) {
		struct diff_filepair *p = q->queue[i];
		const char *name;
		unsigned long copied, added, damage;

		name = p->two->path ? p->two->path : p->one->path;

		if (p->one->oid_valid && p->two->oid_valid &&
		    oideq(&p->one->oid, &p->two->oid)) {
			/*
			 * The SHA1 has not changed, so pre-/post-content is
			 * identical. We can therefore skip looking at the
			 * file contents altogether.
			 */
			damage = 0;
			goto found_damage;
		}

		if (options->flags.dirstat_by_file) {
			/*
			 * In --dirstat-by-file mode, we don't really need to
			 * look at the actual file contents at all.
			 * The fact that the SHA1 changed is enough for us to
			 * add this file to the list of results
			 * (with each file contributing equal damage).
			 */
			damage = 1;
			goto found_damage;
		}

		if (DIFF_FILE_VALID(p->one) && DIFF_FILE_VALID(p->two)) {
			diff_populate_filespec(options->repo, p->one, 0);
			diff_populate_filespec(options->repo, p->two, 0);
			diffcore_count_changes(options->repo,
					       p->one, p->two, NULL, NULL,
					       &copied, &added);
			diff_free_filespec_data(p->one);
			diff_free_filespec_data(p->two);
		} else if (DIFF_FILE_VALID(p->one)) {
			diff_populate_filespec(options->repo, p->one, CHECK_SIZE_ONLY);
			copied = added = 0;
			diff_free_filespec_data(p->one);
		} else if (DIFF_FILE_VALID(p->two)) {
			diff_populate_filespec(options->repo, p->two, CHECK_SIZE_ONLY);
			copied = 0;
			added = p->two->size;
			diff_free_filespec_data(p->two);
		} else
			continue;

		/*
		 * Original minus copied is the removed material,
		 * added is the new material.  They are both damages
		 * made to the preimage.
		 * If the resulting damage is zero, we know that
		 * diffcore_count_changes() considers the two entries to
		 * be identical, but since the oid changed, we
		 * know that there must have been _some_ kind of change,
		 * so we force all entries to have damage > 0.
		 */
		damage = (p->one->size - copied) + added;
		if (!damage)
			damage = 1;

found_damage:
		ALLOC_GROW(dir.files, dir.nr + 1, dir.alloc);
		dir.files[dir.nr].name = name;
		dir.files[dir.nr].changed = damage;
		changed += damage;
		dir.nr++;
	}

	/* This can happen even with many files, if everything was renames */
	if (!changed)
		return;

	/* Show all directories with more than x% of the changes */
	QSORT(dir.files, dir.nr, dirstat_compare);
	gather_dirstat(options, &dir, changed, "", 0);
}

static void show_dirstat_by_line(struct diffstat_t *data, struct diff_options *options)
{
	int i;
	unsigned long changed;
	struct dirstat_dir dir;

	if (data->nr == 0)
		return;

	dir.files = NULL;
	dir.alloc = 0;
	dir.nr = 0;
	dir.permille = options->dirstat_permille;
	dir.cumulative = options->flags.dirstat_cumulative;

	changed = 0;
	for (i = 0; i < data->nr; i++) {
		struct diffstat_file *file = data->files[i];
		unsigned long damage = file->added + file->deleted;
		if (file->is_binary)
			/*
			 * binary files counts bytes, not lines. Must find some
			 * way to normalize binary bytes vs. textual lines.
			 * The following heuristic assumes that there are 64
			 * bytes per "line".
			 * This is stupid and ugly, but very cheap...
			 */
			damage = DIV_ROUND_UP(damage, 64);
		ALLOC_GROW(dir.files, dir.nr + 1, dir.alloc);
		dir.files[dir.nr].name = file->name;
		dir.files[dir.nr].changed = damage;
		changed += damage;
		dir.nr++;
	}

	/* This can happen even with many files, if everything was renames */
	if (!changed)
		return;

	/* Show all directories with more than x% of the changes */
	QSORT(dir.files, dir.nr, dirstat_compare);
	gather_dirstat(options, &dir, changed, "", 0);
}

static void free_diffstat_info(struct diffstat_t *diffstat)
{
	int i;
	for (i = 0; i < diffstat->nr; i++) {
		struct diffstat_file *f = diffstat->files[i];
		free(f->print_name);
		free(f->name);
		free(f->from_name);
		free(f);
	}
	free(diffstat->files);
}

struct checkdiff_t {
	const char *filename;
	int lineno;
	int conflict_marker_size;
	struct diff_options *o;
	unsigned ws_rule;
	unsigned status;
};

static int is_conflict_marker(const char *line, int marker_size, unsigned long len)
{
	char firstchar;
	int cnt;

	if (len < marker_size + 1)
		return 0;
	firstchar = line[0];
	switch (firstchar) {
	case '=': case '>': case '<': case '|':
		break;
	default:
		return 0;
	}
	for (cnt = 1; cnt < marker_size; cnt++)
		if (line[cnt] != firstchar)
			return 0;
	/* line[1] thru line[marker_size-1] are same as firstchar */
	if (len < marker_size + 1 || !isspace(line[marker_size]))
		return 0;
	return 1;
}

static void checkdiff_consume_hunk(void *priv,
				   long ob, long on, long nb, long nn,
				   const char *func, long funclen)

{
	struct checkdiff_t *data = priv;
	data->lineno = nb - 1;
}

static void checkdiff_consume(void *priv, char *line, unsigned long len)
{
	struct checkdiff_t *data = priv;
	int marker_size = data->conflict_marker_size;
	const char *ws = diff_get_color(data->o->use_color, DIFF_WHITESPACE);
	const char *reset = diff_get_color(data->o->use_color, DIFF_RESET);
	const char *set = diff_get_color(data->o->use_color, DIFF_FILE_NEW);
	char *err;
	const char *line_prefix;

	assert(data->o);
	line_prefix = diff_line_prefix(data->o);

	if (line[0] == '+') {
		unsigned bad;
		data->lineno++;
		if (is_conflict_marker(line + 1, marker_size, len - 1)) {
			data->status |= 1;
			fprintf(data->o->file,
				"%s%s:%d: leftover conflict marker\n",
				line_prefix, data->filename, data->lineno);
		}
		bad = ws_check(line + 1, len - 1, data->ws_rule);
		if (!bad)
			return;
		data->status |= bad;
		err = whitespace_error_string(bad);
		fprintf(data->o->file, "%s%s:%d: %s.\n",
			line_prefix, data->filename, data->lineno, err);
		free(err);
		emit_line(data->o, set, reset, line, 1);
		ws_check_emit(line + 1, len - 1, data->ws_rule,
			      data->o->file, set, reset, ws);
	} else if (line[0] == ' ') {
		data->lineno++;
	}
}

static unsigned char *deflate_it(char *data,
				 unsigned long size,
				 unsigned long *result_size)
{
	int bound;
	unsigned char *deflated;
	git_zstream stream;

	git_deflate_init(&stream, zlib_compression_level);
	bound = git_deflate_bound(&stream, size);
	deflated = xmalloc(bound);
	stream.next_out = deflated;
	stream.avail_out = bound;

	stream.next_in = (unsigned char *)data;
	stream.avail_in = size;
	while (git_deflate(&stream, Z_FINISH) == Z_OK)
		; /* nothing */
	git_deflate_end(&stream);
	*result_size = stream.total_out;
	return deflated;
}

static void emit_binary_diff_body(struct diff_options *o,
				  mmfile_t *one, mmfile_t *two)
{
	void *cp;
	void *delta;
	void *deflated;
	void *data;
	unsigned long orig_size;
	unsigned long delta_size;
	unsigned long deflate_size;
	unsigned long data_size;

	/* We could do deflated delta, or we could do just deflated two,
	 * whichever is smaller.
	 */
	delta = NULL;
	deflated = deflate_it(two->ptr, two->size, &deflate_size);
	if (one->size && two->size) {
		delta = diff_delta(one->ptr, one->size,
				   two->ptr, two->size,
				   &delta_size, deflate_size);
		if (delta) {
			void *to_free = delta;
			orig_size = delta_size;
			delta = deflate_it(delta, delta_size, &delta_size);
			free(to_free);
		}
	}

	if (delta && delta_size < deflate_size) {
		char *s = xstrfmt("%"PRIuMAX , (uintmax_t)orig_size);
		emit_diff_symbol(o, DIFF_SYMBOL_BINARY_DIFF_HEADER_DELTA,
				 s, strlen(s), 0);
		free(s);
		free(deflated);
		data = delta;
		data_size = delta_size;
	} else {
		char *s = xstrfmt("%lu", two->size);
		emit_diff_symbol(o, DIFF_SYMBOL_BINARY_DIFF_HEADER_LITERAL,
				 s, strlen(s), 0);
		free(s);
		free(delta);
		data = deflated;
		data_size = deflate_size;
	}

	/* emit data encoded in base85 */
	cp = data;
	while (data_size) {
		int len;
		int bytes = (52 < data_size) ? 52 : data_size;
		char line[71];
		data_size -= bytes;
		if (bytes <= 26)
			line[0] = bytes + 'A' - 1;
		else
			line[0] = bytes - 26 + 'a' - 1;
		encode_85(line + 1, cp, bytes);
		cp = (char *) cp + bytes;

		len = strlen(line);
		line[len++] = '\n';
		line[len] = '\0';

		emit_diff_symbol(o, DIFF_SYMBOL_BINARY_DIFF_BODY,
				 line, len, 0);
	}
	emit_diff_symbol(o, DIFF_SYMBOL_BINARY_DIFF_FOOTER, NULL, 0, 0);
	free(data);
}

static void emit_binary_diff(struct diff_options *o,
			     mmfile_t *one, mmfile_t *two)
{
	emit_diff_symbol(o, DIFF_SYMBOL_BINARY_DIFF_HEADER, NULL, 0, 0);
	emit_binary_diff_body(o, one, two);
	emit_binary_diff_body(o, two, one);
}

int diff_filespec_is_binary(struct repository *r,
			    struct diff_filespec *one)
{
	if (one->is_binary == -1) {
		diff_filespec_load_driver(one, r->index);
		if (one->driver->binary != -1)
			one->is_binary = one->driver->binary;
		else {
			if (!one->data && DIFF_FILE_VALID(one))
				diff_populate_filespec(r, one, CHECK_BINARY);
			if (one->is_binary == -1 && one->data)
				one->is_binary = buffer_is_binary(one->data,
						one->size);
			if (one->is_binary == -1)
				one->is_binary = 0;
		}
	}
	return one->is_binary;
}

static const struct userdiff_funcname *
diff_funcname_pattern(struct diff_options *o, struct diff_filespec *one)
{
	diff_filespec_load_driver(one, o->repo->index);
	return one->driver->funcname.pattern ? &one->driver->funcname : NULL;
}

void diff_set_mnemonic_prefix(struct diff_options *options, const char *a, const char *b)
{
	if (!options->a_prefix)
		options->a_prefix = a;
	if (!options->b_prefix)
		options->b_prefix = b;
}

struct userdiff_driver *get_textconv(struct repository *r,
				     struct diff_filespec *one)
{
	if (!DIFF_FILE_VALID(one))
		return NULL;

	diff_filespec_load_driver(one, r->index);
	return userdiff_get_textconv(r, one->driver);
}

static void builtin_diff(const char *name_a,
			 const char *name_b,
			 struct diff_filespec *one,
			 struct diff_filespec *two,
			 const char *xfrm_msg,
			 int must_show_header,
			 struct diff_options *o,
			 int complete_rewrite)
{
	mmfile_t mf1, mf2;
	const char *lbl[2];
	char *a_one, *b_two;
	const char *meta = diff_get_color_opt(o, DIFF_METAINFO);
	const char *reset = diff_get_color_opt(o, DIFF_RESET);
	const char *a_prefix, *b_prefix;
	struct userdiff_driver *textconv_one = NULL;
	struct userdiff_driver *textconv_two = NULL;
	struct strbuf header = STRBUF_INIT;
	const char *line_prefix = diff_line_prefix(o);

	diff_set_mnemonic_prefix(o, "a/", "b/");
	if (o->flags.reverse_diff) {
		a_prefix = o->b_prefix;
		b_prefix = o->a_prefix;
	} else {
		a_prefix = o->a_prefix;
		b_prefix = o->b_prefix;
	}

	if (o->submodule_format == DIFF_SUBMODULE_LOG &&
	    (!one->mode || S_ISGITLINK(one->mode)) &&
	    (!two->mode || S_ISGITLINK(two->mode))) {
		show_submodule_summary(o, one->path ? one->path : two->path,
				&one->oid, &two->oid,
				two->dirty_submodule);
		return;
	} else if (o->submodule_format == DIFF_SUBMODULE_INLINE_DIFF &&
		   (!one->mode || S_ISGITLINK(one->mode)) &&
		   (!two->mode || S_ISGITLINK(two->mode))) {
		show_submodule_inline_diff(o, one->path ? one->path : two->path,
				&one->oid, &two->oid,
				two->dirty_submodule);
		return;
	}

	if (o->flags.allow_textconv) {
		textconv_one = get_textconv(o->repo, one);
		textconv_two = get_textconv(o->repo, two);
	}

	/* Never use a non-valid filename anywhere if at all possible */
	name_a = DIFF_FILE_VALID(one) ? name_a : name_b;
	name_b = DIFF_FILE_VALID(two) ? name_b : name_a;

	a_one = quote_two(a_prefix, name_a + (*name_a == '/'));
	b_two = quote_two(b_prefix, name_b + (*name_b == '/'));
	lbl[0] = DIFF_FILE_VALID(one) ? a_one : "/dev/null";
	lbl[1] = DIFF_FILE_VALID(two) ? b_two : "/dev/null";
	strbuf_addf(&header, "%s%sdiff --git %s %s%s\n", line_prefix, meta, a_one, b_two, reset);
	if (lbl[0][0] == '/') {
		/* /dev/null */
		strbuf_addf(&header, "%s%snew file mode %06o%s\n", line_prefix, meta, two->mode, reset);
		if (xfrm_msg)
			strbuf_addstr(&header, xfrm_msg);
		must_show_header = 1;
	}
	else if (lbl[1][0] == '/') {
		strbuf_addf(&header, "%s%sdeleted file mode %06o%s\n", line_prefix, meta, one->mode, reset);
		if (xfrm_msg)
			strbuf_addstr(&header, xfrm_msg);
		must_show_header = 1;
	}
	else {
		if (one->mode != two->mode) {
			strbuf_addf(&header, "%s%sold mode %06o%s\n", line_prefix, meta, one->mode, reset);
			strbuf_addf(&header, "%s%snew mode %06o%s\n", line_prefix, meta, two->mode, reset);
			must_show_header = 1;
		}
		if (xfrm_msg)
			strbuf_addstr(&header, xfrm_msg);

		/*
		 * we do not run diff between different kind
		 * of objects.
		 */
		if ((one->mode ^ two->mode) & S_IFMT)
			goto free_ab_and_return;
		if (complete_rewrite &&
		    (textconv_one || !diff_filespec_is_binary(o->repo, one)) &&
		    (textconv_two || !diff_filespec_is_binary(o->repo, two))) {
			emit_diff_symbol(o, DIFF_SYMBOL_HEADER,
					 header.buf, header.len, 0);
			strbuf_reset(&header);
			emit_rewrite_diff(name_a, name_b, one, two,
					  textconv_one, textconv_two, o);
			o->found_changes = 1;
			goto free_ab_and_return;
		}
	}

	if (o->irreversible_delete && lbl[1][0] == '/') {
		emit_diff_symbol(o, DIFF_SYMBOL_HEADER, header.buf,
				 header.len, 0);
		strbuf_reset(&header);
		goto free_ab_and_return;
	} else if (!o->flags.text &&
		   ( (!textconv_one && diff_filespec_is_binary(o->repo, one)) ||
		     (!textconv_two && diff_filespec_is_binary(o->repo, two)) )) {
		struct strbuf sb = STRBUF_INIT;
		if (!one->data && !two->data &&
		    S_ISREG(one->mode) && S_ISREG(two->mode) &&
		    !o->flags.binary) {
			if (oideq(&one->oid, &two->oid)) {
				if (must_show_header)
					emit_diff_symbol(o, DIFF_SYMBOL_HEADER,
							 header.buf, header.len,
							 0);
				goto free_ab_and_return;
			}
			emit_diff_symbol(o, DIFF_SYMBOL_HEADER,
					 header.buf, header.len, 0);
			strbuf_addf(&sb, "%sBinary files %s and %s differ\n",
				    diff_line_prefix(o), lbl[0], lbl[1]);
			emit_diff_symbol(o, DIFF_SYMBOL_BINARY_FILES,
					 sb.buf, sb.len, 0);
			strbuf_release(&sb);
			goto free_ab_and_return;
		}
		if (fill_mmfile(o->repo, &mf1, one) < 0 ||
		    fill_mmfile(o->repo, &mf2, two) < 0)
			die("unable to read files to diff");
		/* Quite common confusing case */
		if (mf1.size == mf2.size &&
		    !memcmp(mf1.ptr, mf2.ptr, mf1.size)) {
			if (must_show_header)
				emit_diff_symbol(o, DIFF_SYMBOL_HEADER,
						 header.buf, header.len, 0);
			goto free_ab_and_return;
		}
		emit_diff_symbol(o, DIFF_SYMBOL_HEADER, header.buf, header.len, 0);
		strbuf_reset(&header);
		if (o->flags.binary)
			emit_binary_diff(o, &mf1, &mf2);
		else {
			strbuf_addf(&sb, "%sBinary files %s and %s differ\n",
				    diff_line_prefix(o), lbl[0], lbl[1]);
			emit_diff_symbol(o, DIFF_SYMBOL_BINARY_FILES,
					 sb.buf, sb.len, 0);
			strbuf_release(&sb);
		}
		o->found_changes = 1;
	} else {
		/* Crazy xdl interfaces.. */
		const char *diffopts;
		const char *v;
		xpparam_t xpp;
		xdemitconf_t xecfg;
		struct emit_callback ecbdata;
		const struct userdiff_funcname *pe;

		if (must_show_header) {
			emit_diff_symbol(o, DIFF_SYMBOL_HEADER,
					 header.buf, header.len, 0);
			strbuf_reset(&header);
		}

		mf1.size = fill_textconv(o->repo, textconv_one, one, &mf1.ptr);
		mf2.size = fill_textconv(o->repo, textconv_two, two, &mf2.ptr);

		pe = diff_funcname_pattern(o, one);
		if (!pe)
			pe = diff_funcname_pattern(o, two);

		memset(&xpp, 0, sizeof(xpp));
		memset(&xecfg, 0, sizeof(xecfg));
		memset(&ecbdata, 0, sizeof(ecbdata));
		if (o->flags.suppress_diff_headers)
			lbl[0] = NULL;
		ecbdata.label_path = lbl;
		ecbdata.color_diff = want_color(o->use_color);
		ecbdata.ws_rule = whitespace_rule(o->repo->index, name_b);
		if (ecbdata.ws_rule & WS_BLANK_AT_EOF)
			check_blank_at_eof(&mf1, &mf2, &ecbdata);
		ecbdata.opt = o;
		if (header.len && !o->flags.suppress_diff_headers)
			ecbdata.header = &header;
		xpp.flags = o->xdl_opts;
		xpp.anchors = o->anchors;
		xpp.anchors_nr = o->anchors_nr;
		xecfg.ctxlen = o->context;
		xecfg.interhunkctxlen = o->interhunkcontext;
		xecfg.flags = XDL_EMIT_FUNCNAMES;
		if (o->flags.funccontext)
			xecfg.flags |= XDL_EMIT_FUNCCONTEXT;
		if (pe)
			xdiff_set_find_func(&xecfg, pe->pattern, pe->cflags);

		diffopts = getenv("GIT_DIFF_OPTS");
		if (!diffopts)
			;
		else if (skip_prefix(diffopts, "--unified=", &v))
			xecfg.ctxlen = strtoul(v, NULL, 10);
		else if (skip_prefix(diffopts, "-u", &v))
			xecfg.ctxlen = strtoul(v, NULL, 10);

		if (o->word_diff)
			init_diff_words_data(&ecbdata, o, one, two);
		if (xdi_diff_outf(&mf1, &mf2, NULL, fn_out_consume,
				  &ecbdata, &xpp, &xecfg))
			die("unable to generate diff for %s", one->path);
		if (o->word_diff)
			free_diff_words_data(&ecbdata);
		if (textconv_one)
			free(mf1.ptr);
		if (textconv_two)
			free(mf2.ptr);
		xdiff_clear_find_func(&xecfg);
	}

 free_ab_and_return:
	strbuf_release(&header);
	diff_free_filespec_data(one);
	diff_free_filespec_data(two);
	free(a_one);
	free(b_two);
	return;
}

static char *get_compact_summary(const struct diff_filepair *p, int is_renamed)
{
	if (!is_renamed) {
		if (p->status == DIFF_STATUS_ADDED) {
			if (S_ISLNK(p->two->mode))
				return "new +l";
			else if ((p->two->mode & 0777) == 0755)
				return "new +x";
			else
				return "new";
		} else if (p->status == DIFF_STATUS_DELETED)
			return "gone";
	}
	if (S_ISLNK(p->one->mode) && !S_ISLNK(p->two->mode))
		return "mode -l";
	else if (!S_ISLNK(p->one->mode) && S_ISLNK(p->two->mode))
		return "mode +l";
	else if ((p->one->mode & 0777) == 0644 &&
		 (p->two->mode & 0777) == 0755)
		return "mode +x";
	else if ((p->one->mode & 0777) == 0755 &&
		 (p->two->mode & 0777) == 0644)
		return "mode -x";
	return NULL;
}

static void builtin_diffstat(const char *name_a, const char *name_b,
			     struct diff_filespec *one,
			     struct diff_filespec *two,
			     struct diffstat_t *diffstat,
			     struct diff_options *o,
			     struct diff_filepair *p)
{
	mmfile_t mf1, mf2;
	struct diffstat_file *data;
	int same_contents;
	int complete_rewrite = 0;

	if (!DIFF_PAIR_UNMERGED(p)) {
		if (p->status == DIFF_STATUS_MODIFIED && p->score)
			complete_rewrite = 1;
	}

	data = diffstat_add(diffstat, name_a, name_b);
	data->is_interesting = p->status != DIFF_STATUS_UNKNOWN;
	if (o->flags.stat_with_summary)
		data->comments = get_compact_summary(p, data->is_renamed);

	if (!one || !two) {
		data->is_unmerged = 1;
		return;
	}

	same_contents = oideq(&one->oid, &two->oid);

	if (diff_filespec_is_binary(o->repo, one) ||
	    diff_filespec_is_binary(o->repo, two)) {
		data->is_binary = 1;
		if (same_contents) {
			data->added = 0;
			data->deleted = 0;
		} else {
			data->added = diff_filespec_size(o->repo, two);
			data->deleted = diff_filespec_size(o->repo, one);
		}
	}

	else if (complete_rewrite) {
		diff_populate_filespec(o->repo, one, 0);
		diff_populate_filespec(o->repo, two, 0);
		data->deleted = count_lines(one->data, one->size);
		data->added = count_lines(two->data, two->size);
	}

	else if (!same_contents) {
		/* Crazy xdl interfaces.. */
		xpparam_t xpp;
		xdemitconf_t xecfg;

		if (fill_mmfile(o->repo, &mf1, one) < 0 ||
		    fill_mmfile(o->repo, &mf2, two) < 0)
			die("unable to read files to diff");

		memset(&xpp, 0, sizeof(xpp));
		memset(&xecfg, 0, sizeof(xecfg));
		xpp.flags = o->xdl_opts;
		xpp.anchors = o->anchors;
		xpp.anchors_nr = o->anchors_nr;
		xecfg.ctxlen = o->context;
		xecfg.interhunkctxlen = o->interhunkcontext;
		if (xdi_diff_outf(&mf1, &mf2, discard_hunk_line,
				  diffstat_consume, diffstat, &xpp, &xecfg))
			die("unable to generate diffstat for %s", one->path);
	}

	diff_free_filespec_data(one);
	diff_free_filespec_data(two);
}

static void builtin_checkdiff(const char *name_a, const char *name_b,
			      const char *attr_path,
			      struct diff_filespec *one,
			      struct diff_filespec *two,
			      struct diff_options *o)
{
	mmfile_t mf1, mf2;
	struct checkdiff_t data;

	if (!two)
		return;

	memset(&data, 0, sizeof(data));
	data.filename = name_b ? name_b : name_a;
	data.lineno = 0;
	data.o = o;
	data.ws_rule = whitespace_rule(o->repo->index, attr_path);
	data.conflict_marker_size = ll_merge_marker_size(o->repo->index, attr_path);

	if (fill_mmfile(o->repo, &mf1, one) < 0 ||
	    fill_mmfile(o->repo, &mf2, two) < 0)
		die("unable to read files to diff");

	/*
	 * All the other codepaths check both sides, but not checking
	 * the "old" side here is deliberate.  We are checking the newly
	 * introduced changes, and as long as the "new" side is text, we
	 * can and should check what it introduces.
	 */
	if (diff_filespec_is_binary(o->repo, two))
		goto free_and_return;
	else {
		/* Crazy xdl interfaces.. */
		xpparam_t xpp;
		xdemitconf_t xecfg;

		memset(&xpp, 0, sizeof(xpp));
		memset(&xecfg, 0, sizeof(xecfg));
		xecfg.ctxlen = 1; /* at least one context line */
		xpp.flags = 0;
		if (xdi_diff_outf(&mf1, &mf2, checkdiff_consume_hunk,
				  checkdiff_consume, &data,
				  &xpp, &xecfg))
			die("unable to generate checkdiff for %s", one->path);

		if (data.ws_rule & WS_BLANK_AT_EOF) {
			struct emit_callback ecbdata;
			int blank_at_eof;

			ecbdata.ws_rule = data.ws_rule;
			check_blank_at_eof(&mf1, &mf2, &ecbdata);
			blank_at_eof = ecbdata.blank_at_eof_in_postimage;

			if (blank_at_eof) {
				static char *err;
				if (!err)
					err = whitespace_error_string(WS_BLANK_AT_EOF);
				fprintf(o->file, "%s:%d: %s.\n",
					data.filename, blank_at_eof, err);
				data.status = 1; /* report errors */
			}
		}
	}
 free_and_return:
	diff_free_filespec_data(one);
	diff_free_filespec_data(two);
	if (data.status)
		o->flags.check_failed = 1;
}

struct diff_filespec *alloc_filespec(const char *path)
{
	struct diff_filespec *spec;

	FLEXPTR_ALLOC_STR(spec, path, path);
	spec->count = 1;
	spec->is_binary = -1;
	return spec;
}

void free_filespec(struct diff_filespec *spec)
{
	if (!--spec->count) {
		diff_free_filespec_data(spec);
		free(spec);
	}
}

void fill_filespec(struct diff_filespec *spec, const struct object_id *oid,
		   int oid_valid, unsigned short mode)
{
	if (mode) {
		spec->mode = canon_mode(mode);
		oidcpy(&spec->oid, oid);
		spec->oid_valid = oid_valid;
	}
}

/*
 * Given a name and sha1 pair, if the index tells us the file in
 * the work tree has that object contents, return true, so that
 * prepare_temp_file() does not have to inflate and extract.
 */
static int reuse_worktree_file(struct index_state *istate,
			       const char *name,
			       const struct object_id *oid,
			       int want_file)
{
	const struct cache_entry *ce;
	struct stat st;
	int pos, len;

	/*
	 * We do not read the cache ourselves here, because the
	 * benchmark with my previous version that always reads cache
	 * shows that it makes things worse for diff-tree comparing
	 * two linux-2.6 kernel trees in an already checked out work
	 * tree.  This is because most diff-tree comparisons deal with
	 * only a small number of files, while reading the cache is
	 * expensive for a large project, and its cost outweighs the
	 * savings we get by not inflating the object to a temporary
	 * file.  Practically, this code only helps when we are used
	 * by diff-cache --cached, which does read the cache before
	 * calling us.
	 */
	if (!istate->cache)
		return 0;

	/* We want to avoid the working directory if our caller
	 * doesn't need the data in a normal file, this system
	 * is rather slow with its stat/open/mmap/close syscalls,
	 * and the object is contained in a pack file.  The pack
	 * is probably already open and will be faster to obtain
	 * the data through than the working directory.  Loose
	 * objects however would tend to be slower as they need
	 * to be individually opened and inflated.
	 */
	if (!FAST_WORKING_DIRECTORY && !want_file && has_object_pack(oid))
		return 0;

	/*
	 * Similarly, if we'd have to convert the file contents anyway, that
	 * makes the optimization not worthwhile.
	 */
	if (!want_file && would_convert_to_git(istate, name))
		return 0;

	len = strlen(name);
	pos = index_name_pos(istate, name, len);
	if (pos < 0)
		return 0;
	ce = istate->cache[pos];

	/*
	 * This is not the sha1 we are looking for, or
	 * unreusable because it is not a regular file.
	 */
	if (!oideq(oid, &ce->oid) || !S_ISREG(ce->ce_mode))
		return 0;

	/*
	 * If ce is marked as "assume unchanged", there is no
	 * guarantee that work tree matches what we are looking for.
	 */
	if ((ce->ce_flags & CE_VALID) || ce_skip_worktree(ce))
		return 0;

	/*
	 * If ce matches the file in the work tree, we can reuse it.
	 */
	if (ce_uptodate(ce) ||
	    (!lstat(name, &st) && !ie_match_stat(istate, ce, &st, 0)))
		return 1;

	return 0;
}

static int diff_populate_gitlink(struct diff_filespec *s, int size_only)
{
	struct strbuf buf = STRBUF_INIT;
	char *dirty = "";

	/* Are we looking at the work tree? */
	if (s->dirty_submodule)
		dirty = "-dirty";

	strbuf_addf(&buf, "Subproject commit %s%s\n",
		    oid_to_hex(&s->oid), dirty);
	s->size = buf.len;
	if (size_only) {
		s->data = NULL;
		strbuf_release(&buf);
	} else {
		s->data = strbuf_detach(&buf, NULL);
		s->should_free = 1;
	}
	return 0;
}

/*
 * While doing rename detection and pickaxe operation, we may need to
 * grab the data for the blob (or file) for our own in-core comparison.
 * diff_filespec has data and size fields for this purpose.
 */
int diff_populate_filespec(struct repository *r,
			   struct diff_filespec *s,
			   unsigned int flags)
{
	int size_only = flags & CHECK_SIZE_ONLY;
	int err = 0;
	int conv_flags = global_conv_flags_eol;
	/*
	 * demote FAIL to WARN to allow inspecting the situation
	 * instead of refusing.
	 */
	if (conv_flags & CONV_EOL_RNDTRP_DIE)
		conv_flags = CONV_EOL_RNDTRP_WARN;

	if (!DIFF_FILE_VALID(s))
		die("internal error: asking to populate invalid file.");
	if (S_ISDIR(s->mode))
		return -1;

	if (s->data)
		return 0;

	if (size_only && 0 < s->size)
		return 0;

	if (S_ISGITLINK(s->mode))
		return diff_populate_gitlink(s, size_only);

	if (!s->oid_valid ||
	    reuse_worktree_file(r->index, s->path, &s->oid, 0)) {
		struct strbuf buf = STRBUF_INIT;
		struct stat st;
		int fd;

		if (lstat(s->path, &st) < 0) {
		err_empty:
			err = -1;
		empty:
			s->data = (char *)"";
			s->size = 0;
			return err;
		}
		s->size = xsize_t(st.st_size);
		if (!s->size)
			goto empty;
		if (S_ISLNK(st.st_mode)) {
			struct strbuf sb = STRBUF_INIT;

			if (strbuf_readlink(&sb, s->path, s->size))
				goto err_empty;
			s->size = sb.len;
			s->data = strbuf_detach(&sb, NULL);
			s->should_free = 1;
			return 0;
		}

		/*
		 * Even if the caller would be happy with getting
		 * only the size, we cannot return early at this
		 * point if the path requires us to run the content
		 * conversion.
		 */
		if (size_only && !would_convert_to_git(r->index, s->path))
			return 0;

		/*
		 * Note: this check uses xsize_t(st.st_size) that may
		 * not be the true size of the blob after it goes
		 * through convert_to_git().  This may not strictly be
		 * correct, but the whole point of big_file_threshold
		 * and is_binary check being that we want to avoid
		 * opening the file and inspecting the contents, this
		 * is probably fine.
		 */
		if ((flags & CHECK_BINARY) &&
		    s->size > big_file_threshold && s->is_binary == -1) {
			s->is_binary = 1;
			return 0;
		}
		fd = open(s->path, O_RDONLY);
		if (fd < 0)
			goto err_empty;
		s->data = xmmap(NULL, s->size, PROT_READ, MAP_PRIVATE, fd, 0);
		close(fd);
		s->should_munmap = 1;

		/*
		 * Convert from working tree format to canonical git format
		 */
		if (convert_to_git(r->index, s->path, s->data, s->size, &buf, conv_flags)) {
			size_t size = 0;
			munmap(s->data, s->size);
			s->should_munmap = 0;
			s->data = strbuf_detach(&buf, &size);
			s->size = size;
			s->should_free = 1;
		}
	}
	else {
		enum object_type type;
		if (size_only || (flags & CHECK_BINARY)) {
			type = oid_object_info(r, &s->oid, &s->size);
			if (type < 0)
				die("unable to read %s",
				    oid_to_hex(&s->oid));
			if (size_only)
				return 0;
			if (s->size > big_file_threshold && s->is_binary == -1) {
				s->is_binary = 1;
				return 0;
			}
		}
		s->data = read_object_file(&s->oid, &type, &s->size);
		if (!s->data)
			die("unable to read %s", oid_to_hex(&s->oid));
		s->should_free = 1;
	}
	return 0;
}

void diff_free_filespec_blob(struct diff_filespec *s)
{
	if (s->should_free)
		free(s->data);
	else if (s->should_munmap)
		munmap(s->data, s->size);

	if (s->should_free || s->should_munmap) {
		s->should_free = s->should_munmap = 0;
		s->data = NULL;
	}
}

void diff_free_filespec_data(struct diff_filespec *s)
{
	diff_free_filespec_blob(s);
	FREE_AND_NULL(s->cnt_data);
}

static void prep_temp_blob(struct index_state *istate,
			   const char *path, struct diff_tempfile *temp,
			   void *blob,
			   unsigned long size,
			   const struct object_id *oid,
			   int mode)
{
	struct strbuf buf = STRBUF_INIT;
	struct strbuf tempfile = STRBUF_INIT;
	char *path_dup = xstrdup(path);
	const char *base = basename(path_dup);

	/* Generate "XXXXXX_basename.ext" */
	strbuf_addstr(&tempfile, "XXXXXX_");
	strbuf_addstr(&tempfile, base);

	temp->tempfile = mks_tempfile_ts(tempfile.buf, strlen(base) + 1);
	if (!temp->tempfile)
		die_errno("unable to create temp-file");
	if (convert_to_working_tree(istate, path,
			(const char *)blob, (size_t)size, &buf)) {
		blob = buf.buf;
		size = buf.len;
	}
	if (write_in_full(temp->tempfile->fd, blob, size) < 0 ||
	    close_tempfile_gently(temp->tempfile))
		die_errno("unable to write temp-file");
	temp->name = get_tempfile_path(temp->tempfile);
	oid_to_hex_r(temp->hex, oid);
	xsnprintf(temp->mode, sizeof(temp->mode), "%06o", mode);
	strbuf_release(&buf);
	strbuf_release(&tempfile);
	free(path_dup);
}

static struct diff_tempfile *prepare_temp_file(struct repository *r,
					       const char *name,
					       struct diff_filespec *one)
{
	struct diff_tempfile *temp = claim_diff_tempfile();

	if (!DIFF_FILE_VALID(one)) {
	not_a_valid_file:
		/* A '-' entry produces this for file-2, and
		 * a '+' entry produces this for file-1.
		 */
		temp->name = "/dev/null";
		xsnprintf(temp->hex, sizeof(temp->hex), ".");
		xsnprintf(temp->mode, sizeof(temp->mode), ".");
		return temp;
	}

	if (!S_ISGITLINK(one->mode) &&
	    (!one->oid_valid ||
	     reuse_worktree_file(r->index, name, &one->oid, 1))) {
		struct stat st;
		if (lstat(name, &st) < 0) {
			if (errno == ENOENT)
				goto not_a_valid_file;
			die_errno("stat(%s)", name);
		}
		if (S_ISLNK(st.st_mode)) {
			struct strbuf sb = STRBUF_INIT;
			if (strbuf_readlink(&sb, name, st.st_size) < 0)
				die_errno("readlink(%s)", name);
			prep_temp_blob(r->index, name, temp, sb.buf, sb.len,
				       (one->oid_valid ?
					&one->oid : &null_oid),
				       (one->oid_valid ?
					one->mode : S_IFLNK));
			strbuf_release(&sb);
		}
		else {
			/* we can borrow from the file in the work tree */
			temp->name = name;
			if (!one->oid_valid)
				oid_to_hex_r(temp->hex, &null_oid);
			else
				oid_to_hex_r(temp->hex, &one->oid);
			/* Even though we may sometimes borrow the
			 * contents from the work tree, we always want
			 * one->mode.  mode is trustworthy even when
			 * !(one->oid_valid), as long as
			 * DIFF_FILE_VALID(one).
			 */
			xsnprintf(temp->mode, sizeof(temp->mode), "%06o", one->mode);
		}
		return temp;
	}
	else {
		if (diff_populate_filespec(r, one, 0))
			die("cannot read data blob for %s", one->path);
		prep_temp_blob(r->index, name, temp,
			       one->data, one->size,
			       &one->oid, one->mode);
	}
	return temp;
}

static void add_external_diff_name(struct repository *r,
				   struct argv_array *argv,
				   const char *name,
				   struct diff_filespec *df)
{
	struct diff_tempfile *temp = prepare_temp_file(r, name, df);
	argv_array_push(argv, temp->name);
	argv_array_push(argv, temp->hex);
	argv_array_push(argv, temp->mode);
}

/* An external diff command takes:
 *
 * diff-cmd name infile1 infile1-sha1 infile1-mode \
 *               infile2 infile2-sha1 infile2-mode [ rename-to ]
 *
 */
static void run_external_diff(const char *pgm,
			      const char *name,
			      const char *other,
			      struct diff_filespec *one,
			      struct diff_filespec *two,
			      const char *xfrm_msg,
			      struct diff_options *o)
{
	struct argv_array argv = ARGV_ARRAY_INIT;
	struct argv_array env = ARGV_ARRAY_INIT;
	struct diff_queue_struct *q = &diff_queued_diff;

	argv_array_push(&argv, pgm);
	argv_array_push(&argv, name);

	if (one && two) {
		add_external_diff_name(o->repo, &argv, name, one);
		if (!other)
			add_external_diff_name(o->repo, &argv, name, two);
		else {
			add_external_diff_name(o->repo, &argv, other, two);
			argv_array_push(&argv, other);
			argv_array_push(&argv, xfrm_msg);
		}
	}

	argv_array_pushf(&env, "GIT_DIFF_PATH_COUNTER=%d", ++o->diff_path_counter);
	argv_array_pushf(&env, "GIT_DIFF_PATH_TOTAL=%d", q->nr);

	if (run_command_v_opt_cd_env(argv.argv, RUN_USING_SHELL, NULL, env.argv))
		die(_("external diff died, stopping at %s"), name);

	remove_tempfile();
	argv_array_clear(&argv);
	argv_array_clear(&env);
}

static int similarity_index(struct diff_filepair *p)
{
	return p->score * 100 / MAX_SCORE;
}

static const char *diff_abbrev_oid(const struct object_id *oid, int abbrev)
{
	if (startup_info->have_repository)
		return find_unique_abbrev(oid, abbrev);
	else {
		char *hex = oid_to_hex(oid);
		if (abbrev < 0)
			abbrev = FALLBACK_DEFAULT_ABBREV;
		if (abbrev > the_hash_algo->hexsz)
			BUG("oid abbreviation out of range: %d", abbrev);
		if (abbrev)
			hex[abbrev] = '\0';
		return hex;
	}
}

static void fill_metainfo(struct strbuf *msg,
			  const char *name,
			  const char *other,
			  struct diff_filespec *one,
			  struct diff_filespec *two,
			  struct diff_options *o,
			  struct diff_filepair *p,
			  int *must_show_header,
			  int use_color)
{
	const char *set = diff_get_color(use_color, DIFF_METAINFO);
	const char *reset = diff_get_color(use_color, DIFF_RESET);
	const char *line_prefix = diff_line_prefix(o);

	*must_show_header = 1;
	strbuf_init(msg, PATH_MAX * 2 + 300);
	switch (p->status) {
	case DIFF_STATUS_COPIED:
		strbuf_addf(msg, "%s%ssimilarity index %d%%",
			    line_prefix, set, similarity_index(p));
		strbuf_addf(msg, "%s\n%s%scopy from ",
			    reset,  line_prefix, set);
		quote_c_style(name, msg, NULL, 0);
		strbuf_addf(msg, "%s\n%s%scopy to ", reset, line_prefix, set);
		quote_c_style(other, msg, NULL, 0);
		strbuf_addf(msg, "%s\n", reset);
		break;
	case DIFF_STATUS_RENAMED:
		strbuf_addf(msg, "%s%ssimilarity index %d%%",
			    line_prefix, set, similarity_index(p));
		strbuf_addf(msg, "%s\n%s%srename from ",
			    reset, line_prefix, set);
		quote_c_style(name, msg, NULL, 0);
		strbuf_addf(msg, "%s\n%s%srename to ",
			    reset, line_prefix, set);
		quote_c_style(other, msg, NULL, 0);
		strbuf_addf(msg, "%s\n", reset);
		break;
	case DIFF_STATUS_MODIFIED:
		if (p->score) {
			strbuf_addf(msg, "%s%sdissimilarity index %d%%%s\n",
				    line_prefix,
				    set, similarity_index(p), reset);
			break;
		}
		/* fallthru */
	default:
		*must_show_header = 0;
	}
	if (one && two && !oideq(&one->oid, &two->oid)) {
		const unsigned hexsz = the_hash_algo->hexsz;
		int abbrev = o->flags.full_index ? hexsz : DEFAULT_ABBREV;

		if (o->flags.binary) {
			mmfile_t mf;
			if ((!fill_mmfile(o->repo, &mf, one) &&
			     diff_filespec_is_binary(o->repo, one)) ||
			    (!fill_mmfile(o->repo, &mf, two) &&
			     diff_filespec_is_binary(o->repo, two)))
				abbrev = hexsz;
		}
		strbuf_addf(msg, "%s%sindex %s..%s", line_prefix, set,
			    diff_abbrev_oid(&one->oid, abbrev),
			    diff_abbrev_oid(&two->oid, abbrev));
		if (one->mode == two->mode)
			strbuf_addf(msg, " %06o", one->mode);
		strbuf_addf(msg, "%s\n", reset);
	}
}

static void run_diff_cmd(const char *pgm,
			 const char *name,
			 const char *other,
			 const char *attr_path,
			 struct diff_filespec *one,
			 struct diff_filespec *two,
			 struct strbuf *msg,
			 struct diff_options *o,
			 struct diff_filepair *p)
{
	const char *xfrm_msg = NULL;
	int complete_rewrite = (p->status == DIFF_STATUS_MODIFIED) && p->score;
	int must_show_header = 0;


	if (o->flags.allow_external) {
		struct userdiff_driver *drv;

		drv = userdiff_find_by_path(o->repo->index, attr_path);
		if (drv && drv->external)
			pgm = drv->external;
	}

	if (msg) {
		/*
		 * don't use colors when the header is intended for an
		 * external diff driver
		 */
		fill_metainfo(msg, name, other, one, two, o, p,
			      &must_show_header,
			      want_color(o->use_color) && !pgm);
		xfrm_msg = msg->len ? msg->buf : NULL;
	}

	if (pgm) {
		run_external_diff(pgm, name, other, one, two, xfrm_msg, o);
		return;
	}
	if (one && two)
		builtin_diff(name, other ? other : name,
			     one, two, xfrm_msg, must_show_header,
			     o, complete_rewrite);
	else
		fprintf(o->file, "* Unmerged path %s\n", name);
}

static void diff_fill_oid_info(struct diff_filespec *one, struct index_state *istate)
{
	if (DIFF_FILE_VALID(one)) {
		if (!one->oid_valid) {
			struct stat st;
			if (one->is_stdin) {
				oidclr(&one->oid);
				return;
			}
			if (lstat(one->path, &st) < 0)
				die_errno("stat '%s'", one->path);
			if (index_path(istate, &one->oid, one->path, &st, 0))
				die("cannot hash %s", one->path);
		}
	}
	else
		oidclr(&one->oid);
}

static void strip_prefix(int prefix_length, const char **namep, const char **otherp)
{
	/* Strip the prefix but do not molest /dev/null and absolute paths */
	if (*namep && !is_absolute_path(*namep)) {
		*namep += prefix_length;
		if (**namep == '/')
			++*namep;
	}
	if (*otherp && !is_absolute_path(*otherp)) {
		*otherp += prefix_length;
		if (**otherp == '/')
			++*otherp;
	}
}

static void run_diff(struct diff_filepair *p, struct diff_options *o)
{
	const char *pgm = external_diff();
	struct strbuf msg;
	struct diff_filespec *one = p->one;
	struct diff_filespec *two = p->two;
	const char *name;
	const char *other;
	const char *attr_path;

	name  = one->path;
	other = (strcmp(name, two->path) ? two->path : NULL);
	attr_path = name;
	if (o->prefix_length)
		strip_prefix(o->prefix_length, &name, &other);

	if (!o->flags.allow_external)
		pgm = NULL;

	if (DIFF_PAIR_UNMERGED(p)) {
		run_diff_cmd(pgm, name, NULL, attr_path,
			     NULL, NULL, NULL, o, p);
		return;
	}

	diff_fill_oid_info(one, o->repo->index);
	diff_fill_oid_info(two, o->repo->index);

	if (!pgm &&
	    DIFF_FILE_VALID(one) && DIFF_FILE_VALID(two) &&
	    (S_IFMT & one->mode) != (S_IFMT & two->mode)) {
		/*
		 * a filepair that changes between file and symlink
		 * needs to be split into deletion and creation.
		 */
		struct diff_filespec *null = alloc_filespec(two->path);
		run_diff_cmd(NULL, name, other, attr_path,
			     one, null, &msg,
			     o, p);
		free(null);
		strbuf_release(&msg);

		null = alloc_filespec(one->path);
		run_diff_cmd(NULL, name, other, attr_path,
			     null, two, &msg, o, p);
		free(null);
	}
	else
		run_diff_cmd(pgm, name, other, attr_path,
			     one, two, &msg, o, p);

	strbuf_release(&msg);
}

static void run_diffstat(struct diff_filepair *p, struct diff_options *o,
			 struct diffstat_t *diffstat)
{
	const char *name;
	const char *other;

	if (DIFF_PAIR_UNMERGED(p)) {
		/* unmerged */
		builtin_diffstat(p->one->path, NULL, NULL, NULL,
				 diffstat, o, p);
		return;
	}

	name = p->one->path;
	other = (strcmp(name, p->two->path) ? p->two->path : NULL);

	if (o->prefix_length)
		strip_prefix(o->prefix_length, &name, &other);

	diff_fill_oid_info(p->one, o->repo->index);
	diff_fill_oid_info(p->two, o->repo->index);

	builtin_diffstat(name, other, p->one, p->two,
			 diffstat, o, p);
}

static void run_checkdiff(struct diff_filepair *p, struct diff_options *o)
{
	const char *name;
	const char *other;
	const char *attr_path;

	if (DIFF_PAIR_UNMERGED(p)) {
		/* unmerged */
		return;
	}

	name = p->one->path;
	other = (strcmp(name, p->two->path) ? p->two->path : NULL);
	attr_path = other ? other : name;

	if (o->prefix_length)
		strip_prefix(o->prefix_length, &name, &other);

	diff_fill_oid_info(p->one, o->repo->index);
	diff_fill_oid_info(p->two, o->repo->index);

	builtin_checkdiff(name, other, attr_path, p->one, p->two, o);
}

static void prep_parse_options(struct diff_options *options);

void repo_diff_setup(struct repository *r, struct diff_options *options)
{
	memcpy(options, &default_diff_options, sizeof(*options));

	options->file = stdout;
	options->repo = r;

	options->output_indicators[OUTPUT_INDICATOR_NEW] = '+';
	options->output_indicators[OUTPUT_INDICATOR_OLD] = '-';
	options->output_indicators[OUTPUT_INDICATOR_CONTEXT] = ' ';
	options->abbrev = DEFAULT_ABBREV;
	options->line_termination = '\n';
	options->break_opt = -1;
	options->rename_limit = -1;
	options->dirstat_permille = diff_dirstat_permille_default;
	options->context = diff_context_default;
	options->interhunkcontext = diff_interhunk_context_default;
	options->ws_error_highlight = ws_error_highlight_default;
	options->flags.rename_empty = 1;
	options->objfind = NULL;

	/* pathchange left =NULL by default */
	options->change = diff_change;
	options->add_remove = diff_addremove;
	options->use_color = diff_use_color_default;
	options->detect_rename = diff_detect_rename_default;
	options->xdl_opts |= diff_algorithm;
	if (diff_indent_heuristic)
		DIFF_XDL_SET(options, INDENT_HEURISTIC);

	options->orderfile = diff_order_file_cfg;

	if (diff_no_prefix) {
		options->a_prefix = options->b_prefix = "";
	} else if (!diff_mnemonic_prefix) {
		options->a_prefix = "a/";
		options->b_prefix = "b/";
	}

	options->color_moved = diff_color_moved_default;
	options->color_moved_ws_handling = diff_color_moved_ws_default;

	prep_parse_options(options);
}

void diff_setup_done(struct diff_options *options)
{
	unsigned check_mask = DIFF_FORMAT_NAME |
			      DIFF_FORMAT_NAME_STATUS |
			      DIFF_FORMAT_CHECKDIFF |
			      DIFF_FORMAT_NO_OUTPUT;
	/*
	 * This must be signed because we're comparing against a potentially
	 * negative value.
	 */
	const int hexsz = the_hash_algo->hexsz;

	if (options->set_default)
		options->set_default(options);

	if (HAS_MULTI_BITS(options->output_format & check_mask))
		die(_("--name-only, --name-status, --check and -s are mutually exclusive"));

	if (HAS_MULTI_BITS(options->pickaxe_opts & DIFF_PICKAXE_KINDS_MASK))
		die(_("-G, -S and --find-object are mutually exclusive"));

	/*
	 * Most of the time we can say "there are changes"
	 * only by checking if there are changed paths, but
	 * --ignore-whitespace* options force us to look
	 * inside contents.
	 */

	if ((options->xdl_opts & XDF_WHITESPACE_FLAGS))
		options->flags.diff_from_contents = 1;
	else
		options->flags.diff_from_contents = 0;

	if (options->flags.find_copies_harder)
		options->detect_rename = DIFF_DETECT_COPY;

	if (!options->flags.relative_name)
		options->prefix = NULL;
	if (options->prefix)
		options->prefix_length = strlen(options->prefix);
	else
		options->prefix_length = 0;

	if (options->output_format & (DIFF_FORMAT_NAME |
				      DIFF_FORMAT_NAME_STATUS |
				      DIFF_FORMAT_CHECKDIFF |
				      DIFF_FORMAT_NO_OUTPUT))
		options->output_format &= ~(DIFF_FORMAT_RAW |
					    DIFF_FORMAT_NUMSTAT |
					    DIFF_FORMAT_DIFFSTAT |
					    DIFF_FORMAT_SHORTSTAT |
					    DIFF_FORMAT_DIRSTAT |
					    DIFF_FORMAT_SUMMARY |
					    DIFF_FORMAT_PATCH);

	/*
	 * These cases always need recursive; we do not drop caller-supplied
	 * recursive bits for other formats here.
	 */
	if (options->output_format & (DIFF_FORMAT_PATCH |
				      DIFF_FORMAT_NUMSTAT |
				      DIFF_FORMAT_DIFFSTAT |
				      DIFF_FORMAT_SHORTSTAT |
				      DIFF_FORMAT_DIRSTAT |
				      DIFF_FORMAT_SUMMARY |
				      DIFF_FORMAT_CHECKDIFF))
		options->flags.recursive = 1;
	/*
	 * Also pickaxe would not work very well if you do not say recursive
	 */
	if (options->pickaxe_opts & DIFF_PICKAXE_KINDS_MASK)
		options->flags.recursive = 1;
	/*
	 * When patches are generated, submodules diffed against the work tree
	 * must be checked for dirtiness too so it can be shown in the output
	 */
	if (options->output_format & DIFF_FORMAT_PATCH)
		options->flags.dirty_submodules = 1;

	if (options->detect_rename && options->rename_limit < 0)
		options->rename_limit = diff_rename_limit_default;
	if (hexsz < options->abbrev)
		options->abbrev = hexsz; /* full */

	/*
	 * It does not make sense to show the first hit we happened
	 * to have found.  It does not make sense not to return with
	 * exit code in such a case either.
	 */
	if (options->flags.quick) {
		options->output_format = DIFF_FORMAT_NO_OUTPUT;
		options->flags.exit_with_status = 1;
	}

	options->diff_path_counter = 0;

	if (options->flags.follow_renames && options->pathspec.nr != 1)
		die(_("--follow requires exactly one pathspec"));

	if (!options->use_color || external_diff())
		options->color_moved = 0;

	FREE_AND_NULL(options->parseopts);
}

int parse_long_opt(const char *opt, const char **argv,
		   const char **optarg)
{
	const char *arg = argv[0];
	if (!skip_prefix(arg, "--", &arg))
		return 0;
	if (!skip_prefix(arg, opt, &arg))
		return 0;
	if (*arg == '=') { /* stuck form: --option=value */
		*optarg = arg + 1;
		return 1;
	}
	if (*arg != '\0')
		return 0;
	/* separate form: --option value */
	if (!argv[1])
		die("Option '--%s' requires a value", opt);
	*optarg = argv[1];
	return 2;
}

static int diff_opt_stat(const struct option *opt, const char *value, int unset)
{
	struct diff_options *options = opt->value;
	int width = options->stat_width;
	int name_width = options->stat_name_width;
	int graph_width = options->stat_graph_width;
	int count = options->stat_count;
	char *end;

	BUG_ON_OPT_NEG(unset);

	if (!strcmp(opt->long_name, "stat")) {
		if (value) {
			width = strtoul(value, &end, 10);
			if (*end == ',')
				name_width = strtoul(end+1, &end, 10);
			if (*end == ',')
				count = strtoul(end+1, &end, 10);
			if (*end)
				return error(_("invalid --stat value: %s"), value);
		}
	} else if (!strcmp(opt->long_name, "stat-width")) {
		width = strtoul(value, &end, 10);
		if (*end)
			return error(_("%s expects a numerical value"),
				     opt->long_name);
	} else if (!strcmp(opt->long_name, "stat-name-width")) {
		name_width = strtoul(value, &end, 10);
		if (*end)
			return error(_("%s expects a numerical value"),
				     opt->long_name);
	} else if (!strcmp(opt->long_name, "stat-graph-width")) {
		graph_width = strtoul(value, &end, 10);
		if (*end)
			return error(_("%s expects a numerical value"),
				     opt->long_name);
	} else if (!strcmp(opt->long_name, "stat-count")) {
		count = strtoul(value, &end, 10);
		if (*end)
			return error(_("%s expects a numerical value"),
				     opt->long_name);
	} else
		BUG("%s should not get here", opt->long_name);

	options->output_format |= DIFF_FORMAT_DIFFSTAT;
	options->stat_name_width = name_width;
	options->stat_graph_width = graph_width;
	options->stat_width = width;
	options->stat_count = count;
	return 0;
}

static int parse_dirstat_opt(struct diff_options *options, const char *params)
{
	struct strbuf errmsg = STRBUF_INIT;
	if (parse_dirstat_params(options, params, &errmsg))
		die(_("Failed to parse --dirstat/-X option parameter:\n%s"),
		    errmsg.buf);
	strbuf_release(&errmsg);
	/*
	 * The caller knows a dirstat-related option is given from the command
	 * line; allow it to say "return this_function();"
	 */
	options->output_format |= DIFF_FORMAT_DIRSTAT;
	return 1;
}

static const char diff_status_letters[] = {
	DIFF_STATUS_ADDED,
	DIFF_STATUS_COPIED,
	DIFF_STATUS_DELETED,
	DIFF_STATUS_MODIFIED,
	DIFF_STATUS_RENAMED,
	DIFF_STATUS_TYPE_CHANGED,
	DIFF_STATUS_UNKNOWN,
	DIFF_STATUS_UNMERGED,
	DIFF_STATUS_FILTER_AON,
	DIFF_STATUS_FILTER_BROKEN,
	'\0',
};

static unsigned int filter_bit['Z' + 1];

static void prepare_filter_bits(void)
{
	int i;

	if (!filter_bit[DIFF_STATUS_ADDED]) {
		for (i = 0; diff_status_letters[i]; i++)
			filter_bit[(int) diff_status_letters[i]] = (1 << i);
	}
}

static unsigned filter_bit_tst(char status, const struct diff_options *opt)
{
	return opt->filter & filter_bit[(int) status];
}

unsigned diff_filter_bit(char status)
{
	prepare_filter_bits();
	return filter_bit[(int) status];
}

static int diff_opt_diff_filter(const struct option *option,
				const char *optarg, int unset)
{
	struct diff_options *opt = option->value;
	int i, optch;

	BUG_ON_OPT_NEG(unset);
	prepare_filter_bits();

	/*
	 * If there is a negation e.g. 'd' in the input, and we haven't
	 * initialized the filter field with another --diff-filter, start
	 * from full set of bits, except for AON.
	 */
	if (!opt->filter) {
		for (i = 0; (optch = optarg[i]) != '\0'; i++) {
			if (optch < 'a' || 'z' < optch)
				continue;
			opt->filter = (1 << (ARRAY_SIZE(diff_status_letters) - 1)) - 1;
			opt->filter &= ~filter_bit[DIFF_STATUS_FILTER_AON];
			break;
		}
	}

	for (i = 0; (optch = optarg[i]) != '\0'; i++) {
		unsigned int bit;
		int negate;

		if ('a' <= optch && optch <= 'z') {
			negate = 1;
			optch = toupper(optch);
		} else {
			negate = 0;
		}

		bit = (0 <= optch && optch <= 'Z') ? filter_bit[optch] : 0;
		if (!bit)
			return error(_("unknown change class '%c' in --diff-filter=%s"),
				     optarg[i], optarg);
		if (negate)
			opt->filter &= ~bit;
		else
			opt->filter |= bit;
	}
	return 0;
}

static void enable_patch_output(int *fmt)
{
	*fmt &= ~DIFF_FORMAT_NO_OUTPUT;
	*fmt |= DIFF_FORMAT_PATCH;
}

static int diff_opt_ws_error_highlight(const struct option *option,
				       const char *arg, int unset)
{
	struct diff_options *opt = option->value;
	int val = parse_ws_error_highlight(arg);

	BUG_ON_OPT_NEG(unset);
	if (val < 0)
		return error(_("unknown value after ws-error-highlight=%.*s"),
			     -1 - val, arg);
	opt->ws_error_highlight = val;
	return 0;
}

static int diff_opt_find_object(const struct option *option,
				const char *arg, int unset)
{
	struct diff_options *opt = option->value;
	struct object_id oid;

	BUG_ON_OPT_NEG(unset);
	if (get_oid(arg, &oid))
		return error(_("unable to resolve '%s'"), arg);

	if (!opt->objfind)
		opt->objfind = xcalloc(1, sizeof(*opt->objfind));

	opt->pickaxe_opts |= DIFF_PICKAXE_KIND_OBJFIND;
	opt->flags.recursive = 1;
	opt->flags.tree_in_recursive = 1;
	oidset_insert(opt->objfind, &oid);
	return 0;
}

static int diff_opt_anchored(const struct option *opt,
			     const char *arg, int unset)
{
	struct diff_options *options = opt->value;

	BUG_ON_OPT_NEG(unset);
	options->xdl_opts = DIFF_WITH_ALG(options, PATIENCE_DIFF);
	ALLOC_GROW(options->anchors, options->anchors_nr + 1,
		   options->anchors_alloc);
	options->anchors[options->anchors_nr++] = xstrdup(arg);
	return 0;
}

static int diff_opt_binary(const struct option *opt,
			   const char *arg, int unset)
{
	struct diff_options *options = opt->value;

	BUG_ON_OPT_NEG(unset);
	BUG_ON_OPT_ARG(arg);
	enable_patch_output(&options->output_format);
	options->flags.binary = 1;
	return 0;
}

static int diff_opt_break_rewrites(const struct option *opt,
				   const char *arg, int unset)
{
	int *break_opt = opt->value;
	int opt1, opt2;

	BUG_ON_OPT_NEG(unset);
	if (!arg)
		arg = "";
	opt1 = parse_rename_score(&arg);
	if (*arg == 0)
		opt2 = 0;
	else if (*arg != '/')
		return error(_("%s expects <n>/<m> form"), opt->long_name);
	else {
		arg++;
		opt2 = parse_rename_score(&arg);
	}
	if (*arg != 0)
		return error(_("%s expects <n>/<m> form"), opt->long_name);
	*break_opt = opt1 | (opt2 << 16);
	return 0;
}

static int diff_opt_char(const struct option *opt,
			 const char *arg, int unset)
{
	char *value = opt->value;

	BUG_ON_OPT_NEG(unset);
	if (arg[1])
		return error(_("%s expects a character, got '%s'"),
			     opt->long_name, arg);
	*value = arg[0];
	return 0;
}

static int diff_opt_color_moved(const struct option *opt,
				const char *arg, int unset)
{
	struct diff_options *options = opt->value;

	if (unset) {
		options->color_moved = COLOR_MOVED_NO;
	} else if (!arg) {
		if (diff_color_moved_default)
			options->color_moved = diff_color_moved_default;
		if (options->color_moved == COLOR_MOVED_NO)
			options->color_moved = COLOR_MOVED_DEFAULT;
	} else {
		int cm = parse_color_moved(arg);
		if (cm < 0)
			return error(_("bad --color-moved argument: %s"), arg);
		options->color_moved = cm;
	}
	return 0;
}

static int diff_opt_color_moved_ws(const struct option *opt,
				   const char *arg, int unset)
{
	struct diff_options *options = opt->value;
	unsigned cm;

	if (unset) {
		options->color_moved_ws_handling = 0;
		return 0;
	}

	cm = parse_color_moved_ws(arg);
	if (cm & COLOR_MOVED_WS_ERROR)
		return error(_("invalid mode '%s' in --color-moved-ws"), arg);
	options->color_moved_ws_handling = cm;
	return 0;
}

static int diff_opt_color_words(const struct option *opt,
				const char *arg, int unset)
{
	struct diff_options *options = opt->value;

	BUG_ON_OPT_NEG(unset);
	options->use_color = 1;
	options->word_diff = DIFF_WORDS_COLOR;
	options->word_regex = arg;
	return 0;
}

static int diff_opt_compact_summary(const struct option *opt,
				    const char *arg, int unset)
{
	struct diff_options *options = opt->value;

	BUG_ON_OPT_ARG(arg);
	if (unset) {
		options->flags.stat_with_summary = 0;
	} else {
		options->flags.stat_with_summary = 1;
		options->output_format |= DIFF_FORMAT_DIFFSTAT;
	}
	return 0;
}

static int diff_opt_diff_algorithm(const struct option *opt,
				   const char *arg, int unset)
{
	struct diff_options *options = opt->value;
	long value = parse_algorithm_value(arg);

	BUG_ON_OPT_NEG(unset);
	if (value < 0)
		return error(_("option diff-algorithm accepts \"myers\", "
			       "\"minimal\", \"patience\" and \"histogram\""));

	/* clear out previous settings */
	DIFF_XDL_CLR(options, NEED_MINIMAL);
	options->xdl_opts &= ~XDF_DIFF_ALGORITHM_MASK;
	options->xdl_opts |= value;
	return 0;
}

static int diff_opt_dirstat(const struct option *opt,
			    const char *arg, int unset)
{
	struct diff_options *options = opt->value;

	BUG_ON_OPT_NEG(unset);
	if (!strcmp(opt->long_name, "cumulative")) {
		if (arg)
			BUG("how come --cumulative take a value?");
		arg = "cumulative";
	} else if (!strcmp(opt->long_name, "dirstat-by-file"))
		parse_dirstat_opt(options, "files");
	parse_dirstat_opt(options, arg ? arg : "");
	return 0;
}

static int diff_opt_find_copies(const struct option *opt,
				const char *arg, int unset)
{
	struct diff_options *options = opt->value;

	BUG_ON_OPT_NEG(unset);
	if (!arg)
		arg = "";
	options->rename_score = parse_rename_score(&arg);
	if (*arg != 0)
		return error(_("invalid argument to %s"), opt->long_name);

	if (options->detect_rename == DIFF_DETECT_COPY)
		options->flags.find_copies_harder = 1;
	else
		options->detect_rename = DIFF_DETECT_COPY;

	return 0;
}

static int diff_opt_find_renames(const struct option *opt,
				 const char *arg, int unset)
{
	struct diff_options *options = opt->value;

	BUG_ON_OPT_NEG(unset);
	if (!arg)
		arg = "";
	options->rename_score = parse_rename_score(&arg);
	if (*arg != 0)
		return error(_("invalid argument to %s"), opt->long_name);

	options->detect_rename = DIFF_DETECT_RENAME;
	return 0;
}

static int diff_opt_follow(const struct option *opt,
			   const char *arg, int unset)
{
	struct diff_options *options = opt->value;

	BUG_ON_OPT_ARG(arg);
	if (unset) {
		options->flags.follow_renames = 0;
		options->flags.default_follow_renames = 0;
	} else {
		options->flags.follow_renames = 1;
	}
	return 0;
}

static int diff_opt_ignore_submodules(const struct option *opt,
				      const char *arg, int unset)
{
	struct diff_options *options = opt->value;

	BUG_ON_OPT_NEG(unset);
	if (!arg)
		arg = "all";
	options->flags.override_submodule_config = 1;
	handle_ignore_submodules_arg(options, arg);
	return 0;
}

static int diff_opt_line_prefix(const struct option *opt,
				const char *optarg, int unset)
{
	struct diff_options *options = opt->value;

	BUG_ON_OPT_NEG(unset);
	options->line_prefix = optarg;
	options->line_prefix_length = strlen(options->line_prefix);
	graph_setup_line_prefix(options);
	return 0;
}

static int diff_opt_no_prefix(const struct option *opt,
			      const char *optarg, int unset)
{
	struct diff_options *options = opt->value;

	BUG_ON_OPT_NEG(unset);
	BUG_ON_OPT_ARG(optarg);
	options->a_prefix = "";
	options->b_prefix = "";
	return 0;
}

static enum parse_opt_result diff_opt_output(struct parse_opt_ctx_t *ctx,
					     const struct option *opt,
					     const char *arg, int unset)
{
	struct diff_options *options = opt->value;
	char *path;

	BUG_ON_OPT_NEG(unset);
	path = prefix_filename(ctx->prefix, arg);
	options->file = xfopen(path, "w");
	options->close_file = 1;
	if (options->use_color != GIT_COLOR_ALWAYS)
		options->use_color = GIT_COLOR_NEVER;
	free(path);
	return 0;
}

static int diff_opt_patience(const struct option *opt,
			     const char *arg, int unset)
{
	struct diff_options *options = opt->value;
	int i;

	BUG_ON_OPT_NEG(unset);
	BUG_ON_OPT_ARG(arg);
	options->xdl_opts = DIFF_WITH_ALG(options, PATIENCE_DIFF);
	/*
	 * Both --patience and --anchored use PATIENCE_DIFF
	 * internally, so remove any anchors previously
	 * specified.
	 */
	for (i = 0; i < options->anchors_nr; i++)
		free(options->anchors[i]);
	options->anchors_nr = 0;
	return 0;
}

static int diff_opt_pickaxe_regex(const struct option *opt,
				  const char *arg, int unset)
{
	struct diff_options *options = opt->value;

	BUG_ON_OPT_NEG(unset);
	options->pickaxe = arg;
	options->pickaxe_opts |= DIFF_PICKAXE_KIND_G;
	return 0;
}

static int diff_opt_pickaxe_string(const struct option *opt,
				   const char *arg, int unset)
{
	struct diff_options *options = opt->value;

	BUG_ON_OPT_NEG(unset);
	options->pickaxe = arg;
	options->pickaxe_opts |= DIFF_PICKAXE_KIND_S;
	return 0;
}

static int diff_opt_relative(const struct option *opt,
			     const char *arg, int unset)
{
	struct diff_options *options = opt->value;

	BUG_ON_OPT_NEG(unset);
	options->flags.relative_name = 1;
	if (arg)
		options->prefix = arg;
	return 0;
}

static int diff_opt_submodule(const struct option *opt,
			      const char *arg, int unset)
{
	struct diff_options *options = opt->value;

	BUG_ON_OPT_NEG(unset);
	if (!arg)
		arg = "log";
	if (parse_submodule_params(options, arg))
		return error(_("failed to parse --submodule option parameter: '%s'"),
			     arg);
	return 0;
}

static int diff_opt_textconv(const struct option *opt,
			     const char *arg, int unset)
{
	struct diff_options *options = opt->value;

	BUG_ON_OPT_ARG(arg);
	if (unset) {
		options->flags.allow_textconv = 0;
	} else {
		options->flags.allow_textconv = 1;
		options->flags.textconv_set_via_cmdline = 1;
	}
	return 0;
}

static int diff_opt_unified(const struct option *opt,
			    const char *arg, int unset)
{
	struct diff_options *options = opt->value;
	char *s;

	BUG_ON_OPT_NEG(unset);

	options->context = strtol(arg, &s, 10);
	if (*s)
		return error(_("%s expects a numerical value"), "--unified");
	enable_patch_output(&options->output_format);

	return 0;
}

static int diff_opt_word_diff(const struct option *opt,
			      const char *arg, int unset)
{
	struct diff_options *options = opt->value;

	BUG_ON_OPT_NEG(unset);
	if (arg) {
		if (!strcmp(arg, "plain"))
			options->word_diff = DIFF_WORDS_PLAIN;
		else if (!strcmp(arg, "color")) {
			options->use_color = 1;
			options->word_diff = DIFF_WORDS_COLOR;
		}
		else if (!strcmp(arg, "porcelain"))
			options->word_diff = DIFF_WORDS_PORCELAIN;
		else if (!strcmp(arg, "none"))
			options->word_diff = DIFF_WORDS_NONE;
		else
			return error(_("bad --word-diff argument: %s"), arg);
	} else {
		if (options->word_diff == DIFF_WORDS_NONE)
			options->word_diff = DIFF_WORDS_PLAIN;
	}
	return 0;
}

static int diff_opt_word_diff_regex(const struct option *opt,
				    const char *arg, int unset)
{
	struct diff_options *options = opt->value;

	BUG_ON_OPT_NEG(unset);
	if (options->word_diff == DIFF_WORDS_NONE)
		options->word_diff = DIFF_WORDS_PLAIN;
	options->word_regex = arg;
	return 0;
}

static void prep_parse_options(struct diff_options *options)
{
	struct option parseopts[] = {
		OPT_GROUP(N_("Diff output format options")),
		OPT_BITOP('p', "patch", &options->output_format,
			  N_("generate patch"),
			  DIFF_FORMAT_PATCH, DIFF_FORMAT_NO_OUTPUT),
		OPT_BIT_F('s', "no-patch", &options->output_format,
			  N_("suppress diff output"),
			  DIFF_FORMAT_NO_OUTPUT, PARSE_OPT_NONEG),
		OPT_BITOP('u', NULL, &options->output_format,
			  N_("generate patch"),
			  DIFF_FORMAT_PATCH, DIFF_FORMAT_NO_OUTPUT),
		OPT_CALLBACK_F('U', "unified", options, N_("<n>"),
			       N_("generate diffs with <n> lines context"),
			       PARSE_OPT_NONEG, diff_opt_unified),
		OPT_BOOL('W', "function-context", &options->flags.funccontext,
			 N_("generate diffs with <n> lines context")),
		OPT_BIT_F(0, "raw", &options->output_format,
			  N_("generate the diff in raw format"),
			  DIFF_FORMAT_RAW, PARSE_OPT_NONEG),
		OPT_BITOP(0, "patch-with-raw", &options->output_format,
			  N_("synonym for '-p --raw'"),
			  DIFF_FORMAT_PATCH | DIFF_FORMAT_RAW,
			  DIFF_FORMAT_NO_OUTPUT),
		OPT_BITOP(0, "patch-with-stat", &options->output_format,
			  N_("synonym for '-p --stat'"),
			  DIFF_FORMAT_PATCH | DIFF_FORMAT_DIFFSTAT,
			  DIFF_FORMAT_NO_OUTPUT),
		OPT_BIT_F(0, "numstat", &options->output_format,
			  N_("machine friendly --stat"),
			  DIFF_FORMAT_NUMSTAT, PARSE_OPT_NONEG),
		OPT_BIT_F(0, "shortstat", &options->output_format,
			  N_("output only the last line of --stat"),
			  DIFF_FORMAT_SHORTSTAT, PARSE_OPT_NONEG),
		OPT_CALLBACK_F('X', "dirstat", options, N_("<param1,param2>..."),
			       N_("output the distribution of relative amount of changes for each sub-directory"),
			       PARSE_OPT_NONEG | PARSE_OPT_OPTARG,
			       diff_opt_dirstat),
		OPT_CALLBACK_F(0, "cumulative", options, NULL,
			       N_("synonym for --dirstat=cumulative"),
			       PARSE_OPT_NONEG | PARSE_OPT_NOARG,
			       diff_opt_dirstat),
		OPT_CALLBACK_F(0, "dirstat-by-file", options, N_("<param1,param2>..."),
			       N_("synonym for --dirstat=files,param1,param2..."),
			       PARSE_OPT_NONEG | PARSE_OPT_OPTARG,
			       diff_opt_dirstat),
		OPT_BIT_F(0, "check", &options->output_format,
			  N_("warn if changes introduce conflict markers or whitespace errors"),
			  DIFF_FORMAT_CHECKDIFF, PARSE_OPT_NONEG),
		OPT_BIT_F(0, "summary", &options->output_format,
			  N_("condensed summary such as creations, renames and mode changes"),
			  DIFF_FORMAT_SUMMARY, PARSE_OPT_NONEG),
		OPT_BIT_F(0, "name-only", &options->output_format,
			  N_("show only names of changed files"),
			  DIFF_FORMAT_NAME, PARSE_OPT_NONEG),
		OPT_BIT_F(0, "name-status", &options->output_format,
			  N_("show only names and status of changed files"),
			  DIFF_FORMAT_NAME_STATUS, PARSE_OPT_NONEG),
		OPT_CALLBACK_F(0, "stat", options, N_("<width>[,<name-width>[,<count>]]"),
			       N_("generate diffstat"),
			       PARSE_OPT_NONEG | PARSE_OPT_OPTARG, diff_opt_stat),
		OPT_CALLBACK_F(0, "stat-width", options, N_("<width>"),
			       N_("generate diffstat with a given width"),
			       PARSE_OPT_NONEG, diff_opt_stat),
		OPT_CALLBACK_F(0, "stat-name-width", options, N_("<width>"),
			       N_("generate diffstat with a given name width"),
			       PARSE_OPT_NONEG, diff_opt_stat),
		OPT_CALLBACK_F(0, "stat-graph-width", options, N_("<width>"),
			       N_("generate diffstat with a given graph width"),
			       PARSE_OPT_NONEG, diff_opt_stat),
		OPT_CALLBACK_F(0, "stat-count", options, N_("<count>"),
			       N_("generate diffstat with limited lines"),
			       PARSE_OPT_NONEG, diff_opt_stat),
		OPT_CALLBACK_F(0, "compact-summary", options, NULL,
			       N_("generate compact summary in diffstat"),
			       PARSE_OPT_NOARG, diff_opt_compact_summary),
		OPT_CALLBACK_F(0, "binary", options, NULL,
			       N_("output a binary diff that can be applied"),
			       PARSE_OPT_NONEG | PARSE_OPT_NOARG, diff_opt_binary),
		OPT_BOOL(0, "full-index", &options->flags.full_index,
			 N_("show full pre- and post-image object names on the \"index\" lines")),
		OPT_COLOR_FLAG(0, "color", &options->use_color,
			       N_("show colored diff")),
		OPT_CALLBACK_F(0, "ws-error-highlight", options, N_("<kind>"),
			       N_("highlight whitespace errors in the 'context', 'old' or 'new' lines in the diff"),
			       PARSE_OPT_NONEG, diff_opt_ws_error_highlight),
		OPT_SET_INT('z', NULL, &options->line_termination,
			    N_("do not munge pathnames and use NULs as output field terminators in --raw or --numstat"),
			    0),
		OPT__ABBREV(&options->abbrev),
		OPT_STRING_F(0, "src-prefix", &options->a_prefix, N_("<prefix>"),
			     N_("show the given source prefix instead of \"a/\""),
			     PARSE_OPT_NONEG),
		OPT_STRING_F(0, "dst-prefix", &options->b_prefix, N_("<prefix>"),
			     N_("show the given source prefix instead of \"b/\""),
			     PARSE_OPT_NONEG),
		OPT_CALLBACK_F(0, "line-prefix", options, N_("<prefix>"),
			       N_("prepend an additional prefix to every line of output"),
			       PARSE_OPT_NONEG, diff_opt_line_prefix),
		OPT_CALLBACK_F(0, "no-prefix", options, NULL,
			       N_("do not show any source or destination prefix"),
			       PARSE_OPT_NONEG | PARSE_OPT_NOARG, diff_opt_no_prefix),
		OPT_INTEGER_F(0, "inter-hunk-context", &options->interhunkcontext,
			      N_("show context between diff hunks up to the specified number of lines"),
			      PARSE_OPT_NONEG),
		OPT_CALLBACK_F(0, "output-indicator-new",
			       &options->output_indicators[OUTPUT_INDICATOR_NEW],
			       N_("<char>"),
			       N_("specify the character to indicate a new line instead of '+'"),
			       PARSE_OPT_NONEG, diff_opt_char),
		OPT_CALLBACK_F(0, "output-indicator-old",
			       &options->output_indicators[OUTPUT_INDICATOR_OLD],
			       N_("<char>"),
			       N_("specify the character to indicate an old line instead of '-'"),
			       PARSE_OPT_NONEG, diff_opt_char),
		OPT_CALLBACK_F(0, "output-indicator-context",
			       &options->output_indicators[OUTPUT_INDICATOR_CONTEXT],
			       N_("<char>"),
			       N_("specify the character to indicate a context instead of ' '"),
			       PARSE_OPT_NONEG, diff_opt_char),

		OPT_GROUP(N_("Diff rename options")),
		OPT_CALLBACK_F('B', "break-rewrites", &options->break_opt, N_("<n>[/<m>]"),
			       N_("break complete rewrite changes into pairs of delete and create"),
			       PARSE_OPT_NONEG | PARSE_OPT_OPTARG,
			       diff_opt_break_rewrites),
		OPT_CALLBACK_F('M', "find-renames", options, N_("<n>"),
			       N_("detect renames"),
			       PARSE_OPT_NONEG | PARSE_OPT_OPTARG,
			       diff_opt_find_renames),
		OPT_SET_INT_F('D', "irreversible-delete", &options->irreversible_delete,
			      N_("omit the preimage for deletes"),
			      1, PARSE_OPT_NONEG),
		OPT_CALLBACK_F('C', "find-copies", options, N_("<n>"),
			       N_("detect copies"),
			       PARSE_OPT_NONEG | PARSE_OPT_OPTARG,
			       diff_opt_find_copies),
		OPT_BOOL(0, "find-copies-harder", &options->flags.find_copies_harder,
			 N_("use unmodified files as source to find copies")),
		OPT_SET_INT_F(0, "no-renames", &options->detect_rename,
			      N_("disable rename detection"),
			      0, PARSE_OPT_NONEG),
		OPT_BOOL(0, "rename-empty", &options->flags.rename_empty,
			 N_("use empty blobs as rename source")),
		OPT_CALLBACK_F(0, "follow", options, NULL,
			       N_("continue listing the history of a file beyond renames"),
			       PARSE_OPT_NOARG, diff_opt_follow),
		OPT_INTEGER('l', NULL, &options->rename_limit,
			    N_("prevent rename/copy detection if the number of rename/copy targets exceeds given limit")),

		OPT_GROUP(N_("Diff algorithm options")),
		OPT_BIT(0, "minimal", &options->xdl_opts,
			N_("produce the smallest possible diff"),
			XDF_NEED_MINIMAL),
		OPT_BIT_F('w', "ignore-all-space", &options->xdl_opts,
			  N_("ignore whitespace when comparing lines"),
			  XDF_IGNORE_WHITESPACE, PARSE_OPT_NONEG),
		OPT_BIT_F('b', "ignore-space-change", &options->xdl_opts,
			  N_("ignore changes in amount of whitespace"),
			  XDF_IGNORE_WHITESPACE_CHANGE, PARSE_OPT_NONEG),
		OPT_BIT_F(0, "ignore-space-at-eol", &options->xdl_opts,
			  N_("ignore changes in whitespace at EOL"),
			  XDF_IGNORE_WHITESPACE_AT_EOL, PARSE_OPT_NONEG),
		OPT_BIT_F(0, "ignore-cr-at-eol", &options->xdl_opts,
			  N_("ignore carrier-return at the end of line"),
			  XDF_IGNORE_CR_AT_EOL, PARSE_OPT_NONEG),
		OPT_BIT_F(0, "ignore-blank-lines", &options->xdl_opts,
			  N_("ignore changes whose lines are all blank"),
			  XDF_IGNORE_BLANK_LINES, PARSE_OPT_NONEG),
		OPT_BIT(0, "indent-heuristic", &options->xdl_opts,
			N_("heuristic to shift diff hunk boundaries for easy reading"),
			XDF_INDENT_HEURISTIC),
		OPT_CALLBACK_F(0, "patience", options, NULL,
			       N_("generate diff using the \"patience diff\" algorithm"),
			       PARSE_OPT_NONEG | PARSE_OPT_NOARG,
			       diff_opt_patience),
		OPT_BITOP(0, "histogram", &options->xdl_opts,
			  N_("generate diff using the \"histogram diff\" algorithm"),
			  XDF_HISTOGRAM_DIFF, XDF_DIFF_ALGORITHM_MASK),
		OPT_CALLBACK_F(0, "diff-algorithm", options, N_("<algorithm>"),
			       N_("choose a diff algorithm"),
			       PARSE_OPT_NONEG, diff_opt_diff_algorithm),
		OPT_CALLBACK_F(0, "anchored", options, N_("<text>"),
			       N_("generate diff using the \"anchored diff\" algorithm"),
			       PARSE_OPT_NONEG, diff_opt_anchored),
		OPT_CALLBACK_F(0, "word-diff", options, N_("<mode>"),
			       N_("show word diff, using <mode> to delimit changed words"),
			       PARSE_OPT_NONEG | PARSE_OPT_OPTARG, diff_opt_word_diff),
		OPT_CALLBACK_F(0, "word-diff-regex", options, N_("<regex>"),
			       N_("use <regex> to decide what a word is"),
			       PARSE_OPT_NONEG, diff_opt_word_diff_regex),
		OPT_CALLBACK_F(0, "color-words", options, N_("<regex>"),
			       N_("equivalent to --word-diff=color --word-diff-regex=<regex>"),
			       PARSE_OPT_NONEG | PARSE_OPT_OPTARG, diff_opt_color_words),
		OPT_CALLBACK_F(0, "color-moved", options, N_("<mode>"),
			       N_("move lines of code are colored differently"),
			       PARSE_OPT_OPTARG, diff_opt_color_moved),
		OPT_CALLBACK_F(0, "color-moved-ws", options, N_("<mode>"),
			       N_("how white spaces are ignored in --color-moved"),
			       0, diff_opt_color_moved_ws),

		OPT_GROUP(N_("Diff other options")),
		OPT_CALLBACK_F(0, "relative", options, N_("<prefix>"),
			       N_("when run from subdir, exclude changes outside and show relative paths"),
			       PARSE_OPT_NONEG | PARSE_OPT_OPTARG,
			       diff_opt_relative),
		OPT_BOOL('a', "text", &options->flags.text,
			 N_("treat all files as text")),
		OPT_BOOL('R', NULL, &options->flags.reverse_diff,
			 N_("swap two inputs, reverse the diff")),
		OPT_BOOL(0, "exit-code", &options->flags.exit_with_status,
			 N_("exit with 1 if there were differences, 0 otherwise")),
		OPT_BOOL(0, "quiet", &options->flags.quick,
			 N_("disable all output of the program")),
		OPT_BOOL(0, "ext-diff", &options->flags.allow_external,
			 N_("allow an external diff helper to be executed")),
		OPT_CALLBACK_F(0, "textconv", options, NULL,
			       N_("run external text conversion filters when comparing binary files"),
			       PARSE_OPT_NOARG, diff_opt_textconv),
		OPT_CALLBACK_F(0, "ignore-submodules", options, N_("<when>"),
			       N_("ignore changes to submodules in the diff generation"),
			       PARSE_OPT_NONEG | PARSE_OPT_OPTARG,
			       diff_opt_ignore_submodules),
		OPT_CALLBACK_F(0, "submodule", options, N_("<format>"),
			       N_("specify how differences in submodules are shown"),
			       PARSE_OPT_NONEG | PARSE_OPT_OPTARG,
			       diff_opt_submodule),
		OPT_SET_INT_F(0, "ita-invisible-in-index", &options->ita_invisible_in_index,
			      N_("hide 'git add -N' entries from the index"),
			      1, PARSE_OPT_NONEG),
		OPT_SET_INT_F(0, "ita-visible-in-index", &options->ita_invisible_in_index,
			      N_("treat 'git add -N' entries as real in the index"),
			      0, PARSE_OPT_NONEG),
		OPT_CALLBACK_F('S', NULL, options, N_("<string>"),
			       N_("look for differences that change the number of occurrences of the specified string"),
			       0, diff_opt_pickaxe_string),
		OPT_CALLBACK_F('G', NULL, options, N_("<regex>"),
			       N_("look for differences that change the number of occurrences of the specified regex"),
			       0, diff_opt_pickaxe_regex),
		OPT_BIT_F(0, "pickaxe-all", &options->pickaxe_opts,
			  N_("show all changes in the changeset with -S or -G"),
			  DIFF_PICKAXE_ALL, PARSE_OPT_NONEG),
		OPT_BIT_F(0, "pickaxe-regex", &options->pickaxe_opts,
			  N_("treat <string> in -S as extended POSIX regular expression"),
			  DIFF_PICKAXE_REGEX, PARSE_OPT_NONEG),
		OPT_FILENAME('O', NULL, &options->orderfile,
			     N_("control the order in which files appear in the output")),
		OPT_CALLBACK_F(0, "find-object", options, N_("<object-id>"),
			       N_("look for differences that change the number of occurrences of the specified object"),
			       PARSE_OPT_NONEG, diff_opt_find_object),
		OPT_CALLBACK_F(0, "diff-filter", options, N_("[(A|C|D|M|R|T|U|X|B)...[*]]"),
			       N_("select files by diff type"),
			       PARSE_OPT_NONEG, diff_opt_diff_filter),
		{ OPTION_CALLBACK, 0, "output", options, N_("<file>"),
		  N_("Output to a specific file"),
		  PARSE_OPT_NONEG, NULL, 0, diff_opt_output },

		OPT_END()
	};

	ALLOC_ARRAY(options->parseopts, ARRAY_SIZE(parseopts));
	memcpy(options->parseopts, parseopts, sizeof(parseopts));
}

int diff_opt_parse(struct diff_options *options,
		   const char **av, int ac, const char *prefix)
{
	if (!prefix)
		prefix = "";

	ac = parse_options(ac, av, prefix, options->parseopts, NULL,
			   PARSE_OPT_KEEP_DASHDASH |
			   PARSE_OPT_KEEP_UNKNOWN |
			   PARSE_OPT_NO_INTERNAL_HELP |
			   PARSE_OPT_ONE_SHOT |
			   PARSE_OPT_STOP_AT_NON_OPTION);

<<<<<<< HEAD
	if (ac)
		return ac;

	/* flags options */
	if (!strcmp(arg, "--color-moved")) {
		if (diff_color_moved_default)
			options->color_moved = diff_color_moved_default;
		if (options->color_moved == COLOR_MOVED_NO)
			options->color_moved = COLOR_MOVED_DEFAULT;
	} else if (!strcmp(arg, "--no-color-moved"))
		options->color_moved = COLOR_MOVED_NO;
	else if (skip_prefix(arg, "--color-moved=", &arg)) {
		int cm = parse_color_moved(arg);
		if (cm < 0)
			return error("bad --color-moved argument: %s", arg);
		options->color_moved = cm;
	} else if (!strcmp(arg, "--no-color-moved-ws")) {
		options->color_moved_ws_handling = 0;
	} else if (skip_prefix(arg, "--color-moved-ws=", &arg)) {
		unsigned cm = parse_color_moved_ws(arg);
		if (cm & COLOR_MOVED_WS_ERROR)
			return -1;
		options->color_moved_ws_handling = cm;
	} else if (skip_prefix(arg, "--ws-error-highlight=", &arg))
		return parse_ws_error_highlight_opt(options, arg);
	else if (!strcmp(arg, "--ita-invisible-in-index"))
		options->ita_invisible_in_index = 1;
	else if (!strcmp(arg, "--ita-visible-in-index"))
		options->ita_invisible_in_index = 0;

	/* misc options */
	else if (!strcmp(arg, "-z"))
		options->line_termination = 0;
	else if ((argcount = short_opt('l', av, &optarg))) {
		options->rename_limit = strtoul(optarg, NULL, 10);
		return argcount;
	}
	else if ((argcount = short_opt('S', av, &optarg))) {
		options->pickaxe = optarg;
		options->pickaxe_opts |= DIFF_PICKAXE_KIND_S;
		return argcount;
	} else if ((argcount = short_opt('G', av, &optarg))) {
		options->pickaxe = optarg;
		options->pickaxe_opts |= DIFF_PICKAXE_KIND_G;
		return argcount;
	}
	else if (!strcmp(arg, "--pickaxe-all"))
		options->pickaxe_opts |= DIFF_PICKAXE_ALL;
	else if (!strcmp(arg, "--pickaxe-regex"))
		options->pickaxe_opts |= DIFF_PICKAXE_REGEX;
	else if ((argcount = short_opt('O', av, &optarg))) {
		options->orderfile = prefix_filename(prefix, optarg);
		return argcount;
	} else if (skip_prefix(arg, "--find-object=", &arg))
		return parse_objfind_opt(options, arg);
	else if ((argcount = parse_long_opt("diff-filter", av, &optarg))) {
		int offending = parse_diff_filter_opt(optarg, options);
		if (offending)
			die("unknown change class '%c' in --diff-filter=%s",
			    offending, optarg);
		return argcount;
	}
	else if (!strcmp(arg, "--no-abbrev"))
		options->abbrev = 0;
	else if (!strcmp(arg, "--abbrev"))
		options->abbrev = DEFAULT_ABBREV;
	else if (skip_prefix(arg, "--abbrev=", &arg)) {
		options->abbrev = strtoul(arg, NULL, 10);
		if (options->abbrev < MINIMUM_ABBREV)
			options->abbrev = MINIMUM_ABBREV;
		else if (the_hash_algo->hexsz < options->abbrev)
			options->abbrev = the_hash_algo->hexsz;
	}
	else if ((argcount = parse_long_opt("src-prefix", av, &optarg))) {
		options->a_prefix = optarg;
		return argcount;
	}
	else if ((argcount = parse_long_opt("line-prefix", av, &optarg))) {
		options->line_prefix = optarg;
		options->line_prefix_length = strlen(options->line_prefix);
		graph_setup_line_prefix(options);
		return argcount;
	}
	else if ((argcount = parse_long_opt("dst-prefix", av, &optarg))) {
		options->b_prefix = optarg;
		return argcount;
	}
	else if (!strcmp(arg, "--no-prefix"))
		options->a_prefix = options->b_prefix = "";
	else if (opt_arg(arg, '\0', "inter-hunk-context",
			 &options->interhunkcontext))
		;
	else
		return 0;
	return 1;
=======
	return ac;
>>>>>>> cdb5330a
}

int parse_rename_score(const char **cp_p)
{
	unsigned long num, scale;
	int ch, dot;
	const char *cp = *cp_p;

	num = 0;
	scale = 1;
	dot = 0;
	for (;;) {
		ch = *cp;
		if ( !dot && ch == '.' ) {
			scale = 1;
			dot = 1;
		} else if ( ch == '%' ) {
			scale = dot ? scale*100 : 100;
			cp++;	/* % is always at the end */
			break;
		} else if ( ch >= '0' && ch <= '9' ) {
			if ( scale < 100000 ) {
				scale *= 10;
				num = (num*10) + (ch-'0');
			}
		} else {
			break;
		}
		cp++;
	}
	*cp_p = cp;

	/* user says num divided by scale and we say internally that
	 * is MAX_SCORE * num / scale.
	 */
	return (int)((num >= scale) ? MAX_SCORE : (MAX_SCORE * num / scale));
}

struct diff_queue_struct diff_queued_diff;

void diff_q(struct diff_queue_struct *queue, struct diff_filepair *dp)
{
	ALLOC_GROW(queue->queue, queue->nr + 1, queue->alloc);
	queue->queue[queue->nr++] = dp;
}

struct diff_filepair *diff_queue(struct diff_queue_struct *queue,
				 struct diff_filespec *one,
				 struct diff_filespec *two)
{
	struct diff_filepair *dp = xcalloc(1, sizeof(*dp));
	dp->one = one;
	dp->two = two;
	if (queue)
		diff_q(queue, dp);
	return dp;
}

void diff_free_filepair(struct diff_filepair *p)
{
	free_filespec(p->one);
	free_filespec(p->two);
	free(p);
}

const char *diff_aligned_abbrev(const struct object_id *oid, int len)
{
	int abblen;
	const char *abbrev;

	/* Do we want all 40 hex characters? */
	if (len == the_hash_algo->hexsz)
		return oid_to_hex(oid);

	/* An abbreviated value is fine, possibly followed by an ellipsis. */
	abbrev = diff_abbrev_oid(oid, len);

	if (!print_sha1_ellipsis())
		return abbrev;

	abblen = strlen(abbrev);

	/*
	 * In well-behaved cases, where the abbreviated result is the
	 * same as the requested length, append three dots after the
	 * abbreviation (hence the whole logic is limited to the case
	 * where abblen < 37); when the actual abbreviated result is a
	 * bit longer than the requested length, we reduce the number
	 * of dots so that they match the well-behaved ones.  However,
	 * if the actual abbreviation is longer than the requested
	 * length by more than three, we give up on aligning, and add
	 * three dots anyway, to indicate that the output is not the
	 * full object name.  Yes, this may be suboptimal, but this
	 * appears only in "diff --raw --abbrev" output and it is not
	 * worth the effort to change it now.  Note that this would
	 * likely to work fine when the automatic sizing of default
	 * abbreviation length is used--we would be fed -1 in "len" in
	 * that case, and will end up always appending three-dots, but
	 * the automatic sizing is supposed to give abblen that ensures
	 * uniqueness across all objects (statistically speaking).
	 */
	if (abblen < the_hash_algo->hexsz - 3) {
		static char hex[GIT_MAX_HEXSZ + 1];
		if (len < abblen && abblen <= len + 2)
			xsnprintf(hex, sizeof(hex), "%s%.*s", abbrev, len+3-abblen, "..");
		else
			xsnprintf(hex, sizeof(hex), "%s...", abbrev);
		return hex;
	}

	return oid_to_hex(oid);
}

static void diff_flush_raw(struct diff_filepair *p, struct diff_options *opt)
{
	int line_termination = opt->line_termination;
	int inter_name_termination = line_termination ? '\t' : '\0';

	fprintf(opt->file, "%s", diff_line_prefix(opt));
	if (!(opt->output_format & DIFF_FORMAT_NAME_STATUS)) {
		fprintf(opt->file, ":%06o %06o %s ", p->one->mode, p->two->mode,
			diff_aligned_abbrev(&p->one->oid, opt->abbrev));
		fprintf(opt->file, "%s ",
			diff_aligned_abbrev(&p->two->oid, opt->abbrev));
	}
	if (p->score) {
		fprintf(opt->file, "%c%03d%c", p->status, similarity_index(p),
			inter_name_termination);
	} else {
		fprintf(opt->file, "%c%c", p->status, inter_name_termination);
	}

	if (p->status == DIFF_STATUS_COPIED ||
	    p->status == DIFF_STATUS_RENAMED) {
		const char *name_a, *name_b;
		name_a = p->one->path;
		name_b = p->two->path;
		strip_prefix(opt->prefix_length, &name_a, &name_b);
		write_name_quoted(name_a, opt->file, inter_name_termination);
		write_name_quoted(name_b, opt->file, line_termination);
	} else {
		const char *name_a, *name_b;
		name_a = p->one->mode ? p->one->path : p->two->path;
		name_b = NULL;
		strip_prefix(opt->prefix_length, &name_a, &name_b);
		write_name_quoted(name_a, opt->file, line_termination);
	}
}

int diff_unmodified_pair(struct diff_filepair *p)
{
	/* This function is written stricter than necessary to support
	 * the currently implemented transformers, but the idea is to
	 * let transformers to produce diff_filepairs any way they want,
	 * and filter and clean them up here before producing the output.
	 */
	struct diff_filespec *one = p->one, *two = p->two;

	if (DIFF_PAIR_UNMERGED(p))
		return 0; /* unmerged is interesting */

	/* deletion, addition, mode or type change
	 * and rename are all interesting.
	 */
	if (DIFF_FILE_VALID(one) != DIFF_FILE_VALID(two) ||
	    DIFF_PAIR_MODE_CHANGED(p) ||
	    strcmp(one->path, two->path))
		return 0;

	/* both are valid and point at the same path.  that is, we are
	 * dealing with a change.
	 */
	if (one->oid_valid && two->oid_valid &&
	    oideq(&one->oid, &two->oid) &&
	    !one->dirty_submodule && !two->dirty_submodule)
		return 1; /* no change */
	if (!one->oid_valid && !two->oid_valid)
		return 1; /* both look at the same file on the filesystem. */
	return 0;
}

static void diff_flush_patch(struct diff_filepair *p, struct diff_options *o)
{
	if (diff_unmodified_pair(p))
		return;

	if ((DIFF_FILE_VALID(p->one) && S_ISDIR(p->one->mode)) ||
	    (DIFF_FILE_VALID(p->two) && S_ISDIR(p->two->mode)))
		return; /* no tree diffs in patch format */

	run_diff(p, o);
}

static void diff_flush_stat(struct diff_filepair *p, struct diff_options *o,
			    struct diffstat_t *diffstat)
{
	if (diff_unmodified_pair(p))
		return;

	if ((DIFF_FILE_VALID(p->one) && S_ISDIR(p->one->mode)) ||
	    (DIFF_FILE_VALID(p->two) && S_ISDIR(p->two->mode)))
		return; /* no useful stat for tree diffs */

	run_diffstat(p, o, diffstat);
}

static void diff_flush_checkdiff(struct diff_filepair *p,
		struct diff_options *o)
{
	if (diff_unmodified_pair(p))
		return;

	if ((DIFF_FILE_VALID(p->one) && S_ISDIR(p->one->mode)) ||
	    (DIFF_FILE_VALID(p->two) && S_ISDIR(p->two->mode)))
		return; /* nothing to check in tree diffs */

	run_checkdiff(p, o);
}

int diff_queue_is_empty(void)
{
	struct diff_queue_struct *q = &diff_queued_diff;
	int i;
	for (i = 0; i < q->nr; i++)
		if (!diff_unmodified_pair(q->queue[i]))
			return 0;
	return 1;
}

#if DIFF_DEBUG
void diff_debug_filespec(struct diff_filespec *s, int x, const char *one)
{
	fprintf(stderr, "queue[%d] %s (%s) %s %06o %s\n",
		x, one ? one : "",
		s->path,
		DIFF_FILE_VALID(s) ? "valid" : "invalid",
		s->mode,
		s->oid_valid ? oid_to_hex(&s->oid) : "");
	fprintf(stderr, "queue[%d] %s size %lu\n",
		x, one ? one : "",
		s->size);
}

void diff_debug_filepair(const struct diff_filepair *p, int i)
{
	diff_debug_filespec(p->one, i, "one");
	diff_debug_filespec(p->two, i, "two");
	fprintf(stderr, "score %d, status %c rename_used %d broken %d\n",
		p->score, p->status ? p->status : '?',
		p->one->rename_used, p->broken_pair);
}

void diff_debug_queue(const char *msg, struct diff_queue_struct *q)
{
	int i;
	if (msg)
		fprintf(stderr, "%s\n", msg);
	fprintf(stderr, "q->nr = %d\n", q->nr);
	for (i = 0; i < q->nr; i++) {
		struct diff_filepair *p = q->queue[i];
		diff_debug_filepair(p, i);
	}
}
#endif

static void diff_resolve_rename_copy(void)
{
	int i;
	struct diff_filepair *p;
	struct diff_queue_struct *q = &diff_queued_diff;

	diff_debug_queue("resolve-rename-copy", q);

	for (i = 0; i < q->nr; i++) {
		p = q->queue[i];
		p->status = 0; /* undecided */
		if (DIFF_PAIR_UNMERGED(p))
			p->status = DIFF_STATUS_UNMERGED;
		else if (!DIFF_FILE_VALID(p->one))
			p->status = DIFF_STATUS_ADDED;
		else if (!DIFF_FILE_VALID(p->two))
			p->status = DIFF_STATUS_DELETED;
		else if (DIFF_PAIR_TYPE_CHANGED(p))
			p->status = DIFF_STATUS_TYPE_CHANGED;

		/* from this point on, we are dealing with a pair
		 * whose both sides are valid and of the same type, i.e.
		 * either in-place edit or rename/copy edit.
		 */
		else if (DIFF_PAIR_RENAME(p)) {
			/*
			 * A rename might have re-connected a broken
			 * pair up, causing the pathnames to be the
			 * same again. If so, that's not a rename at
			 * all, just a modification..
			 *
			 * Otherwise, see if this source was used for
			 * multiple renames, in which case we decrement
			 * the count, and call it a copy.
			 */
			if (!strcmp(p->one->path, p->two->path))
				p->status = DIFF_STATUS_MODIFIED;
			else if (--p->one->rename_used > 0)
				p->status = DIFF_STATUS_COPIED;
			else
				p->status = DIFF_STATUS_RENAMED;
		}
		else if (!oideq(&p->one->oid, &p->two->oid) ||
			 p->one->mode != p->two->mode ||
			 p->one->dirty_submodule ||
			 p->two->dirty_submodule ||
			 is_null_oid(&p->one->oid))
			p->status = DIFF_STATUS_MODIFIED;
		else {
			/* This is a "no-change" entry and should not
			 * happen anymore, but prepare for broken callers.
			 */
			error("feeding unmodified %s to diffcore",
			      p->one->path);
			p->status = DIFF_STATUS_UNKNOWN;
		}
	}
	diff_debug_queue("resolve-rename-copy done", q);
}

static int check_pair_status(struct diff_filepair *p)
{
	switch (p->status) {
	case DIFF_STATUS_UNKNOWN:
		return 0;
	case 0:
		die("internal error in diff-resolve-rename-copy");
	default:
		return 1;
	}
}

static void flush_one_pair(struct diff_filepair *p, struct diff_options *opt)
{
	int fmt = opt->output_format;

	if (fmt & DIFF_FORMAT_CHECKDIFF)
		diff_flush_checkdiff(p, opt);
	else if (fmt & (DIFF_FORMAT_RAW | DIFF_FORMAT_NAME_STATUS))
		diff_flush_raw(p, opt);
	else if (fmt & DIFF_FORMAT_NAME) {
		const char *name_a, *name_b;
		name_a = p->two->path;
		name_b = NULL;
		strip_prefix(opt->prefix_length, &name_a, &name_b);
		fprintf(opt->file, "%s", diff_line_prefix(opt));
		write_name_quoted(name_a, opt->file, opt->line_termination);
	}
}

static void show_file_mode_name(struct diff_options *opt, const char *newdelete, struct diff_filespec *fs)
{
	struct strbuf sb = STRBUF_INIT;
	if (fs->mode)
		strbuf_addf(&sb, " %s mode %06o ", newdelete, fs->mode);
	else
		strbuf_addf(&sb, " %s ", newdelete);

	quote_c_style(fs->path, &sb, NULL, 0);
	strbuf_addch(&sb, '\n');
	emit_diff_symbol(opt, DIFF_SYMBOL_SUMMARY,
			 sb.buf, sb.len, 0);
	strbuf_release(&sb);
}

static void show_mode_change(struct diff_options *opt, struct diff_filepair *p,
		int show_name)
{
	if (p->one->mode && p->two->mode && p->one->mode != p->two->mode) {
		struct strbuf sb = STRBUF_INIT;
		strbuf_addf(&sb, " mode change %06o => %06o",
			    p->one->mode, p->two->mode);
		if (show_name) {
			strbuf_addch(&sb, ' ');
			quote_c_style(p->two->path, &sb, NULL, 0);
		}
		strbuf_addch(&sb, '\n');
		emit_diff_symbol(opt, DIFF_SYMBOL_SUMMARY,
				 sb.buf, sb.len, 0);
		strbuf_release(&sb);
	}
}

static void show_rename_copy(struct diff_options *opt, const char *renamecopy,
		struct diff_filepair *p)
{
	struct strbuf sb = STRBUF_INIT;
	struct strbuf names = STRBUF_INIT;

	pprint_rename(&names, p->one->path, p->two->path);
	strbuf_addf(&sb, " %s %s (%d%%)\n",
		    renamecopy, names.buf, similarity_index(p));
	strbuf_release(&names);
	emit_diff_symbol(opt, DIFF_SYMBOL_SUMMARY,
				 sb.buf, sb.len, 0);
	show_mode_change(opt, p, 0);
	strbuf_release(&sb);
}

static void diff_summary(struct diff_options *opt, struct diff_filepair *p)
{
	switch(p->status) {
	case DIFF_STATUS_DELETED:
		show_file_mode_name(opt, "delete", p->one);
		break;
	case DIFF_STATUS_ADDED:
		show_file_mode_name(opt, "create", p->two);
		break;
	case DIFF_STATUS_COPIED:
		show_rename_copy(opt, "copy", p);
		break;
	case DIFF_STATUS_RENAMED:
		show_rename_copy(opt, "rename", p);
		break;
	default:
		if (p->score) {
			struct strbuf sb = STRBUF_INIT;
			strbuf_addstr(&sb, " rewrite ");
			quote_c_style(p->two->path, &sb, NULL, 0);
			strbuf_addf(&sb, " (%d%%)\n", similarity_index(p));
			emit_diff_symbol(opt, DIFF_SYMBOL_SUMMARY,
					 sb.buf, sb.len, 0);
			strbuf_release(&sb);
		}
		show_mode_change(opt, p, !p->score);
		break;
	}
}

struct patch_id_t {
	git_SHA_CTX *ctx;
	int patchlen;
};

static int remove_space(char *line, int len)
{
	int i;
	char *dst = line;
	unsigned char c;

	for (i = 0; i < len; i++)
		if (!isspace((c = line[i])))
			*dst++ = c;

	return dst - line;
}

static void patch_id_consume(void *priv, char *line, unsigned long len)
{
	struct patch_id_t *data = priv;
	int new_len;

	new_len = remove_space(line, len);

	git_SHA1_Update(data->ctx, line, new_len);
	data->patchlen += new_len;
}

static void patch_id_add_string(git_SHA_CTX *ctx, const char *str)
{
	git_SHA1_Update(ctx, str, strlen(str));
}

static void patch_id_add_mode(git_SHA_CTX *ctx, unsigned mode)
{
	/* large enough for 2^32 in octal */
	char buf[12];
	int len = xsnprintf(buf, sizeof(buf), "%06o", mode);
	git_SHA1_Update(ctx, buf, len);
}

/* returns 0 upon success, and writes result into sha1 */
static int diff_get_patch_id(struct diff_options *options, struct object_id *oid, int diff_header_only)
{
	struct diff_queue_struct *q = &diff_queued_diff;
	int i;
	git_SHA_CTX ctx;
	struct patch_id_t data;

	git_SHA1_Init(&ctx);
	memset(&data, 0, sizeof(struct patch_id_t));
	data.ctx = &ctx;

	for (i = 0; i < q->nr; i++) {
		xpparam_t xpp;
		xdemitconf_t xecfg;
		mmfile_t mf1, mf2;
		struct diff_filepair *p = q->queue[i];
		int len1, len2;

		memset(&xpp, 0, sizeof(xpp));
		memset(&xecfg, 0, sizeof(xecfg));
		if (p->status == 0)
			return error("internal diff status error");
		if (p->status == DIFF_STATUS_UNKNOWN)
			continue;
		if (diff_unmodified_pair(p))
			continue;
		if ((DIFF_FILE_VALID(p->one) && S_ISDIR(p->one->mode)) ||
		    (DIFF_FILE_VALID(p->two) && S_ISDIR(p->two->mode)))
			continue;
		if (DIFF_PAIR_UNMERGED(p))
			continue;

		diff_fill_oid_info(p->one, options->repo->index);
		diff_fill_oid_info(p->two, options->repo->index);

		len1 = remove_space(p->one->path, strlen(p->one->path));
		len2 = remove_space(p->two->path, strlen(p->two->path));
		patch_id_add_string(&ctx, "diff--git");
		patch_id_add_string(&ctx, "a/");
		git_SHA1_Update(&ctx, p->one->path, len1);
		patch_id_add_string(&ctx, "b/");
		git_SHA1_Update(&ctx, p->two->path, len2);

		if (p->one->mode == 0) {
			patch_id_add_string(&ctx, "newfilemode");
			patch_id_add_mode(&ctx, p->two->mode);
			patch_id_add_string(&ctx, "---/dev/null");
			patch_id_add_string(&ctx, "+++b/");
			git_SHA1_Update(&ctx, p->two->path, len2);
		} else if (p->two->mode == 0) {
			patch_id_add_string(&ctx, "deletedfilemode");
			patch_id_add_mode(&ctx, p->one->mode);
			patch_id_add_string(&ctx, "---a/");
			git_SHA1_Update(&ctx, p->one->path, len1);
			patch_id_add_string(&ctx, "+++/dev/null");
		} else {
			patch_id_add_string(&ctx, "---a/");
			git_SHA1_Update(&ctx, p->one->path, len1);
			patch_id_add_string(&ctx, "+++b/");
			git_SHA1_Update(&ctx, p->two->path, len2);
		}

		if (diff_header_only)
			continue;

		if (fill_mmfile(options->repo, &mf1, p->one) < 0 ||
		    fill_mmfile(options->repo, &mf2, p->two) < 0)
			return error("unable to read files to diff");

		if (diff_filespec_is_binary(options->repo, p->one) ||
		    diff_filespec_is_binary(options->repo, p->two)) {
			git_SHA1_Update(&ctx, oid_to_hex(&p->one->oid),
					GIT_SHA1_HEXSZ);
			git_SHA1_Update(&ctx, oid_to_hex(&p->two->oid),
					GIT_SHA1_HEXSZ);
			continue;
		}

		xpp.flags = 0;
		xecfg.ctxlen = 3;
		xecfg.flags = 0;
		if (xdi_diff_outf(&mf1, &mf2, discard_hunk_line,
				  patch_id_consume, &data, &xpp, &xecfg))
			return error("unable to generate patch-id diff for %s",
				     p->one->path);
	}

	git_SHA1_Final(oid->hash, &ctx);
	return 0;
}

int diff_flush_patch_id(struct diff_options *options, struct object_id *oid, int diff_header_only)
{
	struct diff_queue_struct *q = &diff_queued_diff;
	int i;
	int result = diff_get_patch_id(options, oid, diff_header_only);

	for (i = 0; i < q->nr; i++)
		diff_free_filepair(q->queue[i]);

	free(q->queue);
	DIFF_QUEUE_CLEAR(q);

	return result;
}

static int is_summary_empty(const struct diff_queue_struct *q)
{
	int i;

	for (i = 0; i < q->nr; i++) {
		const struct diff_filepair *p = q->queue[i];

		switch (p->status) {
		case DIFF_STATUS_DELETED:
		case DIFF_STATUS_ADDED:
		case DIFF_STATUS_COPIED:
		case DIFF_STATUS_RENAMED:
			return 0;
		default:
			if (p->score)
				return 0;
			if (p->one->mode && p->two->mode &&
			    p->one->mode != p->two->mode)
				return 0;
			break;
		}
	}
	return 1;
}

static const char rename_limit_warning[] =
N_("inexact rename detection was skipped due to too many files.");

static const char degrade_cc_to_c_warning[] =
N_("only found copies from modified paths due to too many files.");

static const char rename_limit_advice[] =
N_("you may want to set your %s variable to at least "
   "%d and retry the command.");

void diff_warn_rename_limit(const char *varname, int needed, int degraded_cc)
{
	fflush(stdout);
	if (degraded_cc)
		warning(_(degrade_cc_to_c_warning));
	else if (needed)
		warning(_(rename_limit_warning));
	else
		return;
	if (0 < needed)
		warning(_(rename_limit_advice), varname, needed);
}

static void diff_flush_patch_all_file_pairs(struct diff_options *o)
{
	int i;
	static struct emitted_diff_symbols esm = EMITTED_DIFF_SYMBOLS_INIT;
	struct diff_queue_struct *q = &diff_queued_diff;

	if (WSEH_NEW & WS_RULE_MASK)
		BUG("WS rules bit mask overlaps with diff symbol flags");

	if (o->color_moved)
		o->emitted_symbols = &esm;

	for (i = 0; i < q->nr; i++) {
		struct diff_filepair *p = q->queue[i];
		if (check_pair_status(p))
			diff_flush_patch(p, o);
	}

	if (o->emitted_symbols) {
		if (o->color_moved) {
			struct hashmap add_lines, del_lines;

			if (o->color_moved_ws_handling &
			    COLOR_MOVED_WS_ALLOW_INDENTATION_CHANGE)
				o->color_moved_ws_handling |= XDF_IGNORE_WHITESPACE;

			hashmap_init(&del_lines, moved_entry_cmp, o, 0);
			hashmap_init(&add_lines, moved_entry_cmp, o, 0);

			add_lines_to_move_detection(o, &add_lines, &del_lines);
			mark_color_as_moved(o, &add_lines, &del_lines);
			if (o->color_moved == COLOR_MOVED_ZEBRA_DIM)
				dim_moved_lines(o);

			hashmap_free(&add_lines, 1);
			hashmap_free(&del_lines, 1);
		}

		for (i = 0; i < esm.nr; i++)
			emit_diff_symbol_from_struct(o, &esm.buf[i]);

		for (i = 0; i < esm.nr; i++)
			free((void *)esm.buf[i].line);
		esm.nr = 0;

		o->emitted_symbols = NULL;
	}
}

void diff_flush(struct diff_options *options)
{
	struct diff_queue_struct *q = &diff_queued_diff;
	int i, output_format = options->output_format;
	int separator = 0;
	int dirstat_by_line = 0;

	/*
	 * Order: raw, stat, summary, patch
	 * or:    name/name-status/checkdiff (other bits clear)
	 */
	if (!q->nr)
		goto free_queue;

	if (output_format & (DIFF_FORMAT_RAW |
			     DIFF_FORMAT_NAME |
			     DIFF_FORMAT_NAME_STATUS |
			     DIFF_FORMAT_CHECKDIFF)) {
		for (i = 0; i < q->nr; i++) {
			struct diff_filepair *p = q->queue[i];
			if (check_pair_status(p))
				flush_one_pair(p, options);
		}
		separator++;
	}

	if (output_format & DIFF_FORMAT_DIRSTAT && options->flags.dirstat_by_line)
		dirstat_by_line = 1;

	if (output_format & (DIFF_FORMAT_DIFFSTAT|DIFF_FORMAT_SHORTSTAT|DIFF_FORMAT_NUMSTAT) ||
	    dirstat_by_line) {
		struct diffstat_t diffstat;

		memset(&diffstat, 0, sizeof(struct diffstat_t));
		for (i = 0; i < q->nr; i++) {
			struct diff_filepair *p = q->queue[i];
			if (check_pair_status(p))
				diff_flush_stat(p, options, &diffstat);
		}
		if (output_format & DIFF_FORMAT_NUMSTAT)
			show_numstat(&diffstat, options);
		if (output_format & DIFF_FORMAT_DIFFSTAT)
			show_stats(&diffstat, options);
		if (output_format & DIFF_FORMAT_SHORTSTAT)
			show_shortstats(&diffstat, options);
		if (output_format & DIFF_FORMAT_DIRSTAT && dirstat_by_line)
			show_dirstat_by_line(&diffstat, options);
		free_diffstat_info(&diffstat);
		separator++;
	}
	if ((output_format & DIFF_FORMAT_DIRSTAT) && !dirstat_by_line)
		show_dirstat(options);

	if (output_format & DIFF_FORMAT_SUMMARY && !is_summary_empty(q)) {
		for (i = 0; i < q->nr; i++) {
			diff_summary(options, q->queue[i]);
		}
		separator++;
	}

	if (output_format & DIFF_FORMAT_NO_OUTPUT &&
	    options->flags.exit_with_status &&
	    options->flags.diff_from_contents) {
		/*
		 * run diff_flush_patch for the exit status. setting
		 * options->file to /dev/null should be safe, because we
		 * aren't supposed to produce any output anyway.
		 */
		if (options->close_file)
			fclose(options->file);
		options->file = xfopen("/dev/null", "w");
		options->close_file = 1;
		options->color_moved = 0;
		for (i = 0; i < q->nr; i++) {
			struct diff_filepair *p = q->queue[i];
			if (check_pair_status(p))
				diff_flush_patch(p, options);
			if (options->found_changes)
				break;
		}
	}

	if (output_format & DIFF_FORMAT_PATCH) {
		if (separator) {
			emit_diff_symbol(options, DIFF_SYMBOL_SEPARATOR, NULL, 0, 0);
			if (options->stat_sep)
				/* attach patch instead of inline */
				emit_diff_symbol(options, DIFF_SYMBOL_STAT_SEP,
						 NULL, 0, 0);
		}

		diff_flush_patch_all_file_pairs(options);
	}

	if (output_format & DIFF_FORMAT_CALLBACK)
		options->format_callback(q, options, options->format_callback_data);

	for (i = 0; i < q->nr; i++)
		diff_free_filepair(q->queue[i]);
free_queue:
	free(q->queue);
	DIFF_QUEUE_CLEAR(q);
	if (options->close_file)
		fclose(options->file);

	/*
	 * Report the content-level differences with HAS_CHANGES;
	 * diff_addremove/diff_change does not set the bit when
	 * DIFF_FROM_CONTENTS is in effect (e.g. with -w).
	 */
	if (options->flags.diff_from_contents) {
		if (options->found_changes)
			options->flags.has_changes = 1;
		else
			options->flags.has_changes = 0;
	}
}

static int match_filter(const struct diff_options *options, const struct diff_filepair *p)
{
	return (((p->status == DIFF_STATUS_MODIFIED) &&
		 ((p->score &&
		   filter_bit_tst(DIFF_STATUS_FILTER_BROKEN, options)) ||
		  (!p->score &&
		   filter_bit_tst(DIFF_STATUS_MODIFIED, options)))) ||
		((p->status != DIFF_STATUS_MODIFIED) &&
		 filter_bit_tst(p->status, options)));
}

static void diffcore_apply_filter(struct diff_options *options)
{
	int i;
	struct diff_queue_struct *q = &diff_queued_diff;
	struct diff_queue_struct outq;

	DIFF_QUEUE_CLEAR(&outq);

	if (!options->filter)
		return;

	if (filter_bit_tst(DIFF_STATUS_FILTER_AON, options)) {
		int found;
		for (i = found = 0; !found && i < q->nr; i++) {
			if (match_filter(options, q->queue[i]))
				found++;
		}
		if (found)
			return;

		/* otherwise we will clear the whole queue
		 * by copying the empty outq at the end of this
		 * function, but first clear the current entries
		 * in the queue.
		 */
		for (i = 0; i < q->nr; i++)
			diff_free_filepair(q->queue[i]);
	}
	else {
		/* Only the matching ones */
		for (i = 0; i < q->nr; i++) {
			struct diff_filepair *p = q->queue[i];
			if (match_filter(options, p))
				diff_q(&outq, p);
			else
				diff_free_filepair(p);
		}
	}
	free(q->queue);
	*q = outq;
}

/* Check whether two filespecs with the same mode and size are identical */
static int diff_filespec_is_identical(struct repository *r,
				      struct diff_filespec *one,
				      struct diff_filespec *two)
{
	if (S_ISGITLINK(one->mode))
		return 0;
	if (diff_populate_filespec(r, one, 0))
		return 0;
	if (diff_populate_filespec(r, two, 0))
		return 0;
	return !memcmp(one->data, two->data, one->size);
}

static int diff_filespec_check_stat_unmatch(struct repository *r,
					    struct diff_filepair *p)
{
	if (p->done_skip_stat_unmatch)
		return p->skip_stat_unmatch_result;

	p->done_skip_stat_unmatch = 1;
	p->skip_stat_unmatch_result = 0;
	/*
	 * 1. Entries that come from stat info dirtiness
	 *    always have both sides (iow, not create/delete),
	 *    one side of the object name is unknown, with
	 *    the same mode and size.  Keep the ones that
	 *    do not match these criteria.  They have real
	 *    differences.
	 *
	 * 2. At this point, the file is known to be modified,
	 *    with the same mode and size, and the object
	 *    name of one side is unknown.  Need to inspect
	 *    the identical contents.
	 */
	if (!DIFF_FILE_VALID(p->one) || /* (1) */
	    !DIFF_FILE_VALID(p->two) ||
	    (p->one->oid_valid && p->two->oid_valid) ||
	    (p->one->mode != p->two->mode) ||
	    diff_populate_filespec(r, p->one, CHECK_SIZE_ONLY) ||
	    diff_populate_filespec(r, p->two, CHECK_SIZE_ONLY) ||
	    (p->one->size != p->two->size) ||
	    !diff_filespec_is_identical(r, p->one, p->two)) /* (2) */
		p->skip_stat_unmatch_result = 1;
	return p->skip_stat_unmatch_result;
}

static void diffcore_skip_stat_unmatch(struct diff_options *diffopt)
{
	int i;
	struct diff_queue_struct *q = &diff_queued_diff;
	struct diff_queue_struct outq;
	DIFF_QUEUE_CLEAR(&outq);

	for (i = 0; i < q->nr; i++) {
		struct diff_filepair *p = q->queue[i];

		if (diff_filespec_check_stat_unmatch(diffopt->repo, p))
			diff_q(&outq, p);
		else {
			/*
			 * The caller can subtract 1 from skip_stat_unmatch
			 * to determine how many paths were dirty only
			 * due to stat info mismatch.
			 */
			if (!diffopt->flags.no_index)
				diffopt->skip_stat_unmatch++;
			diff_free_filepair(p);
		}
	}
	free(q->queue);
	*q = outq;
}

static int diffnamecmp(const void *a_, const void *b_)
{
	const struct diff_filepair *a = *((const struct diff_filepair **)a_);
	const struct diff_filepair *b = *((const struct diff_filepair **)b_);
	const char *name_a, *name_b;

	name_a = a->one ? a->one->path : a->two->path;
	name_b = b->one ? b->one->path : b->two->path;
	return strcmp(name_a, name_b);
}

void diffcore_fix_diff_index(void)
{
	struct diff_queue_struct *q = &diff_queued_diff;
	QSORT(q->queue, q->nr, diffnamecmp);
}

void diffcore_std(struct diff_options *options)
{
	/* NOTE please keep the following in sync with diff_tree_combined() */
	if (options->skip_stat_unmatch)
		diffcore_skip_stat_unmatch(options);
	if (!options->found_follow) {
		/* See try_to_follow_renames() in tree-diff.c */
		if (options->break_opt != -1)
			diffcore_break(options->repo,
				       options->break_opt);
		if (options->detect_rename)
			diffcore_rename(options);
		if (options->break_opt != -1)
			diffcore_merge_broken();
	}
	if (options->pickaxe_opts & DIFF_PICKAXE_KINDS_MASK)
		diffcore_pickaxe(options);
	if (options->orderfile)
		diffcore_order(options->orderfile);
	if (!options->found_follow)
		/* See try_to_follow_renames() in tree-diff.c */
		diff_resolve_rename_copy();
	diffcore_apply_filter(options);

	if (diff_queued_diff.nr && !options->flags.diff_from_contents)
		options->flags.has_changes = 1;
	else
		options->flags.has_changes = 0;

	options->found_follow = 0;
}

int diff_result_code(struct diff_options *opt, int status)
{
	int result = 0;

	diff_warn_rename_limit("diff.renameLimit",
			       opt->needed_rename_limit,
			       opt->degraded_cc_to_c);
	if (!opt->flags.exit_with_status &&
	    !(opt->output_format & DIFF_FORMAT_CHECKDIFF))
		return status;
	if (opt->flags.exit_with_status &&
	    opt->flags.has_changes)
		result |= 01;
	if ((opt->output_format & DIFF_FORMAT_CHECKDIFF) &&
	    opt->flags.check_failed)
		result |= 02;
	return result;
}

int diff_can_quit_early(struct diff_options *opt)
{
	return (opt->flags.quick &&
		!opt->filter &&
		opt->flags.has_changes);
}

/*
 * Shall changes to this submodule be ignored?
 *
 * Submodule changes can be configured to be ignored separately for each path,
 * but that configuration can be overridden from the command line.
 */
static int is_submodule_ignored(const char *path, struct diff_options *options)
{
	int ignored = 0;
	struct diff_flags orig_flags = options->flags;
	if (!options->flags.override_submodule_config)
		set_diffopt_flags_from_submodule_config(options, path);
	if (options->flags.ignore_submodules)
		ignored = 1;
	options->flags = orig_flags;
	return ignored;
}

void diff_addremove(struct diff_options *options,
		    int addremove, unsigned mode,
		    const struct object_id *oid,
		    int oid_valid,
		    const char *concatpath, unsigned dirty_submodule)
{
	struct diff_filespec *one, *two;

	if (S_ISGITLINK(mode) && is_submodule_ignored(concatpath, options))
		return;

	/* This may look odd, but it is a preparation for
	 * feeding "there are unchanged files which should
	 * not produce diffs, but when you are doing copy
	 * detection you would need them, so here they are"
	 * entries to the diff-core.  They will be prefixed
	 * with something like '=' or '*' (I haven't decided
	 * which but should not make any difference).
	 * Feeding the same new and old to diff_change()
	 * also has the same effect.
	 * Before the final output happens, they are pruned after
	 * merged into rename/copy pairs as appropriate.
	 */
	if (options->flags.reverse_diff)
		addremove = (addremove == '+' ? '-' :
			     addremove == '-' ? '+' : addremove);

	if (options->prefix &&
	    strncmp(concatpath, options->prefix, options->prefix_length))
		return;

	one = alloc_filespec(concatpath);
	two = alloc_filespec(concatpath);

	if (addremove != '+')
		fill_filespec(one, oid, oid_valid, mode);
	if (addremove != '-') {
		fill_filespec(two, oid, oid_valid, mode);
		two->dirty_submodule = dirty_submodule;
	}

	diff_queue(&diff_queued_diff, one, two);
	if (!options->flags.diff_from_contents)
		options->flags.has_changes = 1;
}

void diff_change(struct diff_options *options,
		 unsigned old_mode, unsigned new_mode,
		 const struct object_id *old_oid,
		 const struct object_id *new_oid,
		 int old_oid_valid, int new_oid_valid,
		 const char *concatpath,
		 unsigned old_dirty_submodule, unsigned new_dirty_submodule)
{
	struct diff_filespec *one, *two;
	struct diff_filepair *p;

	if (S_ISGITLINK(old_mode) && S_ISGITLINK(new_mode) &&
	    is_submodule_ignored(concatpath, options))
		return;

	if (options->flags.reverse_diff) {
		SWAP(old_mode, new_mode);
		SWAP(old_oid, new_oid);
		SWAP(old_oid_valid, new_oid_valid);
		SWAP(old_dirty_submodule, new_dirty_submodule);
	}

	if (options->prefix &&
	    strncmp(concatpath, options->prefix, options->prefix_length))
		return;

	one = alloc_filespec(concatpath);
	two = alloc_filespec(concatpath);
	fill_filespec(one, old_oid, old_oid_valid, old_mode);
	fill_filespec(two, new_oid, new_oid_valid, new_mode);
	one->dirty_submodule = old_dirty_submodule;
	two->dirty_submodule = new_dirty_submodule;
	p = diff_queue(&diff_queued_diff, one, two);

	if (options->flags.diff_from_contents)
		return;

	if (options->flags.quick && options->skip_stat_unmatch &&
	    !diff_filespec_check_stat_unmatch(options->repo, p))
		return;

	options->flags.has_changes = 1;
}

struct diff_filepair *diff_unmerge(struct diff_options *options, const char *path)
{
	struct diff_filepair *pair;
	struct diff_filespec *one, *two;

	if (options->prefix &&
	    strncmp(path, options->prefix, options->prefix_length))
		return NULL;

	one = alloc_filespec(path);
	two = alloc_filespec(path);
	pair = diff_queue(&diff_queued_diff, one, two);
	pair->is_unmerged = 1;
	return pair;
}

static char *run_textconv(struct repository *r,
			  const char *pgm,
			  struct diff_filespec *spec,
			  size_t *outsize)
{
	struct diff_tempfile *temp;
	const char *argv[3];
	const char **arg = argv;
	struct child_process child = CHILD_PROCESS_INIT;
	struct strbuf buf = STRBUF_INIT;
	int err = 0;

	temp = prepare_temp_file(r, spec->path, spec);
	*arg++ = pgm;
	*arg++ = temp->name;
	*arg = NULL;

	child.use_shell = 1;
	child.argv = argv;
	child.out = -1;
	if (start_command(&child)) {
		remove_tempfile();
		return NULL;
	}

	if (strbuf_read(&buf, child.out, 0) < 0)
		err = error("error reading from textconv command '%s'", pgm);
	close(child.out);

	if (finish_command(&child) || err) {
		strbuf_release(&buf);
		remove_tempfile();
		return NULL;
	}
	remove_tempfile();

	return strbuf_detach(&buf, outsize);
}

size_t fill_textconv(struct repository *r,
		     struct userdiff_driver *driver,
		     struct diff_filespec *df,
		     char **outbuf)
{
	size_t size;

	if (!driver) {
		if (!DIFF_FILE_VALID(df)) {
			*outbuf = "";
			return 0;
		}
		if (diff_populate_filespec(r, df, 0))
			die("unable to read files to diff");
		*outbuf = df->data;
		return df->size;
	}

	if (!driver->textconv)
		BUG("fill_textconv called with non-textconv driver");

	if (driver->textconv_cache && df->oid_valid) {
		*outbuf = notes_cache_get(driver->textconv_cache,
					  &df->oid,
					  &size);
		if (*outbuf)
			return size;
	}

	*outbuf = run_textconv(r, driver->textconv, df, &size);
	if (!*outbuf)
		die("unable to read files to diff");

	if (driver->textconv_cache && df->oid_valid) {
		/* ignore errors, as we might be in a readonly repository */
		notes_cache_put(driver->textconv_cache, &df->oid, *outbuf,
				size);
		/*
		 * we could save up changes and flush them all at the end,
		 * but we would need an extra call after all diffing is done.
		 * Since generating a cache entry is the slow path anyway,
		 * this extra overhead probably isn't a big deal.
		 */
		notes_cache_write(driver->textconv_cache);
	}

	return size;
}

int textconv_object(struct repository *r,
		    const char *path,
		    unsigned mode,
		    const struct object_id *oid,
		    int oid_valid,
		    char **buf,
		    unsigned long *buf_size)
{
	struct diff_filespec *df;
	struct userdiff_driver *textconv;

	df = alloc_filespec(path);
	fill_filespec(df, oid, oid_valid, mode);
	textconv = get_textconv(r, df);
	if (!textconv) {
		free_filespec(df);
		return 0;
	}

	*buf_size = fill_textconv(r, textconv, df, buf);
	free_filespec(df);
	return 1;
}

void setup_diff_pager(struct diff_options *opt)
{
	/*
	 * If the user asked for our exit code, then either they want --quiet
	 * or --exit-code. We should definitely not bother with a pager in the
	 * former case, as we will generate no output. Since we still properly
	 * report our exit code even when a pager is run, we _could_ run a
	 * pager with --exit-code. But since we have not done so historically,
	 * and because it is easy to find people oneline advising "git diff
	 * --exit-code" in hooks and other scripts, we do not do so.
	 */
	if (!opt->flags.exit_with_status &&
	    check_pager_config("diff") != 0)
		setup_pager();
}<|MERGE_RESOLUTION|>--- conflicted
+++ resolved
@@ -5534,105 +5534,7 @@
 			   PARSE_OPT_ONE_SHOT |
 			   PARSE_OPT_STOP_AT_NON_OPTION);
 
-<<<<<<< HEAD
-	if (ac)
-		return ac;
-
-	/* flags options */
-	if (!strcmp(arg, "--color-moved")) {
-		if (diff_color_moved_default)
-			options->color_moved = diff_color_moved_default;
-		if (options->color_moved == COLOR_MOVED_NO)
-			options->color_moved = COLOR_MOVED_DEFAULT;
-	} else if (!strcmp(arg, "--no-color-moved"))
-		options->color_moved = COLOR_MOVED_NO;
-	else if (skip_prefix(arg, "--color-moved=", &arg)) {
-		int cm = parse_color_moved(arg);
-		if (cm < 0)
-			return error("bad --color-moved argument: %s", arg);
-		options->color_moved = cm;
-	} else if (!strcmp(arg, "--no-color-moved-ws")) {
-		options->color_moved_ws_handling = 0;
-	} else if (skip_prefix(arg, "--color-moved-ws=", &arg)) {
-		unsigned cm = parse_color_moved_ws(arg);
-		if (cm & COLOR_MOVED_WS_ERROR)
-			return -1;
-		options->color_moved_ws_handling = cm;
-	} else if (skip_prefix(arg, "--ws-error-highlight=", &arg))
-		return parse_ws_error_highlight_opt(options, arg);
-	else if (!strcmp(arg, "--ita-invisible-in-index"))
-		options->ita_invisible_in_index = 1;
-	else if (!strcmp(arg, "--ita-visible-in-index"))
-		options->ita_invisible_in_index = 0;
-
-	/* misc options */
-	else if (!strcmp(arg, "-z"))
-		options->line_termination = 0;
-	else if ((argcount = short_opt('l', av, &optarg))) {
-		options->rename_limit = strtoul(optarg, NULL, 10);
-		return argcount;
-	}
-	else if ((argcount = short_opt('S', av, &optarg))) {
-		options->pickaxe = optarg;
-		options->pickaxe_opts |= DIFF_PICKAXE_KIND_S;
-		return argcount;
-	} else if ((argcount = short_opt('G', av, &optarg))) {
-		options->pickaxe = optarg;
-		options->pickaxe_opts |= DIFF_PICKAXE_KIND_G;
-		return argcount;
-	}
-	else if (!strcmp(arg, "--pickaxe-all"))
-		options->pickaxe_opts |= DIFF_PICKAXE_ALL;
-	else if (!strcmp(arg, "--pickaxe-regex"))
-		options->pickaxe_opts |= DIFF_PICKAXE_REGEX;
-	else if ((argcount = short_opt('O', av, &optarg))) {
-		options->orderfile = prefix_filename(prefix, optarg);
-		return argcount;
-	} else if (skip_prefix(arg, "--find-object=", &arg))
-		return parse_objfind_opt(options, arg);
-	else if ((argcount = parse_long_opt("diff-filter", av, &optarg))) {
-		int offending = parse_diff_filter_opt(optarg, options);
-		if (offending)
-			die("unknown change class '%c' in --diff-filter=%s",
-			    offending, optarg);
-		return argcount;
-	}
-	else if (!strcmp(arg, "--no-abbrev"))
-		options->abbrev = 0;
-	else if (!strcmp(arg, "--abbrev"))
-		options->abbrev = DEFAULT_ABBREV;
-	else if (skip_prefix(arg, "--abbrev=", &arg)) {
-		options->abbrev = strtoul(arg, NULL, 10);
-		if (options->abbrev < MINIMUM_ABBREV)
-			options->abbrev = MINIMUM_ABBREV;
-		else if (the_hash_algo->hexsz < options->abbrev)
-			options->abbrev = the_hash_algo->hexsz;
-	}
-	else if ((argcount = parse_long_opt("src-prefix", av, &optarg))) {
-		options->a_prefix = optarg;
-		return argcount;
-	}
-	else if ((argcount = parse_long_opt("line-prefix", av, &optarg))) {
-		options->line_prefix = optarg;
-		options->line_prefix_length = strlen(options->line_prefix);
-		graph_setup_line_prefix(options);
-		return argcount;
-	}
-	else if ((argcount = parse_long_opt("dst-prefix", av, &optarg))) {
-		options->b_prefix = optarg;
-		return argcount;
-	}
-	else if (!strcmp(arg, "--no-prefix"))
-		options->a_prefix = options->b_prefix = "";
-	else if (opt_arg(arg, '\0', "inter-hunk-context",
-			 &options->interhunkcontext))
-		;
-	else
-		return 0;
-	return 1;
-=======
 	return ac;
->>>>>>> cdb5330a
 }
 
 int parse_rename_score(const char **cp_p)
