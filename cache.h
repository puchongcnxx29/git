--- conflicted
+++ resolved
@@ -1382,17 +1382,8 @@
 		       */
 };
 
-<<<<<<< HEAD
-extern int get_oid(const char *str, struct object_id *oid);
-extern int get_oidf(struct object_id *oid, const char *fmt, ...);
-extern int get_oid_commit(const char *str, struct object_id *oid);
-extern int get_oid_committish(const char *str, struct object_id *oid);
-extern int get_oid_tree(const char *str, struct object_id *oid);
-extern int get_oid_treeish(const char *str, struct object_id *oid);
-extern int get_oid_blob(const char *str, struct object_id *oid);
-extern void maybe_die_on_misspelt_object_name(const char *name, const char *prefix);
-=======
 int repo_get_oid(struct repository *r, const char *str, struct object_id *oid);
+int get_oidf(struct object_id *oid, const char *fmt, ...);
 int repo_get_oid_commit(struct repository *r, const char *str, struct object_id *oid);
 int repo_get_oid_committish(struct repository *r, const char *str, struct object_id *oid);
 int repo_get_oid_tree(struct repository *r, const char *str, struct object_id *oid);
@@ -1402,7 +1393,6 @@
 void maybe_die_on_misspelt_object_name(struct repository *repo,
 				       const char *name,
 				       const char *prefix);
->>>>>>> 0daf7ff6
 extern enum get_oid_result get_oid_with_context(struct repository *repo, const char *str,
 				unsigned flags, struct object_id *oid,
 				struct object_context *oc);
