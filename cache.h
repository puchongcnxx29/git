#ifndef CACHE_H
#define CACHE_H

#include "git-compat-util.h"
#include "strbuf.h"
#include "hashmap.h"
#include "list.h"
#include "advice.h"
#include "gettext.h"
#include "convert.h"
#include "trace.h"
#include "string-list.h"
#include "pack-revindex.h"
#include "hash.h"
#include "path.h"
#include "sha1-array.h"
#include "repository.h"
#include "mem-pool.h"

#include <zlib.h>
typedef struct git_zstream {
	z_stream z;
	size_t avail_in;
	size_t avail_out;
	size_t total_in;
	size_t total_out;
	unsigned char *next_in;
	unsigned char *next_out;
} git_zstream;

void git_inflate_init(git_zstream *);
void git_inflate_init_gzip_only(git_zstream *);
void git_inflate_end(git_zstream *);
int git_inflate(git_zstream *, int flush);

void git_deflate_init(git_zstream *, int level);
void git_deflate_init_gzip(git_zstream *, int level);
void git_deflate_init_raw(git_zstream *, int level);
void git_deflate_end(git_zstream *);
int git_deflate_abort(git_zstream *);
int git_deflate_end_gently(git_zstream *);
int git_deflate(git_zstream *, int flush);
size_t git_deflate_bound(git_zstream *, size_t);

/* The length in bytes and in hex digits of an object name (SHA-1 value). */
#define GIT_SHA1_RAWSZ 20
#define GIT_SHA1_HEXSZ (2 * GIT_SHA1_RAWSZ)
/* The block size of SHA-1. */
#define GIT_SHA1_BLKSZ 64

/* The length in bytes and in hex digits of an object name (SHA-256 value). */
#define GIT_SHA256_RAWSZ 32
#define GIT_SHA256_HEXSZ (2 * GIT_SHA256_RAWSZ)
/* The block size of SHA-256. */
#define GIT_SHA256_BLKSZ 64

/* The length in byte and in hex digits of the largest possible hash value. */
#define GIT_MAX_RAWSZ GIT_SHA256_RAWSZ
#define GIT_MAX_HEXSZ GIT_SHA256_HEXSZ
/* The largest possible block size for any supported hash. */
#define GIT_MAX_BLKSZ GIT_SHA256_BLKSZ

struct object_id {
	unsigned char hash[GIT_MAX_RAWSZ];
};

#define the_hash_algo the_repository->hash_algo

#if defined(DT_UNKNOWN) && !defined(NO_D_TYPE_IN_DIRENT)
#define DTYPE(de)	((de)->d_type)
#else
#undef DT_UNKNOWN
#undef DT_DIR
#undef DT_REG
#undef DT_LNK
#define DT_UNKNOWN	0
#define DT_DIR		1
#define DT_REG		2
#define DT_LNK		3
#define DTYPE(de)	DT_UNKNOWN
#endif

/* unknown mode (impossible combination S_IFIFO|S_IFCHR) */
#define S_IFINVALID     0030000

/*
 * A "directory link" is a link to another git directory.
 *
 * The value 0160000 is not normally a valid mode, and
 * also just happens to be S_IFDIR + S_IFLNK
 */
#define S_IFGITLINK	0160000
#define S_ISGITLINK(m)	(((m) & S_IFMT) == S_IFGITLINK)

/*
 * Some mode bits are also used internally for computations.
 *
 * They *must* not overlap with any valid modes, and they *must* not be emitted
 * to outside world - i.e. appear on disk or network. In other words, it's just
 * temporary fields, which we internally use, but they have to stay in-house.
 *
 * ( such approach is valid, as standard S_IF* fits into 16 bits, and in Git
 *   codebase mode is `unsigned int` which is assumed to be at least 32 bits )
 */

/* used internally in tree-diff */
#define S_DIFFTREE_IFXMIN_NEQ	0x80000000


/*
 * Intensive research over the course of many years has shown that
 * port 9418 is totally unused by anything else. Or
 *
 *	Your search - "port 9418" - did not match any documents.
 *
 * as www.google.com puts it.
 *
 * This port has been properly assigned for git use by IANA:
 * git (Assigned-9418) [I06-050728-0001].
 *
 *	git  9418/tcp   git pack transfer service
 *	git  9418/udp   git pack transfer service
 *
 * with Linus Torvalds <torvalds@osdl.org> as the point of
 * contact. September 2005.
 *
 * See http://www.iana.org/assignments/port-numbers
 */
#define DEFAULT_GIT_PORT 9418

/*
 * Basic data structures for the directory cache
 */

#define CACHE_SIGNATURE 0x44495243	/* "DIRC" */
struct cache_header {
	uint32_t hdr_signature;
	uint32_t hdr_version;
	uint32_t hdr_entries;
};

#define INDEX_FORMAT_LB 2
#define INDEX_FORMAT_UB 4

/*
 * The "cache_time" is just the low 32 bits of the
 * time. It doesn't matter if it overflows - we only
 * check it for equality in the 32 bits we save.
 */
struct cache_time {
	uint32_t sec;
	uint32_t nsec;
};

struct stat_data {
	struct cache_time sd_ctime;
	struct cache_time sd_mtime;
	unsigned int sd_dev;
	unsigned int sd_ino;
	unsigned int sd_uid;
	unsigned int sd_gid;
	unsigned int sd_size;
};

struct cache_entry {
	struct hashmap_entry ent;
	struct stat_data ce_stat_data;
	unsigned int ce_mode;
	unsigned int ce_flags;
	unsigned int mem_pool_allocated;
	unsigned int ce_namelen;
	unsigned int index;	/* for link extension */
	struct object_id oid;
	char name[FLEX_ARRAY]; /* more */
};

#define CE_STAGEMASK (0x3000)
#define CE_EXTENDED  (0x4000)
#define CE_VALID     (0x8000)
#define CE_STAGESHIFT 12

/*
 * Range 0xFFFF0FFF in ce_flags is divided into
 * two parts: in-memory flags and on-disk ones.
 * Flags in CE_EXTENDED_FLAGS will get saved on-disk
 * if you want to save a new flag, add it in
 * CE_EXTENDED_FLAGS
 *
 * In-memory only flags
 */
#define CE_UPDATE            (1 << 16)
#define CE_REMOVE            (1 << 17)
#define CE_UPTODATE          (1 << 18)
#define CE_ADDED             (1 << 19)

#define CE_HASHED            (1 << 20)
#define CE_FSMONITOR_VALID   (1 << 21)
#define CE_WT_REMOVE         (1 << 22) /* remove in work directory */
#define CE_CONFLICTED        (1 << 23)

#define CE_UNPACKED          (1 << 24)
#define CE_NEW_SKIP_WORKTREE (1 << 25)

/* used to temporarily mark paths matched by pathspecs */
#define CE_MATCHED           (1 << 26)

#define CE_UPDATE_IN_BASE    (1 << 27)
#define CE_STRIP_NAME        (1 << 28)

/*
 * Extended on-disk flags
 */
#define CE_INTENT_TO_ADD     (1 << 29)
#define CE_SKIP_WORKTREE     (1 << 30)
/* CE_EXTENDED2 is for future extension */
#define CE_EXTENDED2         (1U << 31)

#define CE_EXTENDED_FLAGS (CE_INTENT_TO_ADD | CE_SKIP_WORKTREE)

/*
 * Safeguard to avoid saving wrong flags:
 *  - CE_EXTENDED2 won't get saved until its semantic is known
 *  - Bits in 0x0000FFFF have been saved in ce_flags already
 *  - Bits in 0x003F0000 are currently in-memory flags
 */
#if CE_EXTENDED_FLAGS & 0x803FFFFF
#error "CE_EXTENDED_FLAGS out of range"
#endif

/* Forward structure decls */
struct pathspec;
struct child_process;
struct tree;

/*
 * Copy the sha1 and stat state of a cache entry from one to
 * another. But we never change the name, or the hash state!
 */
static inline void copy_cache_entry(struct cache_entry *dst,
				    const struct cache_entry *src)
{
	unsigned int state = dst->ce_flags & CE_HASHED;
	int mem_pool_allocated = dst->mem_pool_allocated;

	/* Don't copy hash chain and name */
	memcpy(&dst->ce_stat_data, &src->ce_stat_data,
			offsetof(struct cache_entry, name) -
			offsetof(struct cache_entry, ce_stat_data));

	/* Restore the hash state */
	dst->ce_flags = (dst->ce_flags & ~CE_HASHED) | state;

	/* Restore the mem_pool_allocated flag */
	dst->mem_pool_allocated = mem_pool_allocated;
}

static inline unsigned create_ce_flags(unsigned stage)
{
	return (stage << CE_STAGESHIFT);
}

#define ce_namelen(ce) ((ce)->ce_namelen)
#define ce_size(ce) cache_entry_size(ce_namelen(ce))
#define ce_stage(ce) ((CE_STAGEMASK & (ce)->ce_flags) >> CE_STAGESHIFT)
#define ce_uptodate(ce) ((ce)->ce_flags & CE_UPTODATE)
#define ce_skip_worktree(ce) ((ce)->ce_flags & CE_SKIP_WORKTREE)
#define ce_mark_uptodate(ce) ((ce)->ce_flags |= CE_UPTODATE)
#define ce_intent_to_add(ce) ((ce)->ce_flags & CE_INTENT_TO_ADD)

#define ce_permissions(mode) (((mode) & 0100) ? 0755 : 0644)
static inline unsigned int create_ce_mode(unsigned int mode)
{
	if (S_ISLNK(mode))
		return S_IFLNK;
	if (S_ISDIR(mode) || S_ISGITLINK(mode))
		return S_IFGITLINK;
	return S_IFREG | ce_permissions(mode);
}
static inline unsigned int ce_mode_from_stat(const struct cache_entry *ce,
					     unsigned int mode)
{
	extern int trust_executable_bit, has_symlinks;
	if (!has_symlinks && S_ISREG(mode) &&
	    ce && S_ISLNK(ce->ce_mode))
		return ce->ce_mode;
	if (!trust_executable_bit && S_ISREG(mode)) {
		if (ce && S_ISREG(ce->ce_mode))
			return ce->ce_mode;
		return create_ce_mode(0666);
	}
	return create_ce_mode(mode);
}
static inline int ce_to_dtype(const struct cache_entry *ce)
{
	unsigned ce_mode = ntohl(ce->ce_mode);
	if (S_ISREG(ce_mode))
		return DT_REG;
	else if (S_ISDIR(ce_mode) || S_ISGITLINK(ce_mode))
		return DT_DIR;
	else if (S_ISLNK(ce_mode))
		return DT_LNK;
	else
		return DT_UNKNOWN;
}
static inline unsigned int canon_mode(unsigned int mode)
{
	if (S_ISREG(mode))
		return S_IFREG | ce_permissions(mode);
	if (S_ISLNK(mode))
		return S_IFLNK;
	if (S_ISDIR(mode))
		return S_IFDIR;
	return S_IFGITLINK;
}

#define cache_entry_size(len) (offsetof(struct cache_entry,name) + (len) + 1)

#define SOMETHING_CHANGED	(1 << 0) /* unclassified changes go here */
#define CE_ENTRY_CHANGED	(1 << 1)
#define CE_ENTRY_REMOVED	(1 << 2)
#define CE_ENTRY_ADDED		(1 << 3)
#define RESOLVE_UNDO_CHANGED	(1 << 4)
#define CACHE_TREE_CHANGED	(1 << 5)
#define SPLIT_INDEX_ORDERED	(1 << 6)
#define UNTRACKED_CHANGED	(1 << 7)
#define FSMONITOR_CHANGED	(1 << 8)

struct split_index;
struct untracked_cache;

struct index_state {
	struct cache_entry **cache;
	unsigned int version;
	unsigned int cache_nr, cache_alloc, cache_changed;
	struct string_list *resolve_undo;
	struct cache_tree *cache_tree;
	struct split_index *split_index;
	struct cache_time timestamp;
	unsigned name_hash_initialized : 1,
		 initialized : 1,
		 drop_cache_tree : 1;
	struct hashmap name_hash;
	struct hashmap dir_hash;
	struct object_id oid;
	struct untracked_cache *untracked;
	uint64_t fsmonitor_last_update;
	struct ewah_bitmap *fsmonitor_dirty;
	struct mem_pool *ce_mem_pool;
};

/* Name hashing */
extern int test_lazy_init_name_hash(struct index_state *istate, int try_threaded);
extern void add_name_hash(struct index_state *istate, struct cache_entry *ce);
extern void remove_name_hash(struct index_state *istate, struct cache_entry *ce);
extern void free_name_hash(struct index_state *istate);


/* Cache entry creation and cleanup */

/*
 * Create cache_entry intended for use in the specified index. Caller
 * is responsible for discarding the cache_entry with
 * `discard_cache_entry`.
 */
struct cache_entry *make_cache_entry(struct index_state *istate,
				     unsigned int mode,
				     const struct object_id *oid,
				     const char *path,
				     int stage,
				     unsigned int refresh_options);

struct cache_entry *make_empty_cache_entry(struct index_state *istate,
					   size_t name_len);

/*
 * Create a cache_entry that is not intended to be added to an index.
 * Caller is responsible for discarding the cache_entry
 * with `discard_cache_entry`.
 */
struct cache_entry *make_transient_cache_entry(unsigned int mode,
					       const struct object_id *oid,
					       const char *path,
					       int stage);

struct cache_entry *make_empty_transient_cache_entry(size_t name_len);

/*
 * Discard cache entry.
 */
void discard_cache_entry(struct cache_entry *ce);

/*
 * Check configuration if we should perform extra validation on cache
 * entries.
 */
int should_validate_cache_entries(void);

/*
 * Duplicate a cache_entry. Allocate memory for the new entry from a
 * memory_pool. Takes into account cache_entry fields that are meant
 * for managing the underlying memory allocation of the cache_entry.
 */
struct cache_entry *dup_cache_entry(const struct cache_entry *ce, struct index_state *istate);

/*
 * Validate the cache entries in the index.  This is an internal
 * consistency check that the cache_entry structs are allocated from
 * the expected memory pool.
 */
void validate_cache_entries(const struct index_state *istate);

#ifdef USE_THE_INDEX_COMPATIBILITY_MACROS
extern struct index_state the_index;

#define active_cache (the_index.cache)
#define active_nr (the_index.cache_nr)
#define active_alloc (the_index.cache_alloc)
#define active_cache_changed (the_index.cache_changed)
#define active_cache_tree (the_index.cache_tree)

#define read_cache() repo_read_index(the_repository)
#define read_cache_from(path) read_index_from(&the_index, (path), (get_git_dir()))
#define read_cache_preload(pathspec) repo_read_index_preload(the_repository, (pathspec), 0)
#define is_cache_unborn() is_index_unborn(&the_index)
#define read_cache_unmerged() repo_read_index_unmerged(the_repository)
#define discard_cache() discard_index(&the_index)
#define unmerged_cache() unmerged_index(&the_index)
#define cache_name_pos(name, namelen) index_name_pos(&the_index,(name),(namelen))
#define add_cache_entry(ce, option) add_index_entry(&the_index, (ce), (option))
#define rename_cache_entry_at(pos, new_name) rename_index_entry_at(&the_index, (pos), (new_name))
#define remove_cache_entry_at(pos) remove_index_entry_at(&the_index, (pos))
#define remove_file_from_cache(path) remove_file_from_index(&the_index, (path))
#define add_to_cache(path, st, flags) add_to_index(&the_index, (path), (st), (flags))
#define add_file_to_cache(path, flags) add_file_to_index(&the_index, (path), (flags))
#define chmod_cache_entry(ce, flip) chmod_index_entry(&the_index, (ce), (flip))
#define refresh_cache(flags) refresh_index(&the_index, (flags), NULL, NULL, NULL)
#define ce_match_stat(ce, st, options) ie_match_stat(&the_index, (ce), (st), (options))
#define ce_modified(ce, st, options) ie_modified(&the_index, (ce), (st), (options))
#define cache_dir_exists(name, namelen) index_dir_exists(&the_index, (name), (namelen))
#define cache_file_exists(name, namelen, igncase) index_file_exists(&the_index, (name), (namelen), (igncase))
#define cache_name_is_other(name, namelen) index_name_is_other(&the_index, (name), (namelen))
#define resolve_undo_clear() resolve_undo_clear_index(&the_index)
#define unmerge_cache_entry_at(at) unmerge_index_entry_at(&the_index, at)
#define unmerge_cache(pathspec) unmerge_index(&the_index, pathspec)
#define read_blob_data_from_cache(path, sz) read_blob_data_from_index(&the_index, (path), (sz))
#define hold_locked_index(lock_file, flags) repo_hold_locked_index(the_repository, (lock_file), (flags))
#endif

#define TYPE_BITS 3

/*
 * Values in this enum (except those outside the 3 bit range) are part
 * of pack file format. See Documentation/technical/pack-format.txt
 * for more information.
 */
enum object_type {
	OBJ_BAD = -1,
	OBJ_NONE = 0,
	OBJ_COMMIT = 1,
	OBJ_TREE = 2,
	OBJ_BLOB = 3,
	OBJ_TAG = 4,
	/* 5 for future expansion */
	OBJ_OFS_DELTA = 6,
	OBJ_REF_DELTA = 7,
	OBJ_ANY,
	OBJ_MAX
};

static inline enum object_type object_type(unsigned int mode)
{
	return S_ISDIR(mode) ? OBJ_TREE :
		S_ISGITLINK(mode) ? OBJ_COMMIT :
		OBJ_BLOB;
}

/* Double-check local_repo_env below if you add to this list. */
#define GIT_DIR_ENVIRONMENT "GIT_DIR"
#define GIT_COMMON_DIR_ENVIRONMENT "GIT_COMMON_DIR"
#define GIT_NAMESPACE_ENVIRONMENT "GIT_NAMESPACE"
#define GIT_WORK_TREE_ENVIRONMENT "GIT_WORK_TREE"
#define GIT_PREFIX_ENVIRONMENT "GIT_PREFIX"
#define GIT_SUPER_PREFIX_ENVIRONMENT "GIT_INTERNAL_SUPER_PREFIX"
#define DEFAULT_GIT_DIR_ENVIRONMENT ".git"
#define DB_ENVIRONMENT "GIT_OBJECT_DIRECTORY"
#define INDEX_ENVIRONMENT "GIT_INDEX_FILE"
#define GRAFT_ENVIRONMENT "GIT_GRAFT_FILE"
#define GIT_SHALLOW_FILE_ENVIRONMENT "GIT_SHALLOW_FILE"
#define TEMPLATE_DIR_ENVIRONMENT "GIT_TEMPLATE_DIR"
#define CONFIG_ENVIRONMENT "GIT_CONFIG"
#define CONFIG_DATA_ENVIRONMENT "GIT_CONFIG_PARAMETERS"
#define EXEC_PATH_ENVIRONMENT "GIT_EXEC_PATH"
#define CEILING_DIRECTORIES_ENVIRONMENT "GIT_CEILING_DIRECTORIES"
#define NO_REPLACE_OBJECTS_ENVIRONMENT "GIT_NO_REPLACE_OBJECTS"
#define GIT_REPLACE_REF_BASE_ENVIRONMENT "GIT_REPLACE_REF_BASE"
#define GITATTRIBUTES_FILE ".gitattributes"
#define INFOATTRIBUTES_FILE "info/attributes"
#define ATTRIBUTE_MACRO_PREFIX "[attr]"
#define GITMODULES_FILE ".gitmodules"
#define GITMODULES_INDEX ":.gitmodules"
#define GITMODULES_HEAD "HEAD:.gitmodules"
#define GIT_NOTES_REF_ENVIRONMENT "GIT_NOTES_REF"
#define GIT_NOTES_DEFAULT_REF "refs/notes/commits"
#define GIT_NOTES_DISPLAY_REF_ENVIRONMENT "GIT_NOTES_DISPLAY_REF"
#define GIT_NOTES_REWRITE_REF_ENVIRONMENT "GIT_NOTES_REWRITE_REF"
#define GIT_NOTES_REWRITE_MODE_ENVIRONMENT "GIT_NOTES_REWRITE_MODE"
#define GIT_LITERAL_PATHSPECS_ENVIRONMENT "GIT_LITERAL_PATHSPECS"
#define GIT_GLOB_PATHSPECS_ENVIRONMENT "GIT_GLOB_PATHSPECS"
#define GIT_NOGLOB_PATHSPECS_ENVIRONMENT "GIT_NOGLOB_PATHSPECS"
#define GIT_ICASE_PATHSPECS_ENVIRONMENT "GIT_ICASE_PATHSPECS"
#define GIT_QUARANTINE_ENVIRONMENT "GIT_QUARANTINE_PATH"
#define GIT_OPTIONAL_LOCKS_ENVIRONMENT "GIT_OPTIONAL_LOCKS"
#define GIT_TEXT_DOMAIN_DIR_ENVIRONMENT "GIT_TEXTDOMAINDIR"

/*
 * Environment variable used in handshaking the wire protocol.
 * Contains a colon ':' separated list of keys with optional values
 * 'key[=value]'.  Presence of unknown keys and values must be
 * ignored.
 */
#define GIT_PROTOCOL_ENVIRONMENT "GIT_PROTOCOL"
/* HTTP header used to handshake the wire protocol */
#define GIT_PROTOCOL_HEADER "Git-Protocol"

/*
 * This environment variable is expected to contain a boolean indicating
 * whether we should or should not treat:
 *
 *   GIT_DIR=foo.git git ...
 *
 * as if GIT_WORK_TREE=. was given. It's not expected that users will make use
 * of this, but we use it internally to communicate to sub-processes that we
 * are in a bare repo. If not set, defaults to true.
 */
#define GIT_IMPLICIT_WORK_TREE_ENVIRONMENT "GIT_IMPLICIT_WORK_TREE"

/*
 * Repository-local GIT_* environment variables; these will be cleared
 * when git spawns a sub-process that runs inside another repository.
 * The array is NULL-terminated, which makes it easy to pass in the "env"
 * parameter of a run-command invocation, or to do a simple walk.
 */
extern const char * const local_repo_env[];

extern void setup_git_env(const char *git_dir);

/*
 * Returns true iff we have a configured git repository (either via
 * setup_git_directory, or in the environment via $GIT_DIR).
 */
int have_git_dir(void);

extern int is_bare_repository_cfg;
extern int is_bare_repository(void);
extern int is_inside_git_dir(void);
extern char *git_work_tree_cfg;
extern int is_inside_work_tree(void);
extern const char *get_git_dir(void);
extern const char *get_git_common_dir(void);
extern char *get_object_directory(void);
extern char *get_index_file(void);
extern char *get_graft_file(struct repository *r);
extern void set_git_dir(const char *path);
extern int get_common_dir_noenv(struct strbuf *sb, const char *gitdir);
extern int get_common_dir(struct strbuf *sb, const char *gitdir);
extern const char *get_git_namespace(void);
extern const char *strip_namespace(const char *namespaced_ref);
extern const char *get_super_prefix(void);
extern const char *get_git_work_tree(void);

/*
 * Return true if the given path is a git directory; note that this _just_
 * looks at the directory itself. If you want to know whether "foo/.git"
 * is a repository, you must feed that path, not just "foo".
 */
extern int is_git_directory(const char *path);

/*
 * Return 1 if the given path is the root of a git repository or
 * submodule, else 0. Will not return 1 for bare repositories with the
 * exception of creating a bare repository in "foo/.git" and calling
 * is_git_repository("foo").
 *
 * If we run into read errors, we err on the side of saying "yes, it is",
 * as we usually consider sub-repos precious, and would prefer to err on the
 * side of not disrupting or deleting them.
 */
extern int is_nonbare_repository_dir(struct strbuf *path);

#define READ_GITFILE_ERR_STAT_FAILED 1
#define READ_GITFILE_ERR_NOT_A_FILE 2
#define READ_GITFILE_ERR_OPEN_FAILED 3
#define READ_GITFILE_ERR_READ_FAILED 4
#define READ_GITFILE_ERR_INVALID_FORMAT 5
#define READ_GITFILE_ERR_NO_PATH 6
#define READ_GITFILE_ERR_NOT_A_REPO 7
#define READ_GITFILE_ERR_TOO_LARGE 8
extern void read_gitfile_error_die(int error_code, const char *path, const char *dir);
extern const char *read_gitfile_gently(const char *path, int *return_error_code);
#define read_gitfile(path) read_gitfile_gently((path), NULL)
extern const char *resolve_gitdir_gently(const char *suspect, int *return_error_code);
#define resolve_gitdir(path) resolve_gitdir_gently((path), NULL)

extern void set_git_work_tree(const char *tree);

#define ALTERNATE_DB_ENVIRONMENT "GIT_ALTERNATE_OBJECT_DIRECTORIES"

extern void setup_work_tree(void);
/*
 * Find the commondir and gitdir of the repository that contains the current
 * working directory, without changing the working directory or other global
 * state. The result is appended to commondir and gitdir.  If the discovered
 * gitdir does not correspond to a worktree, then 'commondir' and 'gitdir' will
 * both have the same result appended to the buffer.  The return value is
 * either 0 upon success and non-zero if no repository was found.
 */
extern int discover_git_directory(struct strbuf *commondir,
				  struct strbuf *gitdir);
extern const char *setup_git_directory_gently(int *);
extern const char *setup_git_directory(void);
extern char *prefix_path(const char *prefix, int len, const char *path);
extern char *prefix_path_gently(const char *prefix, int len, int *remaining, const char *path);

/*
 * Concatenate "prefix" (if len is non-zero) and "path", with no
 * connecting characters (so "prefix" should end with a "/").
 * Unlike prefix_path, this should be used if the named file does
 * not have to interact with index entry; i.e. name of a random file
 * on the filesystem.
 *
 * The return value is always a newly allocated string (even if the
 * prefix was empty).
 */
extern char *prefix_filename(const char *prefix, const char *path);

extern int check_filename(const char *prefix, const char *name);
extern void verify_filename(const char *prefix,
			    const char *name,
			    int diagnose_misspelt_rev);
extern void verify_non_filename(const char *prefix, const char *name);
extern int path_inside_repo(const char *prefix, const char *path);

#define INIT_DB_QUIET 0x0001
#define INIT_DB_EXIST_OK 0x0002

extern int init_db(const char *git_dir, const char *real_git_dir,
		   const char *template_dir, unsigned int flags);

extern void sanitize_stdfds(void);
extern int daemonize(void);

#define alloc_nr(x) (((x)+16)*3/2)

/*
 * Realloc the buffer pointed at by variable 'x' so that it can hold
 * at least 'nr' entries; the number of entries currently allocated
 * is 'alloc', using the standard growing factor alloc_nr() macro.
 *
 * DO NOT USE any expression with side-effect for 'x', 'nr', or 'alloc'.
 */
#define ALLOC_GROW(x, nr, alloc) \
	do { \
		if ((nr) > alloc) { \
			if (alloc_nr(alloc) < (nr)) \
				alloc = (nr); \
			else \
				alloc = alloc_nr(alloc); \
			REALLOC_ARRAY(x, alloc); \
		} \
	} while (0)

/* Initialize and use the cache information */
struct lock_file;
extern void preload_index(struct index_state *index,
			  const struct pathspec *pathspec,
			  unsigned int refresh_flags);
extern int do_read_index(struct index_state *istate, const char *path,
			 int must_exist); /* for testting only! */
extern int read_index_from(struct index_state *, const char *path,
			   const char *gitdir);
extern int is_index_unborn(struct index_state *);

/* For use with `write_locked_index()`. */
#define COMMIT_LOCK		(1 << 0)
#define SKIP_IF_UNCHANGED	(1 << 1)

/*
 * Write the index while holding an already-taken lock. Close the lock,
 * and if `COMMIT_LOCK` is given, commit it.
 *
 * Unless a split index is in use, write the index into the lockfile.
 *
 * With a split index, write the shared index to a temporary file,
 * adjust its permissions and rename it into place, then write the
 * split index to the lockfile. If the temporary file for the shared
 * index cannot be created, fall back to the behavior described in
 * the previous paragraph.
 *
 * With `COMMIT_LOCK`, the lock is always committed or rolled back.
 * Without it, the lock is closed, but neither committed nor rolled
 * back.
 *
 * If `SKIP_IF_UNCHANGED` is given and the index is unchanged, nothing
 * is written (and the lock is rolled back if `COMMIT_LOCK` is given).
 */
extern int write_locked_index(struct index_state *, struct lock_file *lock, unsigned flags);

extern int discard_index(struct index_state *);
extern void move_index_extensions(struct index_state *dst, struct index_state *src);
extern int unmerged_index(const struct index_state *);

/**
 * Returns 1 if istate differs from tree, 0 otherwise.  If tree is NULL,
 * compares istate to HEAD.  If tree is NULL and on an unborn branch,
 * returns 1 if there are entries in istate, 0 otherwise.  If an strbuf is
 * provided, the space-separated list of files that differ will be appended
 * to it.
 */
extern int repo_index_has_changes(struct repository *repo,
				  struct tree *tree,
				  struct strbuf *sb);

extern int verify_path(const char *path, unsigned mode);
extern int strcmp_offset(const char *s1, const char *s2, size_t *first_change);
extern int index_dir_exists(struct index_state *istate, const char *name, int namelen);
extern void adjust_dirname_case(struct index_state *istate, char *name);
extern struct cache_entry *index_file_exists(struct index_state *istate, const char *name, int namelen, int igncase);

/*
 * Searches for an entry defined by name and namelen in the given index.
 * If the return value is positive (including 0) it is the position of an
 * exact match. If the return value is negative, the negated value minus 1
 * is the position where the entry would be inserted.
 * Example: The current index consists of these files and its stages:
 *
 *   b#0, d#0, f#1, f#3
 *
 * index_name_pos(&index, "a", 1) -> -1
 * index_name_pos(&index, "b", 1) ->  0
 * index_name_pos(&index, "c", 1) -> -2
 * index_name_pos(&index, "d", 1) ->  1
 * index_name_pos(&index, "e", 1) -> -3
 * index_name_pos(&index, "f", 1) -> -3
 * index_name_pos(&index, "g", 1) -> -5
 */
extern int index_name_pos(const struct index_state *, const char *name, int namelen);

#define ADD_CACHE_OK_TO_ADD 1		/* Ok to add */
#define ADD_CACHE_OK_TO_REPLACE 2	/* Ok to replace file/directory */
#define ADD_CACHE_SKIP_DFCHECK 4	/* Ok to skip DF conflict checks */
#define ADD_CACHE_JUST_APPEND 8		/* Append only; tree.c::read_tree() */
#define ADD_CACHE_NEW_ONLY 16		/* Do not replace existing ones */
#define ADD_CACHE_KEEP_CACHE_TREE 32	/* Do not invalidate cache-tree */
#define ADD_CACHE_RENORMALIZE 64        /* Pass along HASH_RENORMALIZE */
extern int add_index_entry(struct index_state *, struct cache_entry *ce, int option);
extern void rename_index_entry_at(struct index_state *, int pos, const char *new_name);

/* Remove entry, return true if there are more entries to go. */
extern int remove_index_entry_at(struct index_state *, int pos);

extern void remove_marked_cache_entries(struct index_state *istate, int invalidate);
extern int remove_file_from_index(struct index_state *, const char *path);
#define ADD_CACHE_VERBOSE 1
#define ADD_CACHE_PRETEND 2
#define ADD_CACHE_IGNORE_ERRORS	4
#define ADD_CACHE_IGNORE_REMOVAL 8
#define ADD_CACHE_INTENT 16
/*
 * These two are used to add the contents of the file at path
 * to the index, marking the working tree up-to-date by storing
 * the cached stat info in the resulting cache entry.  A caller
 * that has already run lstat(2) on the path can call
 * add_to_index(), and all others can call add_file_to_index();
 * the latter will do necessary lstat(2) internally before
 * calling the former.
 */
extern int add_to_index(struct index_state *, const char *path, struct stat *, int flags);
extern int add_file_to_index(struct index_state *, const char *path, int flags);

extern int chmod_index_entry(struct index_state *, struct cache_entry *ce, char flip);
extern int ce_same_name(const struct cache_entry *a, const struct cache_entry *b);
extern void set_object_name_for_intent_to_add_entry(struct cache_entry *ce);
extern int index_name_is_other(const struct index_state *, const char *, int);
extern void *read_blob_data_from_index(const struct index_state *, const char *, unsigned long *);

/* do stat comparison even if CE_VALID is true */
#define CE_MATCH_IGNORE_VALID		01
/* do not check the contents but report dirty on racily-clean entries */
#define CE_MATCH_RACY_IS_DIRTY		02
/* do stat comparison even if CE_SKIP_WORKTREE is true */
#define CE_MATCH_IGNORE_SKIP_WORKTREE	04
/* ignore non-existent files during stat update  */
#define CE_MATCH_IGNORE_MISSING		0x08
/* enable stat refresh */
#define CE_MATCH_REFRESH		0x10
/* don't refresh_fsmonitor state or do stat comparison even if CE_FSMONITOR_VALID is true */
#define CE_MATCH_IGNORE_FSMONITOR 0X20
extern int is_racy_timestamp(const struct index_state *istate,
			     const struct cache_entry *ce);
extern int ie_match_stat(struct index_state *, const struct cache_entry *, struct stat *, unsigned int);
extern int ie_modified(struct index_state *, const struct cache_entry *, struct stat *, unsigned int);

#define HASH_WRITE_OBJECT 1
#define HASH_FORMAT_CHECK 2
#define HASH_RENORMALIZE  4
extern int index_fd(struct index_state *istate, struct object_id *oid, int fd, struct stat *st, enum object_type type, const char *path, unsigned flags);
extern int index_path(struct index_state *istate, struct object_id *oid, const char *path, struct stat *st, unsigned flags);

/*
 * Record to sd the data from st that we use to check whether a file
 * might have changed.
 */
extern void fill_stat_data(struct stat_data *sd, struct stat *st);

/*
 * Return 0 if st is consistent with a file not having been changed
 * since sd was filled.  If there are differences, return a
 * combination of MTIME_CHANGED, CTIME_CHANGED, OWNER_CHANGED,
 * INODE_CHANGED, and DATA_CHANGED.
 */
extern int match_stat_data(const struct stat_data *sd, struct stat *st);
extern int match_stat_data_racy(const struct index_state *istate,
				const struct stat_data *sd, struct stat *st);

extern void fill_stat_cache_info(struct cache_entry *ce, struct stat *st);

#define REFRESH_REALLY		0x0001	/* ignore_valid */
#define REFRESH_UNMERGED	0x0002	/* allow unmerged */
#define REFRESH_QUIET		0x0004	/* be quiet about it */
#define REFRESH_IGNORE_MISSING	0x0008	/* ignore non-existent */
#define REFRESH_IGNORE_SUBMODULES	0x0010	/* ignore submodules */
#define REFRESH_IN_PORCELAIN	0x0020	/* user friendly output, not "needs update" */
#define REFRESH_PROGRESS	0x0040  /* show progress bar if stderr is tty */
extern int refresh_index(struct index_state *, unsigned int flags, const struct pathspec *pathspec, char *seen, const char *header_msg);
extern struct cache_entry *refresh_cache_entry(struct index_state *, struct cache_entry *, unsigned int);

extern void set_alternate_index_output(const char *);

extern int verify_index_checksum;
extern int verify_ce_order;

/* Environment bits from configuration mechanism */
extern int trust_executable_bit;
extern int trust_ctime;
extern int check_stat;
extern int quote_path_fully;
extern int has_symlinks;
extern int minimum_abbrev, default_abbrev;
extern int ignore_case;
extern int assume_unchanged;
extern int prefer_symlink_refs;
extern int warn_ambiguous_refs;
extern int warn_on_object_refname_ambiguity;
extern const char *apply_default_whitespace;
extern const char *apply_default_ignorewhitespace;
extern const char *git_attributes_file;
extern const char *git_hooks_path;
extern int zlib_compression_level;
extern int core_compression_level;
extern int pack_compression_level;
extern size_t packed_git_window_size;
extern size_t packed_git_limit;
extern size_t delta_base_cache_limit;
extern unsigned long big_file_threshold;
extern unsigned long pack_size_limit_cfg;

/*
 * Accessors for the core.sharedrepository config which lazy-load the value
 * from the config (if not already set). The "reset" function can be
 * used to unset "set" or cached value, meaning that the value will be loaded
 * fresh from the config file on the next call to get_shared_repository().
 */
void set_shared_repository(int value);
int get_shared_repository(void);
void reset_shared_repository(void);

/*
 * Do replace refs need to be checked this run?  This variable is
 * initialized to true unless --no-replace-object is used or
 * $GIT_NO_REPLACE_OBJECTS is set, but is set to false by some
 * commands that do not want replace references to be active.
 */
extern int read_replace_refs;
extern char *git_replace_ref_base;

extern int fsync_object_files;
extern int core_preload_index;
extern int core_apply_sparse_checkout;
extern int precomposed_unicode;
extern int protect_hfs;
extern int protect_ntfs;
extern const char *core_fsmonitor;

/*
 * Include broken refs in all ref iterations, which will
 * generally choke dangerous operations rather than letting
 * them silently proceed without taking the broken ref into
 * account.
 */
extern int ref_paranoia;

/*
 * Returns the boolean value of $GIT_OPTIONAL_LOCKS (or the default value).
 */
int use_optional_locks(void);

/*
 * The character that begins a commented line in user-editable file
 * that is subject to stripspace.
 */
extern char comment_line_char;
extern int auto_comment_line_char;

enum log_refs_config {
	LOG_REFS_UNSET = -1,
	LOG_REFS_NONE = 0,
	LOG_REFS_NORMAL,
	LOG_REFS_ALWAYS
};
extern enum log_refs_config log_all_ref_updates;

enum rebase_setup_type {
	AUTOREBASE_NEVER = 0,
	AUTOREBASE_LOCAL,
	AUTOREBASE_REMOTE,
	AUTOREBASE_ALWAYS
};

enum push_default_type {
	PUSH_DEFAULT_NOTHING = 0,
	PUSH_DEFAULT_MATCHING,
	PUSH_DEFAULT_SIMPLE,
	PUSH_DEFAULT_UPSTREAM,
	PUSH_DEFAULT_CURRENT,
	PUSH_DEFAULT_UNSPECIFIED
};

extern enum rebase_setup_type autorebase;
extern enum push_default_type push_default;

enum object_creation_mode {
	OBJECT_CREATION_USES_HARDLINKS = 0,
	OBJECT_CREATION_USES_RENAMES = 1
};

extern enum object_creation_mode object_creation_mode;

extern char *notes_ref_name;

extern int grafts_replace_parents;

/*
 * GIT_REPO_VERSION is the version we write by default. The
 * _READ variant is the highest number we know how to
 * handle.
 */
#define GIT_REPO_VERSION 0
#define GIT_REPO_VERSION_READ 1
extern int repository_format_precious_objects;
extern char *repository_format_partial_clone;
extern const char *core_partial_clone_filter_default;
extern int repository_format_worktree_config;

struct repository_format {
	int version;
	int precious_objects;
	char *partial_clone; /* value of extensions.partialclone */
	int worktree_config;
	int is_bare;
	int hash_algo;
	char *work_tree;
	struct string_list unknown_extensions;
};

/*
 * Always use this to initialize a `struct repository_format`
 * to a well-defined, default state before calling
 * `read_repository()`.
 */
#define REPOSITORY_FORMAT_INIT \
{ \
	.version = -1, \
	.is_bare = -1, \
	.hash_algo = GIT_HASH_SHA1, \
	.unknown_extensions = STRING_LIST_INIT_DUP, \
}

/*
 * Read the repository format characteristics from the config file "path" into
 * "format" struct. Returns the numeric version. On error, or if no version is
 * found in the configuration, -1 is returned, format->version is set to -1,
 * and all other fields in the struct are set to the default configuration
 * (REPOSITORY_FORMAT_INIT). Always initialize the struct using
 * REPOSITORY_FORMAT_INIT before calling this function.
 */
int read_repository_format(struct repository_format *format, const char *path);

/*
 * Free the memory held onto by `format`, but not the struct itself.
 * (No need to use this after `read_repository_format()` fails.)
 */
void clear_repository_format(struct repository_format *format);

/*
 * Verify that the repository described by repository_format is something we
 * can read. If it is, return 0. Otherwise, return -1, and "err" will describe
 * any errors encountered.
 */
int verify_repository_format(const struct repository_format *format,
			     struct strbuf *err);

/*
 * Check the repository format version in the path found in get_git_dir(),
 * and die if it is a version we don't understand. Generally one would
 * set_git_dir() before calling this, and use it only for "are we in a valid
 * repo?".
 */
extern void check_repository_format(void);

#define MTIME_CHANGED	0x0001
#define CTIME_CHANGED	0x0002
#define OWNER_CHANGED	0x0004
#define MODE_CHANGED    0x0008
#define INODE_CHANGED   0x0010
#define DATA_CHANGED    0x0020
#define TYPE_CHANGED    0x0040

/*
 * Return an abbreviated sha1 unique within this repository's object database.
 * The result will be at least `len` characters long, and will be NUL
 * terminated.
 *
 * The non-`_r` version returns a static buffer which remains valid until 4
 * more calls to find_unique_abbrev are made.
 *
 * The `_r` variant writes to a buffer supplied by the caller, which must be at
 * least `GIT_MAX_HEXSZ + 1` bytes. The return value is the number of bytes
 * written (excluding the NUL terminator).
 *
 * Note that while this version avoids the static buffer, it is not fully
 * reentrant, as it calls into other non-reentrant git code.
 */
extern const char *find_unique_abbrev(const struct object_id *oid, int len);
extern int find_unique_abbrev_r(char *hex, const struct object_id *oid, int len);

extern const unsigned char null_sha1[GIT_MAX_RAWSZ];
extern const struct object_id null_oid;

static inline int hashcmp(const unsigned char *sha1, const unsigned char *sha2)
{
	/*
	 * Teach the compiler that there are only two possibilities of hash size
	 * here, so that it can optimize for this case as much as possible.
	 */
	if (the_hash_algo->rawsz == GIT_MAX_RAWSZ)
		return memcmp(sha1, sha2, GIT_MAX_RAWSZ);
	return memcmp(sha1, sha2, GIT_SHA1_RAWSZ);
}

static inline int oidcmp(const struct object_id *oid1, const struct object_id *oid2)
{
	return hashcmp(oid1->hash, oid2->hash);
}

static inline int hasheq(const unsigned char *sha1, const unsigned char *sha2)
{
	/*
	 * We write this here instead of deferring to hashcmp so that the
	 * compiler can properly inline it and avoid calling memcmp.
	 */
	if (the_hash_algo->rawsz == GIT_MAX_RAWSZ)
		return !memcmp(sha1, sha2, GIT_MAX_RAWSZ);
	return !memcmp(sha1, sha2, GIT_SHA1_RAWSZ);
}

static inline int oideq(const struct object_id *oid1, const struct object_id *oid2)
{
	return hasheq(oid1->hash, oid2->hash);
}

static inline int is_null_sha1(const unsigned char *sha1)
{
	return hasheq(sha1, null_sha1);
}

static inline int is_null_oid(const struct object_id *oid)
{
	return hasheq(oid->hash, null_sha1);
}

static inline void hashcpy(unsigned char *sha_dst, const unsigned char *sha_src)
{
	memcpy(sha_dst, sha_src, the_hash_algo->rawsz);
}

static inline void oidcpy(struct object_id *dst, const struct object_id *src)
{
	memcpy(dst->hash, src->hash, GIT_MAX_RAWSZ);
}

static inline struct object_id *oiddup(const struct object_id *src)
{
	struct object_id *dst = xmalloc(sizeof(struct object_id));
	oidcpy(dst, src);
	return dst;
}

static inline void hashclr(unsigned char *hash)
{
	memset(hash, 0, the_hash_algo->rawsz);
}

static inline void oidclr(struct object_id *oid)
{
	memset(oid->hash, 0, GIT_MAX_RAWSZ);
}

static inline void oidread(struct object_id *oid, const unsigned char *hash)
{
	memcpy(oid->hash, hash, the_hash_algo->rawsz);
}

static inline int is_empty_blob_sha1(const unsigned char *sha1)
{
	return hasheq(sha1, the_hash_algo->empty_blob->hash);
}

static inline int is_empty_blob_oid(const struct object_id *oid)
{
	return oideq(oid, the_hash_algo->empty_blob);
}

static inline int is_empty_tree_sha1(const unsigned char *sha1)
{
	return hasheq(sha1, the_hash_algo->empty_tree->hash);
}

static inline int is_empty_tree_oid(const struct object_id *oid)
{
	return oideq(oid, the_hash_algo->empty_tree);
}

const char *empty_tree_oid_hex(void);
const char *empty_blob_oid_hex(void);

/* set default permissions by passing mode arguments to open(2) */
int git_mkstemps_mode(char *pattern, int suffix_len, int mode);
int git_mkstemp_mode(char *pattern, int mode);

/*
 * NOTE NOTE NOTE!!
 *
 * PERM_UMASK, OLD_PERM_GROUP and OLD_PERM_EVERYBODY enumerations must
 * not be changed. Old repositories have core.sharedrepository written in
 * numeric format, and therefore these values are preserved for compatibility
 * reasons.
 */
enum sharedrepo {
	PERM_UMASK          = 0,
	OLD_PERM_GROUP      = 1,
	OLD_PERM_EVERYBODY  = 2,
	PERM_GROUP          = 0660,
	PERM_EVERYBODY      = 0664
};
int git_config_perm(const char *var, const char *value);
int adjust_shared_perm(const char *path);

/*
 * Create the directory containing the named path, using care to be
 * somewhat safe against races. Return one of the scld_error values to
 * indicate success/failure. On error, set errno to describe the
 * problem.
 *
 * SCLD_VANISHED indicates that one of the ancestor directories of the
 * path existed at one point during the function call and then
 * suddenly vanished, probably because another process pruned the
 * directory while we were working.  To be robust against this kind of
 * race, callers might want to try invoking the function again when it
 * returns SCLD_VANISHED.
 *
 * safe_create_leading_directories() temporarily changes path while it
 * is working but restores it before returning.
 * safe_create_leading_directories_const() doesn't modify path, even
 * temporarily.
 */
enum scld_error {
	SCLD_OK = 0,
	SCLD_FAILED = -1,
	SCLD_PERMS = -2,
	SCLD_EXISTS = -3,
	SCLD_VANISHED = -4
};
enum scld_error safe_create_leading_directories(char *path);
enum scld_error safe_create_leading_directories_const(const char *path);

/*
 * Callback function for raceproof_create_file(). This function is
 * expected to do something that makes dirname(path) permanent despite
 * the fact that other processes might be cleaning up empty
 * directories at the same time. Usually it will create a file named
 * path, but alternatively it could create another file in that
 * directory, or even chdir() into that directory. The function should
 * return 0 if the action was completed successfully. On error, it
 * should return a nonzero result and set errno.
 * raceproof_create_file() treats two errno values specially:
 *
 * - ENOENT -- dirname(path) does not exist. In this case,
 *             raceproof_create_file() tries creating dirname(path)
 *             (and any parent directories, if necessary) and calls
 *             the function again.
 *
 * - EISDIR -- the file already exists and is a directory. In this
 *             case, raceproof_create_file() removes the directory if
 *             it is empty (and recursively any empty directories that
 *             it contains) and calls the function again.
 *
 * Any other errno causes raceproof_create_file() to fail with the
 * callback's return value and errno.
 *
 * Obviously, this function should be OK with being called again if it
 * fails with ENOENT or EISDIR. In other scenarios it will not be
 * called again.
 */
typedef int create_file_fn(const char *path, void *cb);

/*
 * Create a file in dirname(path) by calling fn, creating leading
 * directories if necessary. Retry a few times in case we are racing
 * with another process that is trying to clean up the directory that
 * contains path. See the documentation for create_file_fn for more
 * details.
 *
 * Return the value and set the errno that resulted from the most
 * recent call of fn. fn is always called at least once, and will be
 * called more than once if it returns ENOENT or EISDIR.
 */
int raceproof_create_file(const char *path, create_file_fn fn, void *cb);

int mkdir_in_gitdir(const char *path);
extern char *expand_user_path(const char *path, int real_home);
const char *enter_repo(const char *path, int strict);
static inline int is_absolute_path(const char *path)
{
	return is_dir_sep(path[0]) || has_dos_drive_prefix(path);
}
int is_directory(const char *);
char *strbuf_realpath(struct strbuf *resolved, const char *path,
		      int die_on_error);
const char *real_path(const char *path);
const char *real_path_if_valid(const char *path);
char *real_pathdup(const char *path, int die_on_error);
const char *absolute_path(const char *path);
char *absolute_pathdup(const char *path);
const char *remove_leading_path(const char *in, const char *prefix);
const char *relative_path(const char *in, const char *prefix, struct strbuf *sb);
int normalize_path_copy_len(char *dst, const char *src, int *prefix_len);
int normalize_path_copy(char *dst, const char *src);
int longest_ancestor_length(const char *path, struct string_list *prefixes);
char *strip_path_suffix(const char *path, const char *suffix);
int daemon_avoid_alias(const char *path);

/*
 * These functions match their is_hfs_dotgit() counterparts; see utf8.h for
 * details.
 */
int is_ntfs_dotgit(const char *name);
int is_ntfs_dotgitmodules(const char *name);
int is_ntfs_dotgitignore(const char *name);
int is_ntfs_dotgitattributes(const char *name);

/*
 * Returns true iff "str" could be confused as a command-line option when
 * passed to a sub-program like "ssh". Note that this has nothing to do with
 * shell-quoting, which should be handled separately; we're assuming here that
 * the string makes it verbatim to the sub-program.
 */
int looks_like_command_line_option(const char *str);

/**
 * Return a newly allocated string with the evaluation of
 * "$XDG_CONFIG_HOME/git/$filename" if $XDG_CONFIG_HOME is non-empty, otherwise
 * "$HOME/.config/git/$filename". Return NULL upon error.
 */
extern char *xdg_config_home(const char *filename);

/**
 * Return a newly allocated string with the evaluation of
 * "$XDG_CACHE_HOME/git/$filename" if $XDG_CACHE_HOME is non-empty, otherwise
 * "$HOME/.cache/git/$filename". Return NULL upon error.
 */
extern char *xdg_cache_home(const char *filename);

extern int git_open_cloexec(const char *name, int flags);
#define git_open(name) git_open_cloexec(name, O_RDONLY)
extern int unpack_loose_header(git_zstream *stream, unsigned char *map, unsigned long mapsize, void *buffer, unsigned long bufsiz);
extern int parse_loose_header(const char *hdr, unsigned long *sizep);

extern int check_object_signature(const struct object_id *oid, void *buf, unsigned long size, const char *type);

extern int finalize_object_file(const char *tmpfile, const char *filename);

/* Helper to check and "touch" a file */
extern int check_and_freshen_file(const char *fn, int freshen);

extern const signed char hexval_table[256];
static inline unsigned int hexval(unsigned char c)
{
	return hexval_table[c];
}

/*
 * Convert two consecutive hexadecimal digits into a char.  Return a
 * negative value on error.  Don't run over the end of short strings.
 */
static inline int hex2chr(const char *s)
{
	unsigned int val = hexval(s[0]);
	return (val & ~0xf) ? val : (val << 4) | hexval(s[1]);
}

/* Convert to/from hex/sha1 representation */
#define MINIMUM_ABBREV minimum_abbrev
#define DEFAULT_ABBREV default_abbrev

/* used when the code does not know or care what the default abbrev is */
#define FALLBACK_DEFAULT_ABBREV 7

struct object_context {
	unsigned mode;
	/*
	 * symlink_path is only used by get_tree_entry_follow_symlinks,
	 * and only for symlinks that point outside the repository.
	 */
	struct strbuf symlink_path;
	/*
	 * If GET_OID_RECORD_PATH is set, this will record path (if any)
	 * found when resolving the name. The caller is responsible for
	 * releasing the memory.
	 */
	char *path;
};

#define GET_OID_QUIETLY           01
#define GET_OID_COMMIT            02
#define GET_OID_COMMITTISH        04
#define GET_OID_TREE             010
#define GET_OID_TREEISH          020
#define GET_OID_BLOB             040
#define GET_OID_FOLLOW_SYMLINKS 0100
#define GET_OID_RECORD_PATH     0200
#define GET_OID_ONLY_TO_DIE    04000

#define GET_OID_DISAMBIGUATORS \
	(GET_OID_COMMIT | GET_OID_COMMITTISH | \
	GET_OID_TREE | GET_OID_TREEISH | \
	GET_OID_BLOB)

enum get_oid_result {
	FOUND = 0,
	MISSING_OBJECT = -1, /* The requested object is missing */
	SHORT_NAME_AMBIGUOUS = -2,
	/* The following only apply when symlinks are followed */
	DANGLING_SYMLINK = -4, /*
				* The initial symlink is there, but
				* (transitively) points to a missing
				* in-tree file
				*/
	SYMLINK_LOOP = -5,
	NOT_DIR = -6, /*
		       * Somewhere along the symlink chain, a path is
		       * requested which contains a file as a
		       * non-final element.
		       */
};

extern int get_oid(const char *str, struct object_id *oid);
extern int get_oidf(struct object_id *oid, const char *fmt, ...);
extern int get_oid_commit(const char *str, struct object_id *oid);
extern int get_oid_committish(const char *str, struct object_id *oid);
extern int get_oid_tree(const char *str, struct object_id *oid);
extern int get_oid_treeish(const char *str, struct object_id *oid);
extern int get_oid_blob(const char *str, struct object_id *oid);
extern void maybe_die_on_misspelt_object_name(const char *name, const char *prefix);
<<<<<<< HEAD
extern int get_oid_with_context(struct repository *repo, const char *str,
				unsigned flags, struct object_id *oid,
				struct object_context *oc);
=======
extern enum get_oid_result get_oid_with_context(const char *str, unsigned flags, struct object_id *oid, struct object_context *oc);
>>>>>>> 6bf15be7


typedef int each_abbrev_fn(const struct object_id *oid, void *);
extern int for_each_abbrev(const char *prefix, each_abbrev_fn, void *);

extern int set_disambiguate_hint_config(const char *var, const char *value);

/*
 * Try to read a SHA1 in hexadecimal format from the 40 characters
 * starting at hex.  Write the 20-byte result to sha1 in binary form.
 * Return 0 on success.  Reading stops if a NUL is encountered in the
 * input, so it is safe to pass this function an arbitrary
 * null-terminated string.
 */
extern int get_sha1_hex(const char *hex, unsigned char *sha1);
extern int get_oid_hex(const char *hex, struct object_id *sha1);

/*
 * Read `len` pairs of hexadecimal digits from `hex` and write the
 * values to `binary` as `len` bytes. Return 0 on success, or -1 if
 * the input does not consist of hex digits).
 */
extern int hex_to_bytes(unsigned char *binary, const char *hex, size_t len);

/*
 * Convert a binary hash to its hex equivalent. The `_r` variant is reentrant,
 * and writes the NUL-terminated output to the buffer `out`, which must be at
 * least `GIT_MAX_HEXSZ + 1` bytes, and returns a pointer to out for
 * convenience.
 *
 * The non-`_r` variant returns a static buffer, but uses a ring of 4
 * buffers, making it safe to make multiple calls for a single statement, like:
 *
 *   printf("%s -> %s", sha1_to_hex(one), sha1_to_hex(two));
 */
char *hash_to_hex_algop_r(char *buffer, const unsigned char *hash, const struct git_hash_algo *);
char *sha1_to_hex_r(char *out, const unsigned char *sha1);
char *oid_to_hex_r(char *out, const struct object_id *oid);
char *hash_to_hex_algop(const unsigned char *hash, const struct git_hash_algo *);	/* static buffer result! */
char *sha1_to_hex(const unsigned char *sha1);						/* same static buffer */
char *hash_to_hex(const unsigned char *hash);						/* same static buffer */
char *oid_to_hex(const struct object_id *oid);						/* same static buffer */

/*
 * Parse a 40-character hexadecimal object ID starting from hex, updating the
 * pointer specified by end when parsing stops.  The resulting object ID is
 * stored in oid.  Returns 0 on success.  Parsing will stop on the first NUL or
 * other invalid character.  end is only updated on success; otherwise, it is
 * unmodified.
 */
extern int parse_oid_hex(const char *hex, struct object_id *oid, const char **end);

/*
 * This reads short-hand syntax that not only evaluates to a commit
 * object name, but also can act as if the end user spelled the name
 * of the branch from the command line.
 *
 * - "@{-N}" finds the name of the Nth previous branch we were on, and
 *   places the name of the branch in the given buf and returns the
 *   number of characters parsed if successful.
 *
 * - "<branch>@{upstream}" finds the name of the other ref that
 *   <branch> is configured to merge with (missing <branch> defaults
 *   to the current branch), and places the name of the branch in the
 *   given buf and returns the number of characters parsed if
 *   successful.
 *
 * If the input is not of the accepted format, it returns a negative
 * number to signal an error.
 *
 * If the input was ok but there are not N branch switches in the
 * reflog, it returns 0.
 *
 * If "allowed" is non-zero, it is a treated as a bitfield of allowable
 * expansions: local branches ("refs/heads/"), remote branches
 * ("refs/remotes/"), or "HEAD". If no "allowed" bits are set, any expansion is
 * allowed, even ones to refs outside of those namespaces.
 */
#define INTERPRET_BRANCH_LOCAL (1<<0)
#define INTERPRET_BRANCH_REMOTE (1<<1)
#define INTERPRET_BRANCH_HEAD (1<<2)
extern int interpret_branch_name(const char *str, int len, struct strbuf *,
				 unsigned allowed);
extern int get_oid_mb(const char *str, struct object_id *oid);

extern int validate_headref(const char *ref);

extern int base_name_compare(const char *name1, int len1, int mode1, const char *name2, int len2, int mode2);
extern int df_name_compare(const char *name1, int len1, int mode1, const char *name2, int len2, int mode2);
extern int name_compare(const char *name1, size_t len1, const char *name2, size_t len2);
extern int cache_name_stage_compare(const char *name1, int len1, int stage1, const char *name2, int len2, int stage2);

extern void *read_object_with_reference(const struct object_id *oid,
					const char *required_type,
					unsigned long *size,
					struct object_id *oid_ret);

extern struct object *peel_to_type(const char *name, int namelen,
				   struct object *o, enum object_type);

enum date_mode_type {
	DATE_NORMAL = 0,
	DATE_HUMAN,
	DATE_RELATIVE,
	DATE_SHORT,
	DATE_ISO8601,
	DATE_ISO8601_STRICT,
	DATE_RFC2822,
	DATE_STRFTIME,
	DATE_RAW,
	DATE_UNIX
};

struct date_mode {
	enum date_mode_type type;
	const char *strftime_fmt;
	int local;
};

/*
 * Convenience helper for passing a constant type, like:
 *
 *   show_date(t, tz, DATE_MODE(NORMAL));
 */
#define DATE_MODE(t) date_mode_from_type(DATE_##t)
struct date_mode *date_mode_from_type(enum date_mode_type type);

const char *show_date(timestamp_t time, int timezone, const struct date_mode *mode);
void show_date_relative(timestamp_t time, const struct timeval *now,
			struct strbuf *timebuf);
void show_date_human(timestamp_t time, int tz, const struct timeval *now,
			struct strbuf *timebuf);
int parse_date(const char *date, struct strbuf *out);
int parse_date_basic(const char *date, timestamp_t *timestamp, int *offset);
int parse_expiry_date(const char *date, timestamp_t *timestamp);
void datestamp(struct strbuf *out);
#define approxidate(s) approxidate_careful((s), NULL)
timestamp_t approxidate_careful(const char *, int *);
timestamp_t approxidate_relative(const char *date, const struct timeval *now);
void parse_date_format(const char *format, struct date_mode *mode);
int date_overflows(timestamp_t date);

#define IDENT_STRICT	       1
#define IDENT_NO_DATE	       2
#define IDENT_NO_NAME	       4
#define IDENT_AUTHOR          8
#define IDENT_COMMITTER       16

extern const char *git_author_info(int);
extern const char *git_committer_info(int);
extern const char *fmt_ident(const char *name, const char *email, const char *date_str, int);
extern const char *fmt_committer_name(void);
extern const char *ident_default_name(void);
extern const char *ident_default_email(void);
extern const char *git_editor(void);
extern const char *git_sequence_editor(void);
extern const char *git_pager(int stdout_is_tty);
extern int is_terminal_dumb(void);
extern int git_ident_config(const char *, const char *, void *);
void prepare_fallback_ident(const char *name, const char *email);
extern void reset_ident_date(void);

struct ident_split {
	const char *name_begin;
	const char *name_end;
	const char *mail_begin;
	const char *mail_end;
	const char *date_begin;
	const char *date_end;
	const char *tz_begin;
	const char *tz_end;
};
/*
 * Signals an success with 0, but time part of the result may be NULL
 * if the input lacks timestamp and zone
 */
extern int split_ident_line(struct ident_split *, const char *, int);

/*
 * Like show_date, but pull the timestamp and tz parameters from
 * the ident_split. It will also sanity-check the values and produce
 * a well-known sentinel date if they appear bogus.
 */
const char *show_ident_date(const struct ident_split *id,
			    const struct date_mode *mode);

/*
 * Compare split idents for equality or strict ordering. Note that we
 * compare only the ident part of the line, ignoring any timestamp.
 *
 * Because there are two fields, we must choose one as the primary key; we
 * currently arbitrarily pick the email.
 */
extern int ident_cmp(const struct ident_split *, const struct ident_split *);

struct checkout {
	struct index_state *istate;
	const char *base_dir;
	int base_dir_len;
	struct delayed_checkout *delayed_checkout;
	unsigned force:1,
		 quiet:1,
		 not_new:1,
		 clone:1,
		 refresh_cache:1;
};
#define CHECKOUT_INIT { NULL, "" }

#define TEMPORARY_FILENAME_LENGTH 25
extern int checkout_entry(struct cache_entry *ce, const struct checkout *state, char *topath, int *nr_checkouts);
extern void enable_delayed_checkout(struct checkout *state);
extern int finish_delayed_checkout(struct checkout *state, int *nr_checkouts);
/*
 * Unlink the last component and schedule the leading directories for
 * removal, such that empty directories get removed.
 */
extern void unlink_entry(const struct cache_entry *ce);

struct cache_def {
	struct strbuf path;
	int flags;
	int track_flags;
	int prefix_len_stat_func;
};
#define CACHE_DEF_INIT { STRBUF_INIT, 0, 0, 0 }
static inline void cache_def_clear(struct cache_def *cache)
{
	strbuf_release(&cache->path);
}

extern int has_symlink_leading_path(const char *name, int len);
extern int threaded_has_symlink_leading_path(struct cache_def *, const char *, int);
extern int check_leading_path(const char *name, int len);
extern int has_dirs_only_path(const char *name, int len, int prefix_len);
extern void schedule_dir_for_removal(const char *name, int len);
extern void remove_scheduled_dirs(void);

struct pack_window {
	struct pack_window *next;
	unsigned char *base;
	off_t offset;
	size_t len;
	unsigned int last_used;
	unsigned int inuse_cnt;
};

struct pack_entry {
	off_t offset;
	struct packed_git *p;
};

/*
 * Create a temporary file rooted in the object database directory, or
 * die on failure. The filename is taken from "pattern", which should have the
 * usual "XXXXXX" trailer, and the resulting filename is written into the
 * "template" buffer. Returns the open descriptor.
 */
extern int odb_mkstemp(struct strbuf *temp_filename, const char *pattern);

/*
 * Create a pack .keep file named "name" (which should generally be the output
 * of odb_pack_name). Returns a file descriptor opened for writing, or -1 on
 * error.
 */
extern int odb_pack_keep(const char *name);

/*
 * Set this to 0 to prevent oid_object_info_extended() from fetching missing
 * blobs. This has a difference only if extensions.partialClone is set.
 *
 * Its default value is 1.
 */
extern int fetch_if_missing;

/* Dumb servers support */
extern int update_server_info(int);

extern const char *get_log_output_encoding(void);
extern const char *get_commit_output_encoding(void);

/*
 * This is a hack for test programs like test-dump-untracked-cache to
 * ensure that they do not modify the untracked cache when reading it.
 * Do not use it otherwise!
 */
extern int ignore_untracked_cache_config;

extern int committer_ident_sufficiently_given(void);
extern int author_ident_sufficiently_given(void);

extern const char *git_commit_encoding;
extern const char *git_log_output_encoding;
extern const char *git_mailmap_file;
extern const char *git_mailmap_blob;

/* IO helper functions */
extern void maybe_flush_or_die(FILE *, const char *);
__attribute__((format (printf, 2, 3)))
extern void fprintf_or_die(FILE *, const char *fmt, ...);

#define COPY_READ_ERROR (-2)
#define COPY_WRITE_ERROR (-3)
extern int copy_fd(int ifd, int ofd);
extern int copy_file(const char *dst, const char *src, int mode);
extern int copy_file_with_time(const char *dst, const char *src, int mode);

extern void write_or_die(int fd, const void *buf, size_t count);
extern void fsync_or_die(int fd, const char *);

extern ssize_t read_in_full(int fd, void *buf, size_t count);
extern ssize_t write_in_full(int fd, const void *buf, size_t count);
extern ssize_t pread_in_full(int fd, void *buf, size_t count, off_t offset);

static inline ssize_t write_str_in_full(int fd, const char *str)
{
	return write_in_full(fd, str, strlen(str));
}

/**
 * Open (and truncate) the file at path, write the contents of buf to it,
 * and close it. Dies if any errors are encountered.
 */
extern void write_file_buf(const char *path, const char *buf, size_t len);

/**
 * Like write_file_buf(), but format the contents into a buffer first.
 * Additionally, write_file() will append a newline if one is not already
 * present, making it convenient to write text files:
 *
 *   write_file(path, "counter: %d", ctr);
 */
__attribute__((format (printf, 2, 3)))
extern void write_file(const char *path, const char *fmt, ...);

/* pager.c */
extern void setup_pager(void);
extern int pager_in_use(void);
extern int pager_use_color;
extern int term_columns(void);
extern int decimal_width(uintmax_t);
extern int check_pager_config(const char *cmd);
extern void prepare_pager_args(struct child_process *, const char *pager);

extern const char *editor_program;
extern const char *askpass_program;
extern const char *excludes_file;

/* base85 */
int decode_85(char *dst, const char *line, int linelen);
void encode_85(char *buf, const unsigned char *data, int bytes);

/* pkt-line.c */
void packet_trace_identity(const char *prog);

/* add */
/*
 * return 0 if success, 1 - if addition of a file failed and
 * ADD_FILES_IGNORE_ERRORS was specified in flags
 */
int add_files_to_cache(const char *prefix, const struct pathspec *pathspec, int flags);

/* diff.c */
extern int diff_auto_refresh_index;

/* match-trees.c */
void shift_tree(const struct object_id *, const struct object_id *, struct object_id *, int);
void shift_tree_by(const struct object_id *, const struct object_id *, struct object_id *, const char *);

/*
 * whitespace rules.
 * used by both diff and apply
 * last two digits are tab width
 */
#define WS_BLANK_AT_EOL         0100
#define WS_SPACE_BEFORE_TAB     0200
#define WS_INDENT_WITH_NON_TAB  0400
#define WS_CR_AT_EOL           01000
#define WS_BLANK_AT_EOF        02000
#define WS_TAB_IN_INDENT       04000
#define WS_TRAILING_SPACE      (WS_BLANK_AT_EOL|WS_BLANK_AT_EOF)
#define WS_DEFAULT_RULE (WS_TRAILING_SPACE|WS_SPACE_BEFORE_TAB|8)
#define WS_TAB_WIDTH_MASK        077
/* All WS_* -- when extended, adapt diff.c emit_symbol */
#define WS_RULE_MASK           07777
extern unsigned whitespace_rule_cfg;
extern unsigned whitespace_rule(struct index_state *, const char *);
extern unsigned parse_whitespace_rule(const char *);
extern unsigned ws_check(const char *line, int len, unsigned ws_rule);
extern void ws_check_emit(const char *line, int len, unsigned ws_rule, FILE *stream, const char *set, const char *reset, const char *ws);
extern char *whitespace_error_string(unsigned ws);
extern void ws_fix_copy(struct strbuf *, const char *, int, unsigned, int *);
extern int ws_blank_line(const char *line, int len, unsigned ws_rule);
#define ws_tab_width(rule)     ((rule) & WS_TAB_WIDTH_MASK)

/* ls-files */
void overlay_tree_on_index(struct index_state *istate,
			   const char *tree_name, const char *prefix);

/* setup.c */
struct startup_info {
	int have_repository;
	const char *prefix;
};
extern struct startup_info *startup_info;

/* merge.c */
struct commit_list;
int try_merge_command(struct repository *r,
		const char *strategy, size_t xopts_nr,
		const char **xopts, struct commit_list *common,
		const char *head_arg, struct commit_list *remotes);
int checkout_fast_forward(struct repository *r,
			  const struct object_id *from,
			  const struct object_id *to,
			  int overwrite_ignore);


int sane_execvp(const char *file, char *const argv[]);

/*
 * A struct to encapsulate the concept of whether a file has changed
 * since we last checked it. This uses criteria similar to those used
 * for the index.
 */
struct stat_validity {
	struct stat_data *sd;
};

void stat_validity_clear(struct stat_validity *sv);

/*
 * Returns 1 if the path is a regular file (or a symlink to a regular
 * file) and matches the saved stat_validity, 0 otherwise.  A missing
 * or inaccessible file is considered a match if the struct was just
 * initialized, or if the previous update found an inaccessible file.
 */
int stat_validity_check(struct stat_validity *sv, const char *path);

/*
 * Update the stat_validity from a file opened at descriptor fd. If
 * the file is missing, inaccessible, or not a regular file, then
 * future calls to stat_validity_check will match iff one of those
 * conditions continues to be true.
 */
void stat_validity_update(struct stat_validity *sv, int fd);

int versioncmp(const char *s1, const char *s2);
void sleep_millisec(int millisec);

/*
 * Create a directory and (if share is nonzero) adjust its permissions
 * according to the shared_repository setting. Only use this for
 * directories under $GIT_DIR.  Don't use it for working tree
 * directories.
 */
void safe_create_dir(const char *dir, int share);

/*
 * Should we print an ellipsis after an abbreviated SHA-1 value
 * when doing diff-raw output or indicating a detached HEAD?
 */
extern int print_sha1_ellipsis(void);

/* Return 1 if the file is empty or does not exists, 0 otherwise. */
extern int is_empty_or_missing_file(const char *filename);

#endif /* CACHE_H */<|MERGE_RESOLUTION|>--- conflicted
+++ resolved
@@ -1381,14 +1381,9 @@
 extern int get_oid_treeish(const char *str, struct object_id *oid);
 extern int get_oid_blob(const char *str, struct object_id *oid);
 extern void maybe_die_on_misspelt_object_name(const char *name, const char *prefix);
-<<<<<<< HEAD
-extern int get_oid_with_context(struct repository *repo, const char *str,
+extern enum get_oid_result get_oid_with_context(struct repository *repo, const char *str,
 				unsigned flags, struct object_id *oid,
 				struct object_context *oc);
-=======
-extern enum get_oid_result get_oid_with_context(const char *str, unsigned flags, struct object_id *oid, struct object_context *oc);
->>>>>>> 6bf15be7
-
 
 typedef int each_abbrev_fn(const struct object_id *oid, void *);
 extern int for_each_abbrev(const char *prefix, each_abbrev_fn, void *);
