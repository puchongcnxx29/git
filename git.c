#include "builtin.h"
#include "config.h"
#include "exec-cmd.h"
#include "help.h"
#include "run-command.h"
#include "alias.h"
#include "shallow.h"

#define RUN_SETUP		(1<<0)
#define RUN_SETUP_GENTLY	(1<<1)
#define USE_PAGER		(1<<2)
/*
 * require working tree to be present -- anything uses this needs
 * RUN_SETUP for reading from the configuration file.
 */
#define NEED_WORK_TREE		(1<<3)
#define SUPPORT_SUPER_PREFIX	(1<<4)
#define DELAY_PAGER_CONFIG	(1<<5)
#define NO_PARSEOPT		(1<<6) /* parse-options is not used */

struct cmd_struct {
	const char *cmd;
	int (*fn)(int, const char **, const char *);
	unsigned int option;
};

const char git_usage_string[] =
	N_("git [--version] [--help] [-C <path>] [-c <name>=<value>]\n"
	   "           [--exec-path[=<path>]] [--html-path] [--man-path] [--info-path]\n"
	   "           [-p | --paginate | -P | --no-pager] [--no-replace-objects] [--bare]\n"
	   "           [--git-dir=<path>] [--work-tree=<path>] [--namespace=<name>]\n"
	   "           [--super-prefix=<path>] [--config-env=<name>=<envvar>]\n"
	   "           <command> [<args>]");

const char git_more_info_string[] =
	N_("'git help -a' and 'git help -g' list available subcommands and some\n"
	   "concept guides. See 'git help <command>' or 'git help <concept>'\n"
	   "to read about a specific subcommand or concept.\n"
	   "See 'git help git' for an overview of the system.");

static int use_pager = -1;

static void list_builtins(struct string_list *list, unsigned int exclude_option);

static void exclude_helpers_from_list(struct string_list *list)
{
	int i = 0;

	while (i < list->nr) {
		if (strstr(list->items[i].string, "--"))
			unsorted_string_list_delete_item(list, i, 0);
		else
			i++;
	}
}

static int match_token(const char *spec, int len, const char *token)
{
	int token_len = strlen(token);

	return len == token_len && !strncmp(spec, token, token_len);
}

static int list_cmds(const char *spec)
{
	struct string_list list = STRING_LIST_INIT_DUP;
	int i;
	int nongit;

	/*
	* Set up the repository so we can pick up any repo-level config (like
	* completion.commands).
	*/
	setup_git_directory_gently(&nongit);

	while (*spec) {
		const char *sep = strchrnul(spec, ',');
		int len = sep - spec;

		if (match_token(spec, len, "builtins"))
			list_builtins(&list, 0);
		else if (match_token(spec, len, "main"))
			list_all_main_cmds(&list);
		else if (match_token(spec, len, "others"))
			list_all_other_cmds(&list);
		else if (match_token(spec, len, "nohelpers"))
			exclude_helpers_from_list(&list);
		else if (match_token(spec, len, "alias"))
			list_aliases(&list);
		else if (match_token(spec, len, "config"))
			list_cmds_by_config(&list);
		else if (len > 5 && !strncmp(spec, "list-", 5)) {
			struct strbuf sb = STRBUF_INIT;

			strbuf_add(&sb, spec + 5, len - 5);
			list_cmds_by_category(&list, sb.buf);
			strbuf_release(&sb);
		}
		else
			die(_("unsupported command listing type '%s'"), spec);
		spec += len;
		if (*spec == ',')
			spec++;
	}
	for (i = 0; i < list.nr; i++)
		puts(list.items[i].string);
	string_list_clear(&list, 0);
	return 0;
}

static void commit_pager_choice(void)
{
	switch (use_pager) {
	case 0:
		setenv("GIT_PAGER", "cat", 1);
		break;
	case 1:
		setup_pager();
		break;
	default:
		break;
	}
}

void setup_auto_pager(const char *cmd, int def)
{
	if (use_pager != -1 || pager_in_use())
		return;
	use_pager = check_pager_config(cmd);
	if (use_pager == -1)
		use_pager = def;
	commit_pager_choice();
}

static int handle_options(const char ***argv, int *argc, int *envchanged)
{
	const char **orig_argv = *argv;

	while (*argc > 0) {
		const char *cmd = (*argv)[0];
		if (cmd[0] != '-')
			break;

		/*
		 * For legacy reasons, the "version" and "help"
		 * commands can be written with "--" prepended
		 * to make them look like flags.
		 */
		if (!strcmp(cmd, "--help") || !strcmp(cmd, "--version"))
			break;

		/*
		 * Check remaining flags.
		 */
		if (skip_prefix(cmd, "--exec-path", &cmd)) {
			if (*cmd == '=')
				git_set_exec_path(cmd + 1);
			else {
				puts(git_exec_path());
				trace2_cmd_name("_query_");
				exit(0);
			}
		} else if (!strcmp(cmd, "--html-path")) {
			puts(system_path(GIT_HTML_PATH));
			trace2_cmd_name("_query_");
			exit(0);
		} else if (!strcmp(cmd, "--man-path")) {
			puts(system_path(GIT_MAN_PATH));
			trace2_cmd_name("_query_");
			exit(0);
		} else if (!strcmp(cmd, "--info-path")) {
			puts(system_path(GIT_INFO_PATH));
			trace2_cmd_name("_query_");
			exit(0);
		} else if (!strcmp(cmd, "-p") || !strcmp(cmd, "--paginate")) {
			use_pager = 1;
		} else if (!strcmp(cmd, "-P") || !strcmp(cmd, "--no-pager")) {
			use_pager = 0;
			if (envchanged)
				*envchanged = 1;
		} else if (!strcmp(cmd, "--no-replace-objects")) {
			read_replace_refs = 0;
			setenv(NO_REPLACE_OBJECTS_ENVIRONMENT, "1", 1);
			if (envchanged)
				*envchanged = 1;
		} else if (!strcmp(cmd, "--git-dir")) {
			if (*argc < 2) {
				fprintf(stderr, _("no directory given for --git-dir\n" ));
				usage(git_usage_string);
			}
			setenv(GIT_DIR_ENVIRONMENT, (*argv)[1], 1);
			if (envchanged)
				*envchanged = 1;
			(*argv)++;
			(*argc)--;
		} else if (skip_prefix(cmd, "--git-dir=", &cmd)) {
			setenv(GIT_DIR_ENVIRONMENT, cmd, 1);
			if (envchanged)
				*envchanged = 1;
		} else if (!strcmp(cmd, "--namespace")) {
			if (*argc < 2) {
				fprintf(stderr, _("no namespace given for --namespace\n" ));
				usage(git_usage_string);
			}
			setenv(GIT_NAMESPACE_ENVIRONMENT, (*argv)[1], 1);
			if (envchanged)
				*envchanged = 1;
			(*argv)++;
			(*argc)--;
		} else if (skip_prefix(cmd, "--namespace=", &cmd)) {
			setenv(GIT_NAMESPACE_ENVIRONMENT, cmd, 1);
			if (envchanged)
				*envchanged = 1;
		} else if (!strcmp(cmd, "--work-tree")) {
			if (*argc < 2) {
				fprintf(stderr, _("no directory given for --work-tree\n" ));
				usage(git_usage_string);
			}
			setenv(GIT_WORK_TREE_ENVIRONMENT, (*argv)[1], 1);
			if (envchanged)
				*envchanged = 1;
			(*argv)++;
			(*argc)--;
		} else if (skip_prefix(cmd, "--work-tree=", &cmd)) {
			setenv(GIT_WORK_TREE_ENVIRONMENT, cmd, 1);
			if (envchanged)
				*envchanged = 1;
		} else if (!strcmp(cmd, "--super-prefix")) {
			if (*argc < 2) {
				fprintf(stderr, _("no prefix given for --super-prefix\n" ));
				usage(git_usage_string);
			}
			setenv(GIT_SUPER_PREFIX_ENVIRONMENT, (*argv)[1], 1);
			if (envchanged)
				*envchanged = 1;
			(*argv)++;
			(*argc)--;
		} else if (skip_prefix(cmd, "--super-prefix=", &cmd)) {
			setenv(GIT_SUPER_PREFIX_ENVIRONMENT, cmd, 1);
			if (envchanged)
				*envchanged = 1;
		} else if (!strcmp(cmd, "--bare")) {
			char *cwd = xgetcwd();
			is_bare_repository_cfg = 1;
			setenv(GIT_DIR_ENVIRONMENT, cwd, 0);
			free(cwd);
			setenv(GIT_IMPLICIT_WORK_TREE_ENVIRONMENT, "0", 1);
			if (envchanged)
				*envchanged = 1;
		} else if (!strcmp(cmd, "-c")) {
			if (*argc < 2) {
				fprintf(stderr, _("-c expects a configuration string\n" ));
				usage(git_usage_string);
			}
			git_config_push_parameter((*argv)[1]);
			(*argv)++;
			(*argc)--;
		} else if (!strcmp(cmd, "--config-env")) {
			if (*argc < 2) {
				fprintf(stderr, _("no config key given for --config-env\n" ));
				usage(git_usage_string);
			}
			git_config_push_env((*argv)[1]);
			(*argv)++;
			(*argc)--;
		} else if (skip_prefix(cmd, "--config-env=", &cmd)) {
			git_config_push_env(cmd);
		} else if (!strcmp(cmd, "--literal-pathspecs")) {
			setenv(GIT_LITERAL_PATHSPECS_ENVIRONMENT, "1", 1);
			if (envchanged)
				*envchanged = 1;
		} else if (!strcmp(cmd, "--no-literal-pathspecs")) {
			setenv(GIT_LITERAL_PATHSPECS_ENVIRONMENT, "0", 1);
			if (envchanged)
				*envchanged = 1;
		} else if (!strcmp(cmd, "--glob-pathspecs")) {
			setenv(GIT_GLOB_PATHSPECS_ENVIRONMENT, "1", 1);
			if (envchanged)
				*envchanged = 1;
		} else if (!strcmp(cmd, "--noglob-pathspecs")) {
			setenv(GIT_NOGLOB_PATHSPECS_ENVIRONMENT, "1", 1);
			if (envchanged)
				*envchanged = 1;
		} else if (!strcmp(cmd, "--icase-pathspecs")) {
			setenv(GIT_ICASE_PATHSPECS_ENVIRONMENT, "1", 1);
			if (envchanged)
				*envchanged = 1;
		} else if (!strcmp(cmd, "--no-optional-locks")) {
			setenv(GIT_OPTIONAL_LOCKS_ENVIRONMENT, "0", 1);
			if (envchanged)
				*envchanged = 1;
		} else if (!strcmp(cmd, "--shallow-file")) {
			(*argv)++;
			(*argc)--;
			set_alternate_shallow_file(the_repository, (*argv)[0], 1);
			if (envchanged)
				*envchanged = 1;
		} else if (!strcmp(cmd, "-C")) {
			if (*argc < 2) {
				fprintf(stderr, _("no directory given for -C\n" ));
				usage(git_usage_string);
			}
			if ((*argv)[1][0]) {
				if (chdir((*argv)[1]))
					die_errno("cannot change to '%s'", (*argv)[1]);
				if (envchanged)
					*envchanged = 1;
			}
			(*argv)++;
			(*argc)--;
		} else if (skip_prefix(cmd, "--list-cmds=", &cmd)) {
			trace2_cmd_name("_query_");
			if (!strcmp(cmd, "parseopt")) {
				struct string_list list = STRING_LIST_INIT_DUP;
				int i;

				list_builtins(&list, NO_PARSEOPT);
				for (i = 0; i < list.nr; i++)
					printf("%s ", list.items[i].string);
				string_list_clear(&list, 0);
				exit(0);
			} else {
				exit(list_cmds(cmd));
			}
		} else {
			fprintf(stderr, _("unknown option: %s\n"), cmd);
			usage(git_usage_string);
		}

		(*argv)++;
		(*argc)--;
	}
	return (*argv) - orig_argv;
}

static int handle_alias(int *argcp, const char ***argv)
{
	int envchanged = 0, ret = 0, saved_errno = errno;
	int count, option_count;
	const char **new_argv;
	const char *alias_command;
	char *alias_string;

	alias_command = (*argv)[0];
	alias_string = alias_lookup(alias_command);
	if (alias_string) {
		if (*argcp > 1 && !strcmp((*argv)[1], "-h"))
			fprintf_ln(stderr, _("'%s' is aliased to '%s'"),
				   alias_command, alias_string);
		if (alias_string[0] == '!') {
			struct child_process child = CHILD_PROCESS_INIT;
			int nongit_ok;

			/* Aliases expect GIT_PREFIX, GIT_DIR etc to be set */
			setup_git_directory_gently(&nongit_ok);

			commit_pager_choice();

			child.use_shell = 1;
			child.clean_on_exit = 1;
			child.wait_after_clean = 1;
			child.trace2_child_class = "shell_alias";
			strvec_push(&child.args, alias_string + 1);
			strvec_pushv(&child.args, (*argv) + 1);

			trace2_cmd_alias(alias_command, child.args.v);
			trace2_cmd_list_config();
			trace2_cmd_list_env_vars();
			trace2_cmd_name("_run_shell_alias_");

			ret = run_command(&child);
			if (ret >= 0)   /* normal exit */
				exit(ret);

			die_errno(_("while expanding alias '%s': '%s'"),
				  alias_command, alias_string + 1);
		}
		count = split_cmdline(alias_string, &new_argv);
		if (count < 0)
			die(_("bad alias.%s string: %s"), alias_command,
			    _(split_cmdline_strerror(count)));
		option_count = handle_options(&new_argv, &count, &envchanged);
		if (envchanged)
			die(_("alias '%s' changes environment variables.\n"
			      "You can use '!git' in the alias to do this"),
			    alias_command);
		MOVE_ARRAY(new_argv - option_count, new_argv, count);
		new_argv -= option_count;

		if (count < 1)
			die(_("empty alias for %s"), alias_command);

		if (!strcmp(alias_command, new_argv[0]))
			die(_("recursive alias: %s"), alias_command);

		trace_argv_printf(new_argv,
				  "trace: alias expansion: %s =>",
				  alias_command);

		REALLOC_ARRAY(new_argv, count + *argcp);
		/* insert after command name */
		COPY_ARRAY(new_argv + count, *argv + 1, *argcp);

		trace2_cmd_alias(alias_command, new_argv);
		trace2_cmd_list_config();
		trace2_cmd_list_env_vars();

		*argv = new_argv;
		*argcp += count - 1;

		ret = 1;
	}

	errno = saved_errno;

	return ret;
}

static int run_builtin(struct cmd_struct *p, int argc, const char **argv)
{
	int status, help;
	struct stat st;
	const char *prefix;

	prefix = NULL;
	help = argc == 2 && !strcmp(argv[1], "-h");
	if (!help) {
		if (p->option & RUN_SETUP)
			prefix = setup_git_directory();
		else if (p->option & RUN_SETUP_GENTLY) {
			int nongit_ok;
			prefix = setup_git_directory_gently(&nongit_ok);
		}
		precompose_argv_prefix(argc, argv, NULL);
		if (use_pager == -1 && p->option & (RUN_SETUP | RUN_SETUP_GENTLY) &&
		    !(p->option & DELAY_PAGER_CONFIG))
			use_pager = check_pager_config(p->cmd);
		if (use_pager == -1 && p->option & USE_PAGER)
			use_pager = 1;

		if ((p->option & (RUN_SETUP | RUN_SETUP_GENTLY)) &&
		    startup_info->have_repository) /* get_git_dir() may set up repo, avoid that */
			trace_repo_setup(prefix);
	}
	commit_pager_choice();

	if (!help && get_super_prefix()) {
		if (!(p->option & SUPPORT_SUPER_PREFIX))
			die(_("%s doesn't support --super-prefix"), p->cmd);
	}

	if (!help && p->option & NEED_WORK_TREE)
		setup_work_tree();

	trace_argv_printf(argv, "trace: built-in: git");
	trace2_cmd_name(p->cmd);
	trace2_cmd_list_config();
	trace2_cmd_list_env_vars();

	validate_cache_entries(the_repository->index);
	status = p->fn(argc, argv, prefix);
	validate_cache_entries(the_repository->index);

	if (status)
		return status;

	/* Somebody closed stdout? */
	if (fstat(fileno(stdout), &st))
		return 0;
	/* Ignore write errors for pipes and sockets.. */
	if (S_ISFIFO(st.st_mode) || S_ISSOCK(st.st_mode))
		return 0;

	/* Check for ENOSPC and EIO errors.. */
	if (fflush(stdout))
		die_errno(_("write failure on standard output"));
	if (ferror(stdout))
		die(_("unknown write failure on standard output"));
	if (fclose(stdout))
		die_errno(_("close failed on standard output"));
	return 0;
}

static struct cmd_struct commands[] = {
	{ "add", cmd_add, RUN_SETUP | NEED_WORK_TREE },
	{ "am", cmd_am, RUN_SETUP | NEED_WORK_TREE },
	{ "annotate", cmd_annotate, RUN_SETUP | NO_PARSEOPT },
	{ "apply", cmd_apply, RUN_SETUP_GENTLY },
	{ "archive", cmd_archive, RUN_SETUP_GENTLY },
	{ "bisect--helper", cmd_bisect__helper, RUN_SETUP },
	{ "blame", cmd_blame, RUN_SETUP },
	{ "branch", cmd_branch, RUN_SETUP | DELAY_PAGER_CONFIG },
	{ "bugreport", cmd_bugreport, RUN_SETUP_GENTLY },
	{ "bundle", cmd_bundle, RUN_SETUP_GENTLY | NO_PARSEOPT },
	{ "cat-file", cmd_cat_file, RUN_SETUP },
	{ "check-attr", cmd_check_attr, RUN_SETUP },
	{ "check-ignore", cmd_check_ignore, RUN_SETUP | NEED_WORK_TREE },
	{ "check-mailmap", cmd_check_mailmap, RUN_SETUP },
	{ "check-ref-format", cmd_check_ref_format, NO_PARSEOPT  },
	{ "checkout", cmd_checkout, RUN_SETUP | NEED_WORK_TREE },
	{ "checkout--worker", cmd_checkout__worker,
		RUN_SETUP | NEED_WORK_TREE | SUPPORT_SUPER_PREFIX },
	{ "checkout-index", cmd_checkout_index,
		RUN_SETUP | NEED_WORK_TREE},
	{ "cherry", cmd_cherry, RUN_SETUP },
	{ "cherry-pick", cmd_cherry_pick, RUN_SETUP | NEED_WORK_TREE },
	{ "clean", cmd_clean, RUN_SETUP | NEED_WORK_TREE },
	{ "clone", cmd_clone },
	{ "column", cmd_column, RUN_SETUP_GENTLY },
	{ "commit", cmd_commit, RUN_SETUP | NEED_WORK_TREE },
	{ "commit-graph", cmd_commit_graph, RUN_SETUP },
	{ "commit-tree", cmd_commit_tree, RUN_SETUP | NO_PARSEOPT },
	{ "config", cmd_config, RUN_SETUP_GENTLY | DELAY_PAGER_CONFIG },
	{ "count-objects", cmd_count_objects, RUN_SETUP },
	{ "credential", cmd_credential, RUN_SETUP_GENTLY | NO_PARSEOPT },
	{ "credential-cache", cmd_credential_cache },
	{ "credential-cache--daemon", cmd_credential_cache_daemon },
	{ "credential-store", cmd_credential_store },
	{ "describe", cmd_describe, RUN_SETUP },
	{ "diff", cmd_diff, NO_PARSEOPT },
	{ "diff-files", cmd_diff_files, RUN_SETUP | NEED_WORK_TREE | NO_PARSEOPT },
	{ "diff-index", cmd_diff_index, RUN_SETUP | NO_PARSEOPT },
	{ "diff-tree", cmd_diff_tree, RUN_SETUP | NO_PARSEOPT },
	{ "difftool", cmd_difftool, RUN_SETUP_GENTLY },
	{ "env--helper", cmd_env__helper },
	{ "fast-export", cmd_fast_export, RUN_SETUP },
	{ "fast-import", cmd_fast_import, RUN_SETUP | NO_PARSEOPT },
	{ "fetch", cmd_fetch, RUN_SETUP },
	{ "fetch-pack", cmd_fetch_pack, RUN_SETUP | NO_PARSEOPT },
	{ "fmt-merge-msg", cmd_fmt_merge_msg, RUN_SETUP },
	{ "for-each-ref", cmd_for_each_ref, RUN_SETUP },
	{ "for-each-repo", cmd_for_each_repo, RUN_SETUP_GENTLY },
	{ "format-patch", cmd_format_patch, RUN_SETUP },
	{ "fsck", cmd_fsck, RUN_SETUP },
	{ "fsck-objects", cmd_fsck, RUN_SETUP },
	{ "gc", cmd_gc, RUN_SETUP },
	{ "get-tar-commit-id", cmd_get_tar_commit_id, NO_PARSEOPT },
	{ "grep", cmd_grep, RUN_SETUP_GENTLY },
	{ "hash-object", cmd_hash_object },
	{ "help", cmd_help },
<<<<<<< HEAD
	{ "hook", cmd_hook, RUN_SETUP },
=======
	{ "hook", cmd_hook, RUN_SETUP_GENTLY },
>>>>>>> 8d78bd95
	{ "index-pack", cmd_index_pack, RUN_SETUP_GENTLY | NO_PARSEOPT },
	{ "init", cmd_init_db },
	{ "init-db", cmd_init_db },
	{ "interpret-trailers", cmd_interpret_trailers, RUN_SETUP_GENTLY },
	{ "log", cmd_log, RUN_SETUP },
	{ "ls-files", cmd_ls_files, RUN_SETUP },
	{ "ls-remote", cmd_ls_remote, RUN_SETUP_GENTLY },
	{ "ls-tree", cmd_ls_tree, RUN_SETUP },
	{ "mailinfo", cmd_mailinfo, RUN_SETUP_GENTLY | NO_PARSEOPT },
	{ "mailsplit", cmd_mailsplit, NO_PARSEOPT },
	{ "maintenance", cmd_maintenance, RUN_SETUP | NO_PARSEOPT },
	{ "merge", cmd_merge, RUN_SETUP | NEED_WORK_TREE },
	{ "merge-base", cmd_merge_base, RUN_SETUP },
	{ "merge-file", cmd_merge_file, RUN_SETUP_GENTLY },
	{ "merge-index", cmd_merge_index, RUN_SETUP | NO_PARSEOPT },
	{ "merge-ours", cmd_merge_ours, RUN_SETUP | NO_PARSEOPT },
	{ "merge-recursive", cmd_merge_recursive, RUN_SETUP | NEED_WORK_TREE | NO_PARSEOPT },
	{ "merge-recursive-ours", cmd_merge_recursive, RUN_SETUP | NEED_WORK_TREE | NO_PARSEOPT },
	{ "merge-recursive-theirs", cmd_merge_recursive, RUN_SETUP | NEED_WORK_TREE | NO_PARSEOPT },
	{ "merge-subtree", cmd_merge_recursive, RUN_SETUP | NEED_WORK_TREE | NO_PARSEOPT },
	{ "merge-tree", cmd_merge_tree, RUN_SETUP | NO_PARSEOPT },
	{ "mktag", cmd_mktag, RUN_SETUP | NO_PARSEOPT },
	{ "mktree", cmd_mktree, RUN_SETUP },
	{ "multi-pack-index", cmd_multi_pack_index, RUN_SETUP_GENTLY },
	{ "mv", cmd_mv, RUN_SETUP | NEED_WORK_TREE },
	{ "name-rev", cmd_name_rev, RUN_SETUP },
	{ "notes", cmd_notes, RUN_SETUP },
	{ "pack-objects", cmd_pack_objects, RUN_SETUP },
	{ "pack-redundant", cmd_pack_redundant, RUN_SETUP | NO_PARSEOPT },
	{ "pack-refs", cmd_pack_refs, RUN_SETUP },
	{ "patch-id", cmd_patch_id, RUN_SETUP_GENTLY | NO_PARSEOPT },
	{ "pickaxe", cmd_blame, RUN_SETUP },
	{ "prune", cmd_prune, RUN_SETUP },
	{ "prune-packed", cmd_prune_packed, RUN_SETUP },
	{ "pull", cmd_pull, RUN_SETUP | NEED_WORK_TREE },
	{ "push", cmd_push, RUN_SETUP },
	{ "range-diff", cmd_range_diff, RUN_SETUP | USE_PAGER },
	{ "read-tree", cmd_read_tree, RUN_SETUP | SUPPORT_SUPER_PREFIX},
	{ "rebase", cmd_rebase, RUN_SETUP | NEED_WORK_TREE },
	{ "rebase--interactive", cmd_rebase__interactive, RUN_SETUP | NEED_WORK_TREE },
	{ "receive-pack", cmd_receive_pack },
	{ "reflog", cmd_reflog, RUN_SETUP },
	{ "remote", cmd_remote, RUN_SETUP },
	{ "remote-ext", cmd_remote_ext, NO_PARSEOPT },
	{ "remote-fd", cmd_remote_fd, NO_PARSEOPT },
	{ "repack", cmd_repack, RUN_SETUP },
	{ "replace", cmd_replace, RUN_SETUP },
	{ "rerere", cmd_rerere, RUN_SETUP },
	{ "reset", cmd_reset, RUN_SETUP },
	{ "restore", cmd_restore, RUN_SETUP | NEED_WORK_TREE },
	{ "rev-list", cmd_rev_list, RUN_SETUP | NO_PARSEOPT },
	{ "rev-parse", cmd_rev_parse, NO_PARSEOPT },
	{ "revert", cmd_revert, RUN_SETUP | NEED_WORK_TREE },
	{ "rm", cmd_rm, RUN_SETUP },
	{ "send-pack", cmd_send_pack, RUN_SETUP },
	{ "shortlog", cmd_shortlog, RUN_SETUP_GENTLY | USE_PAGER },
	{ "show", cmd_show, RUN_SETUP },
	{ "show-branch", cmd_show_branch, RUN_SETUP },
	{ "show-index", cmd_show_index, RUN_SETUP_GENTLY },
	{ "show-ref", cmd_show_ref, RUN_SETUP },
	{ "sparse-checkout", cmd_sparse_checkout, RUN_SETUP | NEED_WORK_TREE },
	{ "stage", cmd_add, RUN_SETUP | NEED_WORK_TREE },
	{ "stash", cmd_stash, RUN_SETUP | NEED_WORK_TREE },
	{ "status", cmd_status, RUN_SETUP | NEED_WORK_TREE },
	{ "stripspace", cmd_stripspace },
	{ "submodule--helper", cmd_submodule__helper, RUN_SETUP | SUPPORT_SUPER_PREFIX | NO_PARSEOPT },
	{ "switch", cmd_switch, RUN_SETUP | NEED_WORK_TREE },
	{ "symbolic-ref", cmd_symbolic_ref, RUN_SETUP },
	{ "tag", cmd_tag, RUN_SETUP | DELAY_PAGER_CONFIG },
	{ "unpack-file", cmd_unpack_file, RUN_SETUP | NO_PARSEOPT },
	{ "unpack-objects", cmd_unpack_objects, RUN_SETUP | NO_PARSEOPT },
	{ "update-index", cmd_update_index, RUN_SETUP },
	{ "update-ref", cmd_update_ref, RUN_SETUP },
	{ "update-server-info", cmd_update_server_info, RUN_SETUP },
	{ "upload-archive", cmd_upload_archive, NO_PARSEOPT },
	{ "upload-archive--writer", cmd_upload_archive_writer, NO_PARSEOPT },
	{ "upload-pack", cmd_upload_pack },
	{ "var", cmd_var, RUN_SETUP_GENTLY | NO_PARSEOPT },
	{ "verify-commit", cmd_verify_commit, RUN_SETUP },
	{ "verify-pack", cmd_verify_pack },
	{ "verify-tag", cmd_verify_tag, RUN_SETUP },
	{ "version", cmd_version },
	{ "whatchanged", cmd_whatchanged, RUN_SETUP },
	{ "worktree", cmd_worktree, RUN_SETUP | NO_PARSEOPT },
	{ "write-tree", cmd_write_tree, RUN_SETUP },
};

static struct cmd_struct *get_builtin(const char *s)
{
	int i;
	for (i = 0; i < ARRAY_SIZE(commands); i++) {
		struct cmd_struct *p = commands + i;
		if (!strcmp(s, p->cmd))
			return p;
	}
	return NULL;
}

int is_builtin(const char *s)
{
	return !!get_builtin(s);
}

static void list_builtins(struct string_list *out, unsigned int exclude_option)
{
	int i;
	for (i = 0; i < ARRAY_SIZE(commands); i++) {
		if (exclude_option &&
		    (commands[i].option & exclude_option))
			continue;
		string_list_append(out, commands[i].cmd);
	}
}

void load_builtin_commands(const char *prefix, struct cmdnames *cmds)
{
	const char *name;
	int i;

	/*
	 * Callers can ask for a subset of the commands based on a certain
	 * prefix, which is then dropped from the added names. The names in
	 * the `commands[]` array do not have the `git-` prefix, though,
	 * therefore we must expect the `prefix` to at least start with `git-`.
	 */
	if (!skip_prefix(prefix, "git-", &prefix))
		BUG("prefix '%s' must start with 'git-'", prefix);

	for (i = 0; i < ARRAY_SIZE(commands); i++)
		if (skip_prefix(commands[i].cmd, prefix, &name))
			add_cmdname(cmds, name, strlen(name));
}

#ifdef STRIP_EXTENSION
static void strip_extension(const char **argv)
{
	size_t len;

	if (strip_suffix(argv[0], STRIP_EXTENSION, &len))
		argv[0] = xmemdupz(argv[0], len);
}
#else
#define strip_extension(cmd)
#endif

static void handle_builtin(int argc, const char **argv)
{
	struct strvec args = STRVEC_INIT;
	const char *cmd;
	struct cmd_struct *builtin;

	strip_extension(argv);
	cmd = argv[0];

	/* Turn "git cmd --help" into "git help --exclude-guides cmd" */
	if (argc > 1 && !strcmp(argv[1], "--help")) {
		int i;

		argv[1] = argv[0];
		argv[0] = cmd = "help";

		for (i = 0; i < argc; i++) {
			strvec_push(&args, argv[i]);
			if (!i)
				strvec_push(&args, "--exclude-guides");
		}

		argc++;
		argv = args.v;
	}

	builtin = get_builtin(cmd);
	if (builtin)
		exit(run_builtin(builtin, argc, argv));
	strvec_clear(&args);
}

static void execv_dashed_external(const char **argv)
{
	struct child_process cmd = CHILD_PROCESS_INIT;
	int status;

	if (get_super_prefix())
		die(_("%s doesn't support --super-prefix"), argv[0]);

	if (use_pager == -1 && !is_builtin(argv[0]))
		use_pager = check_pager_config(argv[0]);
	commit_pager_choice();

	strvec_pushf(&cmd.args, "git-%s", argv[0]);
	strvec_pushv(&cmd.args, argv + 1);
	cmd.clean_on_exit = 1;
	cmd.wait_after_clean = 1;
	cmd.silent_exec_failure = 1;
	cmd.trace2_child_class = "dashed";

	trace2_cmd_name("_run_dashed_");

	/*
	 * The code in run_command() logs trace2 child_start/child_exit
	 * events, so we do not need to report exec/exec_result events here.
	 */
	trace_argv_printf(cmd.args.v, "trace: exec:");

	/*
	 * If we fail because the command is not found, it is
	 * OK to return. Otherwise, we just pass along the status code,
	 * or our usual generic code if we were not even able to exec
	 * the program.
	 */
	status = run_command(&cmd);

	/*
	 * If the child process ran and we are now going to exit, emit a
	 * generic string as our trace2 command verb to indicate that we
	 * launched a dashed command.
	 */
	if (status >= 0)
		exit(status);
	else if (errno != ENOENT)
		exit(128);
}

static int run_argv(int *argcp, const char ***argv)
{
	int done_alias = 0;
	struct string_list cmd_list = STRING_LIST_INIT_NODUP;
	struct string_list_item *seen;

	while (1) {
		/*
		 * If we tried alias and futzed with our environment,
		 * it no longer is safe to invoke builtins directly in
		 * general.  We have to spawn them as dashed externals.
		 *
		 * NEEDSWORK: if we can figure out cases
		 * where it is safe to do, we can avoid spawning a new
		 * process.
		 */
		if (!done_alias)
			handle_builtin(*argcp, *argv);
		else if (get_builtin(**argv)) {
			struct strvec args = STRVEC_INIT;
			int i;

			/*
			 * The current process is committed to launching a
			 * child process to run the command named in (**argv)
			 * and exiting.  Log a generic string as the trace2
			 * command verb to indicate this.  Note that the child
			 * process will log the actual verb when it runs.
			 */
			trace2_cmd_name("_run_git_alias_");

			if (get_super_prefix())
				die("%s doesn't support --super-prefix", **argv);

			commit_pager_choice();

			strvec_push(&args, "git");
			for (i = 0; i < *argcp; i++)
				strvec_push(&args, (*argv)[i]);

			trace_argv_printf(args.v, "trace: exec:");

			/*
			 * if we fail because the command is not found, it is
			 * OK to return. Otherwise, we just pass along the status code.
			 */
			i = run_command_v_opt_tr2(args.v, RUN_SILENT_EXEC_FAILURE |
						  RUN_CLEAN_ON_EXIT | RUN_WAIT_AFTER_CLEAN, "git_alias");
			if (i >= 0 || errno != ENOENT)
				exit(i);
			die("could not execute builtin %s", **argv);
		}

		/* .. then try the external ones */
		execv_dashed_external(*argv);

		seen = unsorted_string_list_lookup(&cmd_list, *argv[0]);
		if (seen) {
			int i;
			struct strbuf sb = STRBUF_INIT;
			for (i = 0; i < cmd_list.nr; i++) {
				struct string_list_item *item = &cmd_list.items[i];

				strbuf_addf(&sb, "\n  %s", item->string);
				if (item == seen)
					strbuf_addstr(&sb, " <==");
				else if (i == cmd_list.nr - 1)
					strbuf_addstr(&sb, " ==>");
			}
			die(_("alias loop detected: expansion of '%s' does"
			      " not terminate:%s"), cmd_list.items[0].string, sb.buf);
		}

		string_list_append(&cmd_list, *argv[0]);

		/*
		 * It could be an alias -- this works around the insanity
		 * of overriding "git log" with "git show" by having
		 * alias.log = show
		 */
		if (!handle_alias(argcp, argv))
			break;
		done_alias = 1;
	}

	string_list_clear(&cmd_list, 0);

	return done_alias;
}

int cmd_main(int argc, const char **argv)
{
	const char *cmd;
	int done_help = 0;

	cmd = argv[0];
	if (!cmd)
		cmd = "git-help";
	else {
		const char *slash = find_last_dir_sep(cmd);
		if (slash)
			cmd = slash + 1;
	}

	trace_command_performance(argv);

	/*
	 * "git-xxxx" is the same as "git xxxx", but we obviously:
	 *
	 *  - cannot take flags in between the "git" and the "xxxx".
	 *  - cannot execute it externally (since it would just do
	 *    the same thing over again)
	 *
	 * So we just directly call the builtin handler, and die if
	 * that one cannot handle it.
	 */
	if (skip_prefix(cmd, "git-", &cmd)) {
		argv[0] = cmd;
		handle_builtin(argc, argv);
		die(_("cannot handle %s as a builtin"), cmd);
	}

	/* Look for flags.. */
	argv++;
	argc--;
	handle_options(&argv, &argc, NULL);
	if (argc > 0) {
		/* translate --help and --version into commands */
		skip_prefix(argv[0], "--", &argv[0]);
	} else {
		/* The user didn't specify a command; give them help */
		commit_pager_choice();
		printf(_("usage: %s\n\n"), git_usage_string);
		list_common_cmds_help();
		printf("\n%s\n", _(git_more_info_string));
		exit(1);
	}
	cmd = argv[0];

	/*
	 * We use PATH to find git commands, but we prepend some higher
	 * precedence paths: the "--exec-path" option, the GIT_EXEC_PATH
	 * environment, and the $(gitexecdir) from the Makefile at build
	 * time.
	 */
	setup_path();

	while (1) {
		int was_alias = run_argv(&argc, &argv);
		if (errno != ENOENT)
			break;
		if (was_alias) {
			fprintf(stderr, _("expansion of alias '%s' failed; "
					  "'%s' is not a git command\n"),
				cmd, argv[0]);
			exit(1);
		}
		if (!done_help) {
			cmd = argv[0] = help_unknown_cmd(cmd);
			done_help = 1;
		} else
			break;
	}

	fprintf(stderr, _("failed to run command '%s': %s\n"),
		cmd, strerror(errno));

	return 1;
}<|MERGE_RESOLUTION|>--- conflicted
+++ resolved
@@ -538,11 +538,7 @@
 	{ "grep", cmd_grep, RUN_SETUP_GENTLY },
 	{ "hash-object", cmd_hash_object },
 	{ "help", cmd_help },
-<<<<<<< HEAD
-	{ "hook", cmd_hook, RUN_SETUP },
-=======
 	{ "hook", cmd_hook, RUN_SETUP_GENTLY },
->>>>>>> 8d78bd95
 	{ "index-pack", cmd_index_pack, RUN_SETUP_GENTLY | NO_PARSEOPT },
 	{ "init", cmd_init_db },
 	{ "init-db", cmd_init_db },
