/*
 * "Ostensibly Recursive's Twin" merge strategy, or "ort" for short.  Meant
 * as a drop-in replacement for the "recursive" merge strategy, allowing one
 * to replace
 *
 *   git merge [-s recursive]
 *
 * with
 *
 *   git merge -s ort
 *
 * Note: git's parser allows the space between '-s' and its argument to be
 * missing.  (Should I have backronymed "ham", "alsa", "kip", "nap, "alvo",
 * "cale", "peedy", or "ins" instead of "ort"?)
 */

#include "cache.h"
#include "merge-ort.h"

#include "alloc.h"
#include "attr.h"
#include "blob.h"
#include "cache-tree.h"
#include "commit.h"
#include "commit-reach.h"
#include "diff.h"
#include "diffcore.h"
#include "dir.h"
#include "entry.h"
#include "ll-merge.h"
#include "object-store.h"
#include "promisor-remote.h"
#include "revision.h"
#include "strmap.h"
#include "submodule-config.h"
#include "submodule.h"
#include "tree.h"
#include "unpack-trees.h"
#include "xdiff-interface.h"

/*
 * We have many arrays of size 3.  Whenever we have such an array, the
 * indices refer to one of the sides of the three-way merge.  This is so
 * pervasive that the constants 0, 1, and 2 are used in many places in the
 * code (especially in arithmetic operations to find the other side's index
 * or to compute a relevant mask), but sometimes these enum names are used
 * to aid code clarity.
 *
 * See also 'filemask' and 'dirmask' in struct conflict_info; the "ith side"
 * referred to there is one of these three sides.
 */
enum merge_side {
	MERGE_BASE = 0,
	MERGE_SIDE1 = 1,
	MERGE_SIDE2 = 2
};

static unsigned RESULT_INITIALIZED = 0x1abe11ed; /* unlikely accidental value */

struct traversal_callback_data {
	unsigned long mask;
	unsigned long dirmask;
	struct name_entry names[3];
};

struct deferred_traversal_data {
	/*
	 * possible_trivial_merges: directories to be explored only when needed
	 *
	 * possible_trivial_merges is a map of directory names to
	 * dir_rename_mask.  When we detect that a directory is unchanged on
	 * one side, we can sometimes resolve the directory without recursing
	 * into it.  Renames are the only things that can prevent such an
	 * optimization.  However, for rename sources:
	 *   - If no parent directory needed directory rename detection, then
	 *     no path under such a directory can be a relevant_source.
	 * and for rename destinations:
	 *   - If no cached rename has a target path under the directory AND
	 *   - If there are no unpaired relevant_sources elsewhere in the
	 *     repository
	 * then we don't need any path under this directory for a rename
	 * destination.  The only way to know the last item above is to defer
	 * handling such directories until the end of collect_merge_info(),
	 * in handle_deferred_entries().
	 *
	 * For each we store dir_rename_mask, since that's the only bit of
	 * information we need, other than the path, to resume the recursive
	 * traversal.
	 */
	struct strintmap possible_trivial_merges;

	/*
	 * trivial_merges_okay: if trivial directory merges are okay
	 *
	 * See possible_trivial_merges above.  The "no unpaired
	 * relevant_sources elsewhere in the repository" is a single boolean
	 * per merge side, which we store here.  Note that while 0 means no,
	 * 1 only means "maybe" rather than "yes"; we optimistically set it
	 * to 1 initially and only clear when we determine it is unsafe to
	 * do trivial directory merges.
	 */
	unsigned trivial_merges_okay;

	/*
	 * target_dirs: ancestor directories of rename targets
	 *
	 * target_dirs contains all directory names that are an ancestor of
	 * any rename destination.
	 */
	struct strset target_dirs;
};

struct rename_info {
	/*
	 * All variables that are arrays of size 3 correspond to data tracked
	 * for the sides in enum merge_side.  Index 0 is almost always unused
	 * because we often only need to track information for MERGE_SIDE1 and
	 * MERGE_SIDE2 (MERGE_BASE can't have rename information since renames
	 * are determined relative to what changed since the MERGE_BASE).
	 */

	/*
	 * pairs: pairing of filenames from diffcore_rename()
	 */
	struct diff_queue_struct pairs[3];

	/*
	 * dirs_removed: directories removed on a given side of history.
	 *
	 * The keys of dirs_removed[side] are the directories that were removed
	 * on the given side of history.  The value of the strintmap for each
	 * directory is a value from enum dir_rename_relevance.
	 */
	struct strintmap dirs_removed[3];

	/*
	 * dir_rename_count: tracking where parts of a directory were renamed to
	 *
	 * When files in a directory are renamed, they may not all go to the
	 * same location.  Each strmap here tracks:
	 *      old_dir => {new_dir => int}
	 * That is, dir_rename_count[side] is a strmap to a strintmap.
	 */
	struct strmap dir_rename_count[3];

	/*
	 * dir_renames: computed directory renames
	 *
	 * This is a map of old_dir => new_dir and is derived in part from
	 * dir_rename_count.
	 */
	struct strmap dir_renames[3];

	/*
	 * relevant_sources: deleted paths wanted in rename detection, and why
	 *
	 * relevant_sources is a set of deleted paths on each side of
	 * history for which we need rename detection.  If a path is deleted
	 * on one side of history, we need to detect if it is part of a
	 * rename if either
	 *    * the file is modified/deleted on the other side of history
	 *    * we need to detect renames for an ancestor directory
	 * If neither of those are true, we can skip rename detection for
	 * that path.  The reason is stored as a value from enum
	 * file_rename_relevance, as the reason can inform the algorithm in
	 * diffcore_rename_extended().
	 */
	struct strintmap relevant_sources[3];

	struct deferred_traversal_data deferred[3];

	/*
	 * dir_rename_mask:
	 *   0: optimization removing unmodified potential rename source okay
	 *   2 or 4: optimization okay, but must check for files added to dir
	 *   7: optimization forbidden; need rename source in case of dir rename
	 */
	unsigned dir_rename_mask:3;

	/*
	 * callback_data_*: supporting data structures for alternate traversal
	 *
	 * We sometimes need to be able to traverse through all the files
	 * in a given tree before all immediate subdirectories within that
	 * tree.  Since traverse_trees() doesn't do that naturally, we have
	 * a traverse_trees_wrapper() that stores any immediate
	 * subdirectories while traversing files, then traverses the
	 * immediate subdirectories later.  These callback_data* variables
	 * store the information for the subdirectories so that we can do
	 * that traversal order.
	 */
	struct traversal_callback_data *callback_data;
	int callback_data_nr, callback_data_alloc;
	char *callback_data_traverse_path;

	/*
	 * merge_trees: trees passed to the merge algorithm for the merge
	 *
	 * merge_trees records the trees passed to the merge algorithm.  But,
	 * this data also is stored in merge_result->priv.  If a sequence of
	 * merges are being done (such as when cherry-picking or rebasing),
	 * the next merge can look at this and re-use information from
	 * previous merges under certain circumstances.
	 *
	 * See also all the cached_* variables.
	 */
	struct tree *merge_trees[3];

	/*
	 * cached_pairs_valid_side: which side's cached info can be reused
	 *
	 * See the description for merge_trees.  For repeated merges, at most
	 * only one side's cached information can be used.  Valid values:
	 *   MERGE_SIDE2: cached data from side2 can be reused
	 *   MERGE_SIDE1: cached data from side1 can be reused
	 *   0:           no cached data can be reused
	 *   -1:          See redo_after_renames; both sides can be reused.
	 */
	int cached_pairs_valid_side;

	/*
	 * cached_pairs: Caching of renames and deletions.
	 *
	 * These are mappings recording renames and deletions of individual
	 * files (not directories).  They are thus a map from an old
	 * filename to either NULL (for deletions) or a new filename (for
	 * renames).
	 */
	struct strmap cached_pairs[3];

	/*
	 * cached_target_names: just the destinations from cached_pairs
	 *
	 * We sometimes want a fast lookup to determine if a given filename
	 * is one of the destinations in cached_pairs.  cached_target_names
	 * is thus duplicative information, but it provides a fast lookup.
	 */
	struct strset cached_target_names[3];

	/*
	 * cached_irrelevant: Caching of rename_sources that aren't relevant.
	 *
	 * If we try to detect a rename for a source path and succeed, it's
	 * part of a rename.  If we try to detect a rename for a source path
	 * and fail, then it's a delete.  If we do not try to detect a rename
	 * for a path, then we don't know if it's a rename or a delete.  If
	 * merge-ort doesn't think the path is relevant, then we just won't
	 * cache anything for that path.  But there's a slight problem in
	 * that merge-ort can think a path is RELEVANT_LOCATION, but due to
	 * commit 9bd342137e ("diffcore-rename: determine which
	 * relevant_sources are no longer relevant", 2021-03-13),
	 * diffcore-rename can downgrade the path to RELEVANT_NO_MORE.  To
	 * avoid excessive calls to diffcore_rename_extended() we still need
	 * to cache such paths, though we cannot record them as either
	 * renames or deletes.  So we cache them here as a "turned out to be
	 * irrelevant *for this commit*" as they are often also irrelevant
	 * for subsequent commits, though we will have to do some extra
	 * checking to see whether such paths become relevant for rename
	 * detection when cherry-picking/rebasing subsequent commits.
	 */
	struct strset cached_irrelevant[3];

	/*
	 * redo_after_renames: optimization flag for "restarting" the merge
	 *
	 * Sometimes it pays to detect renames, cache them, and then
	 * restart the merge operation from the beginning.  The reason for
	 * this is that when we know where all the renames are, we know
	 * whether a certain directory has any paths under it affected --
	 * and if a directory is not affected then it permits us to do
	 * trivial tree merging in more cases.  Doing trivial tree merging
	 * prevents the need to run process_entry() on every path
	 * underneath trees that can be trivially merged, and
	 * process_entry() is more expensive than collect_merge_info() --
	 * plus, the second collect_merge_info() will be much faster since
	 * it doesn't have to recurse into the relevant trees.
	 *
	 * Values for this flag:
	 *   0 = don't bother, not worth it (or conditions not yet checked)
	 *   1 = conditions for optimization met, optimization worthwhile
	 *   2 = we already did it (don't restart merge yet again)
	 */
	unsigned redo_after_renames;

	/*
	 * needed_limit: value needed for inexact rename detection to run
	 *
	 * If the current rename limit wasn't high enough for inexact
	 * rename detection to run, this records the limit needed.  Otherwise,
	 * this value remains 0.
	 */
	int needed_limit;
};

struct merge_options_internal {
	/*
	 * paths: primary data structure in all of merge ort.
	 *
	 * The keys of paths:
	 *   * are full relative paths from the toplevel of the repository
	 *     (e.g. "drivers/firmware/raspberrypi.c").
	 *   * store all relevant paths in the repo, both directories and
	 *     files (e.g. drivers, drivers/firmware would also be included)
	 *   * these keys serve to intern all the path strings, which allows
	 *     us to do pointer comparison on directory names instead of
	 *     strcmp; we just have to be careful to use the interned strings.
	 *
	 * The values of paths:
	 *   * either a pointer to a merged_info, or a conflict_info struct
	 *   * merged_info contains all relevant information for a
	 *     non-conflicted entry.
	 *   * conflict_info contains a merged_info, plus any additional
	 *     information about a conflict such as the higher orders stages
	 *     involved and the names of the paths those came from (handy
	 *     once renames get involved).
	 *   * a path may start "conflicted" (i.e. point to a conflict_info)
	 *     and then a later step (e.g. three-way content merge) determines
	 *     it can be cleanly merged, at which point it'll be marked clean
	 *     and the algorithm will ignore any data outside the contained
	 *     merged_info for that entry
	 *   * If an entry remains conflicted, the merged_info portion of a
	 *     conflict_info will later be filled with whatever version of
	 *     the file should be placed in the working directory (e.g. an
	 *     as-merged-as-possible variation that contains conflict markers).
	 */
	struct strmap paths;

	/*
	 * conflicted: a subset of keys->values from "paths"
	 *
	 * conflicted is basically an optimization between process_entries()
	 * and record_conflicted_index_entries(); the latter could loop over
	 * ALL the entries in paths AGAIN and look for the ones that are
	 * still conflicted, but since process_entries() has to loop over
	 * all of them, it saves the ones it couldn't resolve in this strmap
	 * so that record_conflicted_index_entries() can iterate just the
	 * relevant entries.
	 */
	struct strmap conflicted;

	/*
	 * pool: memory pool for fast allocation/deallocation
	 *
	 * We allocate room for lots of filenames and auxiliary data
	 * structures in merge_options_internal, and it tends to all be
	 * freed together too.  Using a memory pool for these provides a
	 * nice speedup.
	 */
	struct mem_pool pool;

	/*
	 * output: special messages and conflict notices for various paths
	 *
	 * This is a map of pathnames (a subset of the keys in "paths" above)
	 * to strbufs.  It gathers various warning/conflict/notice messages
	 * for later processing.
	 */
	struct strmap output;

	/*
	 * renames: various data relating to rename detection
	 */
	struct rename_info renames;

	/*
	 * attr_index: hacky minimal index used for renormalization
	 *
	 * renormalization code _requires_ an index, though it only needs to
	 * find a .gitattributes file within the index.  So, when
	 * renormalization is important, we create a special index with just
	 * that one file.
	 */
	struct index_state attr_index;

	/*
	 * current_dir_name, toplevel_dir: temporary vars
	 *
	 * These are used in collect_merge_info_callback(), and will set the
	 * various merged_info.directory_name for the various paths we get;
	 * see documentation for that variable and the requirements placed on
	 * that field.
	 */
	const char *current_dir_name;
	const char *toplevel_dir;

	/* call_depth: recursion level counter for merging merge bases */
	int call_depth;
};

struct version_info {
	struct object_id oid;
	unsigned short mode;
};

struct merged_info {
	/* if is_null, ignore result.  otherwise result has oid & mode */
	struct version_info result;
	unsigned is_null:1;

	/*
	 * clean: whether the path in question is cleanly merged.
	 *
	 * see conflict_info.merged for more details.
	 */
	unsigned clean:1;

	/*
	 * basename_offset: offset of basename of path.
	 *
	 * perf optimization to avoid recomputing offset of final '/'
	 * character in pathname (0 if no '/' in pathname).
	 */
	size_t basename_offset;

	 /*
	  * directory_name: containing directory name.
	  *
	  * Note that we assume directory_name is constructed such that
	  *    strcmp(dir1_name, dir2_name) == 0 iff dir1_name == dir2_name,
	  * i.e. string equality is equivalent to pointer equality.  For this
	  * to hold, we have to be careful setting directory_name.
	  */
	const char *directory_name;
};

struct conflict_info {
	/*
	 * merged: the version of the path that will be written to working tree
	 *
	 * WARNING: It is critical to check merged.clean and ensure it is 0
	 * before reading any conflict_info fields outside of merged.
	 * Allocated merge_info structs will always have clean set to 1.
	 * Allocated conflict_info structs will have merged.clean set to 0
	 * initially.  The merged.clean field is how we know if it is safe
	 * to access other parts of conflict_info besides merged; if a
	 * conflict_info's merged.clean is changed to 1, the rest of the
	 * algorithm is not allowed to look at anything outside of the
	 * merged member anymore.
	 */
	struct merged_info merged;

	/* oids & modes from each of the three trees for this path */
	struct version_info stages[3];

	/* pathnames for each stage; may differ due to rename detection */
	const char *pathnames[3];

	/* Whether this path is/was involved in a directory/file conflict */
	unsigned df_conflict:1;

	/*
	 * Whether this path is/was involved in a non-content conflict other
	 * than a directory/file conflict (e.g. rename/rename, rename/delete,
	 * file location based on possible directory rename).
	 */
	unsigned path_conflict:1;

	/*
	 * For filemask and dirmask, the ith bit corresponds to whether the
	 * ith entry is a file (filemask) or a directory (dirmask).  Thus,
	 * filemask & dirmask is always zero, and filemask | dirmask is at
	 * most 7 but can be less when a path does not appear as either a
	 * file or a directory on at least one side of history.
	 *
	 * Note that these masks are related to enum merge_side, as the ith
	 * entry corresponds to side i.
	 *
	 * These values come from a traverse_trees() call; more info may be
	 * found looking at tree-walk.h's struct traverse_info,
	 * particularly the documentation above the "fn" member (note that
	 * filemask = mask & ~dirmask from that documentation).
	 */
	unsigned filemask:3;
	unsigned dirmask:3;

	/*
	 * Optimization to track which stages match, to avoid the need to
	 * recompute it in multiple steps. Either 0 or at least 2 bits are
	 * set; if at least 2 bits are set, their corresponding stages match.
	 */
	unsigned match_mask:3;
};

/*** Function Grouping: various utility functions ***/

/*
 * For the next three macros, see warning for conflict_info.merged.
 *
 * In each of the below, mi is a struct merged_info*, and ci was defined
 * as a struct conflict_info* (but we need to verify ci isn't actually
 * pointed at a struct merged_info*).
 *
 * INITIALIZE_CI: Assign ci to mi but only if it's safe; set to NULL otherwise.
 * VERIFY_CI: Ensure that something we assigned to a conflict_info* is one.
 * ASSIGN_AND_VERIFY_CI: Similar to VERIFY_CI but do assignment first.
 */
#define INITIALIZE_CI(ci, mi) do {                                           \
	(ci) = (!(mi) || (mi)->clean) ? NULL : (struct conflict_info *)(mi); \
} while (0)
#define VERIFY_CI(ci) assert(ci && !ci->merged.clean);
#define ASSIGN_AND_VERIFY_CI(ci, mi) do {    \
	(ci) = (struct conflict_info *)(mi);  \
	assert((ci) && !(mi)->clean);        \
} while (0)

static void free_strmap_strings(struct strmap *map)
{
	struct hashmap_iter iter;
	struct strmap_entry *entry;

	strmap_for_each_entry(map, &iter, entry) {
		free((char*)entry->key);
	}
}

static void clear_or_reinit_internal_opts(struct merge_options_internal *opti,
					  int reinitialize)
{
	struct rename_info *renames = &opti->renames;
	int i;
	void (*strmap_clear_func)(struct strmap *, int) =
		reinitialize ? strmap_partial_clear : strmap_clear;
	void (*strintmap_clear_func)(struct strintmap *) =
		reinitialize ? strintmap_partial_clear : strintmap_clear;
	void (*strset_clear_func)(struct strset *) =
		reinitialize ? strset_partial_clear : strset_clear;

	strmap_clear_func(&opti->paths, 0);

	/*
	 * All keys and values in opti->conflicted are a subset of those in
	 * opti->paths.  We don't want to deallocate anything twice, so we
	 * don't free the keys and we pass 0 for free_values.
	 */
	strmap_clear_func(&opti->conflicted, 0);

	if (opti->attr_index.cache_nr) /* true iff opt->renormalize */
		discard_index(&opti->attr_index);

	/* Free memory used by various renames maps */
	for (i = MERGE_SIDE1; i <= MERGE_SIDE2; ++i) {
		strintmap_clear_func(&renames->dirs_removed[i]);
		strmap_clear_func(&renames->dir_renames[i], 0);
		strintmap_clear_func(&renames->relevant_sources[i]);
		if (!reinitialize)
			assert(renames->cached_pairs_valid_side == 0);
		if (i != renames->cached_pairs_valid_side &&
		    -1 != renames->cached_pairs_valid_side) {
			strset_clear_func(&renames->cached_target_names[i]);
			strmap_clear_func(&renames->cached_pairs[i], 1);
			strset_clear_func(&renames->cached_irrelevant[i]);
			partial_clear_dir_rename_count(&renames->dir_rename_count[i]);
			if (!reinitialize)
				strmap_clear(&renames->dir_rename_count[i], 1);
		}
	}
	for (i = MERGE_SIDE1; i <= MERGE_SIDE2; ++i) {
		strintmap_clear_func(&renames->deferred[i].possible_trivial_merges);
		strset_clear_func(&renames->deferred[i].target_dirs);
		renames->deferred[i].trivial_merges_okay = 1; /* 1 == maybe */
	}
	renames->cached_pairs_valid_side = 0;
	renames->dir_rename_mask = 0;

	if (!reinitialize) {
		struct hashmap_iter iter;
		struct strmap_entry *e;

		/* Release and free each strbuf found in output */
		strmap_for_each_entry(&opti->output, &iter, e) {
			struct strbuf *sb = e->value;
			strbuf_release(sb);
			/*
			 * While strictly speaking we don't need to free(sb)
			 * here because we could pass free_values=1 when
			 * calling strmap_clear() on opti->output, that would
			 * require strmap_clear to do another
			 * strmap_for_each_entry() loop, so we just free it
			 * while we're iterating anyway.
			 */
			free(sb);
		}
		strmap_clear(&opti->output, 0);
	}

	mem_pool_discard(&opti->pool, 0);

	/* Clean out callback_data as well. */
	FREE_AND_NULL(renames->callback_data);
	renames->callback_data_nr = renames->callback_data_alloc = 0;
}

__attribute__((format (printf, 2, 3)))
static int err(struct merge_options *opt, const char *err, ...)
{
	va_list params;
	struct strbuf sb = STRBUF_INIT;

	strbuf_addstr(&sb, "error: ");
	va_start(params, err);
	strbuf_vaddf(&sb, err, params);
	va_end(params);

	error("%s", sb.buf);
	strbuf_release(&sb);

	return -1;
}

static void format_commit(struct strbuf *sb,
			  int indent,
			  struct repository *repo,
			  struct commit *commit)
{
	struct merge_remote_desc *desc;
	struct pretty_print_context ctx = {0};
	ctx.abbrev = DEFAULT_ABBREV;

	strbuf_addchars(sb, ' ', indent);
	desc = merge_remote_util(commit);
	if (desc) {
		strbuf_addf(sb, "virtual %s\n", desc->name);
		return;
	}

	repo_format_commit_message(repo, commit, "%h %s", sb, &ctx);
	strbuf_addch(sb, '\n');
}

__attribute__((format (printf, 4, 5)))
static void path_msg(struct merge_options *opt,
		     const char *path,
		     int omittable_hint, /* skippable under --remerge-diff */
		     const char *fmt, ...)
{
	va_list ap;
	struct strbuf *sb;

	if (opt->record_conflict_msgs_in_tree && omittable_hint)
		return; /* Do not record mere hints in tree */
	sb = strmap_get(&opt->priv->output, path);
	if (!sb) {
		sb = xmalloc(sizeof(*sb));
		strbuf_init(sb, 0);
		strmap_put(&opt->priv->output, path, sb);
	}

	va_start(ap, fmt);
	strbuf_vaddf(sb, fmt, ap);
	va_end(ap);

	strbuf_addch(sb, '\n');
}

static struct diff_filespec *pool_alloc_filespec(struct mem_pool *pool,
						 const char *path)
{
	/* Similar to alloc_filespec(), but allocate from pool and reuse path */
	struct diff_filespec *spec;

	spec = mem_pool_calloc(pool, 1, sizeof(*spec));
	spec->path = (char*)path; /* spec won't modify it */

	spec->count = 1;
	spec->is_binary = -1;
	return spec;
}

static struct diff_filepair *pool_diff_queue(struct mem_pool *pool,
					     struct diff_queue_struct *queue,
					     struct diff_filespec *one,
					     struct diff_filespec *two)
{
	/* Same code as diff_queue(), except allocate from pool */
	struct diff_filepair *dp;

	dp = mem_pool_calloc(pool, 1, sizeof(*dp));
	dp->one = one;
	dp->two = two;
	if (queue)
		diff_q(queue, dp);
	return dp;
}

/* add a string to a strbuf, but converting "/" to "_" */
static void add_flattened_path(struct strbuf *out, const char *s)
{
	size_t i = out->len;
	strbuf_addstr(out, s);
	for (; i < out->len; i++)
		if (out->buf[i] == '/')
			out->buf[i] = '_';
}

static char *unique_path(struct strmap *existing_paths,
			 const char *path,
			 const char *branch)
{
	struct strbuf newpath = STRBUF_INIT;
	int suffix = 0;
	size_t base_len;

	strbuf_addf(&newpath, "%s~", path);
	add_flattened_path(&newpath, branch);

	base_len = newpath.len;
	while (strmap_contains(existing_paths, newpath.buf)) {
		strbuf_setlen(&newpath, base_len);
		strbuf_addf(&newpath, "_%d", suffix++);
	}

	return strbuf_detach(&newpath, NULL);
}

/*** Function Grouping: functions related to collect_merge_info() ***/

static int traverse_trees_wrapper_callback(int n,
					   unsigned long mask,
					   unsigned long dirmask,
					   struct name_entry *names,
					   struct traverse_info *info)
{
	struct merge_options *opt = info->data;
	struct rename_info *renames = &opt->priv->renames;
	unsigned filemask = mask & ~dirmask;

	assert(n==3);

	if (!renames->callback_data_traverse_path)
		renames->callback_data_traverse_path = xstrdup(info->traverse_path);

	if (filemask && filemask == renames->dir_rename_mask)
		renames->dir_rename_mask = 0x07;

	ALLOC_GROW(renames->callback_data, renames->callback_data_nr + 1,
		   renames->callback_data_alloc);
	renames->callback_data[renames->callback_data_nr].mask = mask;
	renames->callback_data[renames->callback_data_nr].dirmask = dirmask;
	COPY_ARRAY(renames->callback_data[renames->callback_data_nr].names,
		   names, 3);
	renames->callback_data_nr++;

	return mask;
}

/*
 * Much like traverse_trees(), BUT:
 *   - read all the tree entries FIRST, saving them
 *   - note that the above step provides an opportunity to compute necessary
 *     additional details before the "real" traversal
 *   - loop through the saved entries and call the original callback on them
 */
static int traverse_trees_wrapper(struct index_state *istate,
				  int n,
				  struct tree_desc *t,
				  struct traverse_info *info)
{
	int ret, i, old_offset;
	traverse_callback_t old_fn;
	char *old_callback_data_traverse_path;
	struct merge_options *opt = info->data;
	struct rename_info *renames = &opt->priv->renames;

	assert(renames->dir_rename_mask == 2 || renames->dir_rename_mask == 4);

	old_callback_data_traverse_path = renames->callback_data_traverse_path;
	old_fn = info->fn;
	old_offset = renames->callback_data_nr;

	renames->callback_data_traverse_path = NULL;
	info->fn = traverse_trees_wrapper_callback;
	ret = traverse_trees(istate, n, t, info);
	if (ret < 0)
		return ret;

	info->traverse_path = renames->callback_data_traverse_path;
	info->fn = old_fn;
	for (i = old_offset; i < renames->callback_data_nr; ++i) {
		info->fn(n,
			 renames->callback_data[i].mask,
			 renames->callback_data[i].dirmask,
			 renames->callback_data[i].names,
			 info);
	}

	renames->callback_data_nr = old_offset;
	free(renames->callback_data_traverse_path);
	renames->callback_data_traverse_path = old_callback_data_traverse_path;
	info->traverse_path = NULL;
	return 0;
}

static void setup_path_info(struct merge_options *opt,
			    struct string_list_item *result,
			    const char *current_dir_name,
			    int current_dir_name_len,
			    char *fullpath, /* we'll take over ownership */
			    struct name_entry *names,
			    struct name_entry *merged_version,
			    unsigned is_null,     /* boolean */
			    unsigned df_conflict, /* boolean */
			    unsigned filemask,
			    unsigned dirmask,
			    int resolved          /* boolean */)
{
	/* result->util is void*, so mi is a convenience typed variable */
	struct merged_info *mi;

	assert(!is_null || resolved);
	assert(!df_conflict || !resolved); /* df_conflict implies !resolved */
	assert(resolved == (merged_version != NULL));

	mi = mem_pool_calloc(&opt->priv->pool, 1,
			     resolved ? sizeof(struct merged_info) :
					sizeof(struct conflict_info));
	mi->directory_name = current_dir_name;
	mi->basename_offset = current_dir_name_len;
	mi->clean = !!resolved;
	if (resolved) {
		mi->result.mode = merged_version->mode;
		oidcpy(&mi->result.oid, &merged_version->oid);
		mi->is_null = !!is_null;
	} else {
		int i;
		struct conflict_info *ci;

		ASSIGN_AND_VERIFY_CI(ci, mi);
		for (i = MERGE_BASE; i <= MERGE_SIDE2; i++) {
			ci->pathnames[i] = fullpath;
			ci->stages[i].mode = names[i].mode;
			oidcpy(&ci->stages[i].oid, &names[i].oid);
		}
		ci->filemask = filemask;
		ci->dirmask = dirmask;
		ci->df_conflict = !!df_conflict;
		if (dirmask)
			/*
			 * Assume is_null for now, but if we have entries
			 * under the directory then when it is complete in
			 * write_completed_directory() it'll update this.
			 * Also, for D/F conflicts, we have to handle the
			 * directory first, then clear this bit and process
			 * the file to see how it is handled -- that occurs
			 * near the top of process_entry().
			 */
			mi->is_null = 1;
	}
	strmap_put(&opt->priv->paths, fullpath, mi);
	result->string = fullpath;
	result->util = mi;
}

static void add_pair(struct merge_options *opt,
		     struct name_entry *names,
		     const char *pathname,
		     unsigned side,
		     unsigned is_add /* if false, is_delete */,
		     unsigned match_mask,
		     unsigned dir_rename_mask)
{
	struct diff_filespec *one, *two;
	struct rename_info *renames = &opt->priv->renames;
	int names_idx = is_add ? side : 0;

	if (is_add) {
		assert(match_mask == 0 || match_mask == 6);
		if (strset_contains(&renames->cached_target_names[side],
				    pathname))
			return;
	} else {
		unsigned content_relevant = (match_mask == 0);
		unsigned location_relevant = (dir_rename_mask == 0x07);

		assert(match_mask == 0 || match_mask == 3 || match_mask == 5);

		/*
		 * If pathname is found in cached_irrelevant[side] due to
		 * previous pick but for this commit content is relevant,
		 * then we need to remove it from cached_irrelevant.
		 */
		if (content_relevant)
			/* strset_remove is no-op if strset doesn't have key */
			strset_remove(&renames->cached_irrelevant[side],
				      pathname);

		/*
		 * We do not need to re-detect renames for paths that we already
		 * know the pairing, i.e. for cached_pairs (or
		 * cached_irrelevant).  However, handle_deferred_entries() needs
		 * to loop over the union of keys from relevant_sources[side] and
		 * cached_pairs[side], so for simplicity we set relevant_sources
		 * for all the cached_pairs too and then strip them back out in
		 * prune_cached_from_relevant() at the beginning of
		 * detect_regular_renames().
		 */
		if (content_relevant || location_relevant) {
			/* content_relevant trumps location_relevant */
			strintmap_set(&renames->relevant_sources[side], pathname,
				      content_relevant ? RELEVANT_CONTENT : RELEVANT_LOCATION);
		}

		/*
		 * Avoid creating pair if we've already cached rename results.
		 * Note that we do this after setting relevant_sources[side]
		 * as noted in the comment above.
		 */
		if (strmap_contains(&renames->cached_pairs[side], pathname) ||
		    strset_contains(&renames->cached_irrelevant[side], pathname))
			return;
	}

	one = pool_alloc_filespec(&opt->priv->pool, pathname);
	two = pool_alloc_filespec(&opt->priv->pool, pathname);
	fill_filespec(is_add ? two : one,
		      &names[names_idx].oid, 1, names[names_idx].mode);
	pool_diff_queue(&opt->priv->pool, &renames->pairs[side], one, two);
}

static void collect_rename_info(struct merge_options *opt,
				struct name_entry *names,
				const char *dirname,
				const char *fullname,
				unsigned filemask,
				unsigned dirmask,
				unsigned match_mask)
{
	struct rename_info *renames = &opt->priv->renames;
	unsigned side;

	/*
	 * Update dir_rename_mask (determines ignore-rename-source validity)
	 *
	 * dir_rename_mask helps us keep track of when directory rename
	 * detection may be relevant.  Basically, whenver a directory is
	 * removed on one side of history, and a file is added to that
	 * directory on the other side of history, directory rename
	 * detection is relevant (meaning we have to detect renames for all
	 * files within that directory to deduce where the directory
	 * moved).  Also, whenever a directory needs directory rename
	 * detection, due to the "majority rules" choice for where to move
	 * it (see t6423 testcase 1f), we also need to detect renames for
	 * all files within subdirectories of that directory as well.
	 *
	 * Here we haven't looked at files within the directory yet, we are
	 * just looking at the directory itself.  So, if we aren't yet in
	 * a case where a parent directory needed directory rename detection
	 * (i.e. dir_rename_mask != 0x07), and if the directory was removed
	 * on one side of history, record the mask of the other side of
	 * history in dir_rename_mask.
	 */
	if (renames->dir_rename_mask != 0x07 &&
	    (dirmask == 3 || dirmask == 5)) {
		/* simple sanity check */
		assert(renames->dir_rename_mask == 0 ||
		       renames->dir_rename_mask == (dirmask & ~1));
		/* update dir_rename_mask; have it record mask of new side */
		renames->dir_rename_mask = (dirmask & ~1);
	}

	/* Update dirs_removed, as needed */
	if (dirmask == 1 || dirmask == 3 || dirmask == 5) {
		/* absent_mask = 0x07 - dirmask; sides = absent_mask/2 */
		unsigned sides = (0x07 - dirmask)/2;
		unsigned relevance = (renames->dir_rename_mask == 0x07) ?
					RELEVANT_FOR_ANCESTOR : NOT_RELEVANT;
		/*
		 * Record relevance of this directory.  However, note that
		 * when collect_merge_info_callback() recurses into this
		 * directory and calls collect_rename_info() on paths
		 * within that directory, if we find a path that was added
		 * to this directory on the other side of history, we will
		 * upgrade this value to RELEVANT_FOR_SELF; see below.
		 */
		if (sides & 1)
			strintmap_set(&renames->dirs_removed[1], fullname,
				      relevance);
		if (sides & 2)
			strintmap_set(&renames->dirs_removed[2], fullname,
				      relevance);
	}

	/*
	 * Here's the block that potentially upgrades to RELEVANT_FOR_SELF.
	 * When we run across a file added to a directory.  In such a case,
	 * find the directory of the file and upgrade its relevance.
	 */
	if (renames->dir_rename_mask == 0x07 &&
	    (filemask == 2 || filemask == 4)) {
		/*
		 * Need directory rename for parent directory on other side
		 * of history from added file.  Thus
		 *    side = (~filemask & 0x06) >> 1
		 * or
		 *    side = 3 - (filemask/2).
		 */
		unsigned side = 3 - (filemask >> 1);
		strintmap_set(&renames->dirs_removed[side], dirname,
			      RELEVANT_FOR_SELF);
	}

	if (filemask == 0 || filemask == 7)
		return;

	for (side = MERGE_SIDE1; side <= MERGE_SIDE2; ++side) {
		unsigned side_mask = (1 << side);

		/* Check for deletion on side */
		if ((filemask & 1) && !(filemask & side_mask))
			add_pair(opt, names, fullname, side, 0 /* delete */,
				 match_mask & filemask,
				 renames->dir_rename_mask);

		/* Check for addition on side */
		if (!(filemask & 1) && (filemask & side_mask))
			add_pair(opt, names, fullname, side, 1 /* add */,
				 match_mask & filemask,
				 renames->dir_rename_mask);
	}
}

static int collect_merge_info_callback(int n,
				       unsigned long mask,
				       unsigned long dirmask,
				       struct name_entry *names,
				       struct traverse_info *info)
{
	/*
	 * n is 3.  Always.
	 * common ancestor (mbase) has mask 1, and stored in index 0 of names
	 * head of side 1  (side1) has mask 2, and stored in index 1 of names
	 * head of side 2  (side2) has mask 4, and stored in index 2 of names
	 */
	struct merge_options *opt = info->data;
	struct merge_options_internal *opti = opt->priv;
	struct rename_info *renames = &opt->priv->renames;
	struct string_list_item pi;  /* Path Info */
	struct conflict_info *ci; /* typed alias to pi.util (which is void*) */
	struct name_entry *p;
	size_t len;
	char *fullpath;
	const char *dirname = opti->current_dir_name;
	unsigned prev_dir_rename_mask = renames->dir_rename_mask;
	unsigned filemask = mask & ~dirmask;
	unsigned match_mask = 0; /* will be updated below */
	unsigned mbase_null = !(mask & 1);
	unsigned side1_null = !(mask & 2);
	unsigned side2_null = !(mask & 4);
	unsigned side1_matches_mbase = (!side1_null && !mbase_null &&
					names[0].mode == names[1].mode &&
					oideq(&names[0].oid, &names[1].oid));
	unsigned side2_matches_mbase = (!side2_null && !mbase_null &&
					names[0].mode == names[2].mode &&
					oideq(&names[0].oid, &names[2].oid));
	unsigned sides_match = (!side1_null && !side2_null &&
				names[1].mode == names[2].mode &&
				oideq(&names[1].oid, &names[2].oid));

	/*
	 * Note: When a path is a file on one side of history and a directory
	 * in another, we have a directory/file conflict.  In such cases, if
	 * the conflict doesn't resolve from renames and deletions, then we
	 * always leave directories where they are and move files out of the
	 * way.  Thus, while struct conflict_info has a df_conflict field to
	 * track such conflicts, we ignore that field for any directories at
	 * a path and only pay attention to it for files at the given path.
	 * The fact that we leave directories were they are also means that
	 * we do not need to worry about getting additional df_conflict
	 * information propagated from parent directories down to children
	 * (unlike, say traverse_trees_recursive() in unpack-trees.c, which
	 * sets a newinfo.df_conflicts field specifically to propagate it).
	 */
	unsigned df_conflict = (filemask != 0) && (dirmask != 0);

	/* n = 3 is a fundamental assumption. */
	if (n != 3)
		BUG("Called collect_merge_info_callback wrong");

	/*
	 * A bunch of sanity checks verifying that traverse_trees() calls
	 * us the way I expect.  Could just remove these at some point,
	 * though maybe they are helpful to future code readers.
	 */
	assert(mbase_null == is_null_oid(&names[0].oid));
	assert(side1_null == is_null_oid(&names[1].oid));
	assert(side2_null == is_null_oid(&names[2].oid));
	assert(!mbase_null || !side1_null || !side2_null);
	assert(mask > 0 && mask < 8);

	/* Determine match_mask */
	if (side1_matches_mbase)
		match_mask = (side2_matches_mbase ? 7 : 3);
	else if (side2_matches_mbase)
		match_mask = 5;
	else if (sides_match)
		match_mask = 6;

	/*
	 * Get the name of the relevant filepath, which we'll pass to
	 * setup_path_info() for tracking.
	 */
	p = names;
	while (!p->mode)
		p++;
	len = traverse_path_len(info, p->pathlen);

	/* +1 in both of the following lines to include the NUL byte */
	fullpath = mem_pool_alloc(&opt->priv->pool, len + 1);
	make_traverse_path(fullpath, len + 1, info, p->path, p->pathlen);

	/*
	 * If mbase, side1, and side2 all match, we can resolve early.  Even
	 * if these are trees, there will be no renames or anything
	 * underneath.
	 */
	if (side1_matches_mbase && side2_matches_mbase) {
		/* mbase, side1, & side2 all match; use mbase as resolution */
		setup_path_info(opt, &pi, dirname, info->pathlen, fullpath,
				names, names+0, mbase_null, 0 /* df_conflict */,
				filemask, dirmask, 1 /* resolved */);
		return mask;
	}

	/*
	 * If the sides match, and all three paths are present and are
	 * files, then we can take either as the resolution.  We can't do
	 * this with trees, because there may be rename sources from the
	 * merge_base.
	 */
	if (sides_match && filemask == 0x07) {
		/* use side1 (== side2) version as resolution */
		setup_path_info(opt, &pi, dirname, info->pathlen, fullpath,
				names, names+1, side1_null, 0,
				filemask, dirmask, 1);
		return mask;
	}

	/*
	 * If side1 matches mbase and all three paths are present and are
	 * files, then we can use side2 as the resolution.  We cannot
	 * necessarily do so this for trees, because there may be rename
	 * destinations within side2.
	 */
	if (side1_matches_mbase && filemask == 0x07) {
		/* use side2 version as resolution */
		setup_path_info(opt, &pi, dirname, info->pathlen, fullpath,
				names, names+2, side2_null, 0,
				filemask, dirmask, 1);
		return mask;
	}

	/* Similar to above but swapping sides 1 and 2 */
	if (side2_matches_mbase && filemask == 0x07) {
		/* use side1 version as resolution */
		setup_path_info(opt, &pi, dirname, info->pathlen, fullpath,
				names, names+1, side1_null, 0,
				filemask, dirmask, 1);
		return mask;
	}

	/*
	 * Sometimes we can tell that a source path need not be included in
	 * rename detection -- namely, whenever either
	 *    side1_matches_mbase && side2_null
	 * or
	 *    side2_matches_mbase && side1_null
	 * However, we call collect_rename_info() even in those cases,
	 * because exact renames are cheap and would let us remove both a
	 * source and destination path.  We'll cull the unneeded sources
	 * later.
	 */
	collect_rename_info(opt, names, dirname, fullpath,
			    filemask, dirmask, match_mask);

	/*
	 * None of the special cases above matched, so we have a
	 * provisional conflict.  (Rename detection might allow us to
	 * unconflict some more cases, but that comes later so all we can
	 * do now is record the different non-null file hashes.)
	 */
	setup_path_info(opt, &pi, dirname, info->pathlen, fullpath,
			names, NULL, 0, df_conflict, filemask, dirmask, 0);

	ci = pi.util;
	VERIFY_CI(ci);
	ci->match_mask = match_mask;

	/* If dirmask, recurse into subdirectories */
	if (dirmask) {
		struct traverse_info newinfo;
		struct tree_desc t[3];
		void *buf[3] = {NULL, NULL, NULL};
		const char *original_dir_name;
		int i, ret, side;

		/*
		 * Check for whether we can avoid recursing due to one side
		 * matching the merge base.  The side that does NOT match is
		 * the one that might have a rename destination we need.
		 */
		assert(!side1_matches_mbase || !side2_matches_mbase);
		side = side1_matches_mbase ? MERGE_SIDE2 :
			side2_matches_mbase ? MERGE_SIDE1 : MERGE_BASE;
		if (filemask == 0 && (dirmask == 2 || dirmask == 4)) {
			/*
			 * Also defer recursing into new directories; set up a
			 * few variables to let us do so.
			 */
			ci->match_mask = (7 - dirmask);
			side = dirmask / 2;
		}
		if (renames->dir_rename_mask != 0x07 &&
		    side != MERGE_BASE &&
		    renames->deferred[side].trivial_merges_okay &&
		    !strset_contains(&renames->deferred[side].target_dirs,
				     pi.string)) {
			strintmap_set(&renames->deferred[side].possible_trivial_merges,
				      pi.string, renames->dir_rename_mask);
			renames->dir_rename_mask = prev_dir_rename_mask;
			return mask;
		}

		/* We need to recurse */
		ci->match_mask &= filemask;
		newinfo = *info;
		newinfo.prev = info;
		newinfo.name = p->path;
		newinfo.namelen = p->pathlen;
		newinfo.pathlen = st_add3(newinfo.pathlen, p->pathlen, 1);
		/*
		 * If this directory we are about to recurse into cared about
		 * its parent directory (the current directory) having a D/F
		 * conflict, then we'd propagate the masks in this way:
		 *    newinfo.df_conflicts |= (mask & ~dirmask);
		 * But we don't worry about propagating D/F conflicts.  (See
		 * comment near setting of local df_conflict variable near
		 * the beginning of this function).
		 */

		for (i = MERGE_BASE; i <= MERGE_SIDE2; i++) {
			if (i == 1 && side1_matches_mbase)
				t[1] = t[0];
			else if (i == 2 && side2_matches_mbase)
				t[2] = t[0];
			else if (i == 2 && sides_match)
				t[2] = t[1];
			else {
				const struct object_id *oid = NULL;
				if (dirmask & 1)
					oid = &names[i].oid;
				buf[i] = fill_tree_descriptor(opt->repo,
							      t + i, oid);
			}
			dirmask >>= 1;
		}

		original_dir_name = opti->current_dir_name;
		opti->current_dir_name = pi.string;
		if (renames->dir_rename_mask == 0 ||
		    renames->dir_rename_mask == 0x07)
			ret = traverse_trees(NULL, 3, t, &newinfo);
		else
			ret = traverse_trees_wrapper(NULL, 3, t, &newinfo);
		opti->current_dir_name = original_dir_name;
		renames->dir_rename_mask = prev_dir_rename_mask;

		for (i = MERGE_BASE; i <= MERGE_SIDE2; i++)
			free(buf[i]);

		if (ret < 0)
			return -1;
	}

	return mask;
}

static void resolve_trivial_directory_merge(struct conflict_info *ci, int side)
{
	VERIFY_CI(ci);
	assert((side == 1 && ci->match_mask == 5) ||
	       (side == 2 && ci->match_mask == 3));
	oidcpy(&ci->merged.result.oid, &ci->stages[side].oid);
	ci->merged.result.mode = ci->stages[side].mode;
	ci->merged.is_null = is_null_oid(&ci->stages[side].oid);
	ci->match_mask = 0;
	ci->merged.clean = 1; /* (ci->filemask == 0); */
}

static int handle_deferred_entries(struct merge_options *opt,
				   struct traverse_info *info)
{
	struct rename_info *renames = &opt->priv->renames;
	struct hashmap_iter iter;
	struct strmap_entry *entry;
	int side, ret = 0;
	int path_count_before, path_count_after = 0;

	path_count_before = strmap_get_size(&opt->priv->paths);
	for (side = MERGE_SIDE1; side <= MERGE_SIDE2; side++) {
		unsigned optimization_okay = 1;
		struct strintmap copy;

		/* Loop over the set of paths we need to know rename info for */
		strset_for_each_entry(&renames->relevant_sources[side],
				      &iter, entry) {
			char *rename_target, *dir, *dir_marker;
			struct strmap_entry *e;

			/*
			 * If we don't know delete/rename info for this path,
			 * then we need to recurse into all trees to get all
			 * adds to make sure we have it.
			 */
			if (strset_contains(&renames->cached_irrelevant[side],
					    entry->key))
				continue;
			e = strmap_get_entry(&renames->cached_pairs[side],
					     entry->key);
			if (!e) {
				optimization_okay = 0;
				break;
			}

			/* If this is a delete, we have enough info already */
			rename_target = e->value;
			if (!rename_target)
				continue;

			/* If we already walked the rename target, we're good */
			if (strmap_contains(&opt->priv->paths, rename_target))
				continue;

			/*
			 * Otherwise, we need to get a list of directories that
			 * will need to be recursed into to get this
			 * rename_target.
			 */
			dir = xstrdup(rename_target);
			while ((dir_marker = strrchr(dir, '/'))) {
				*dir_marker = '\0';
				if (strset_contains(&renames->deferred[side].target_dirs,
						    dir))
					break;
				strset_add(&renames->deferred[side].target_dirs,
					   dir);
			}
			free(dir);
		}
		renames->deferred[side].trivial_merges_okay = optimization_okay;
		/*
		 * We need to recurse into any directories in
		 * possible_trivial_merges[side] found in target_dirs[side].
		 * But when we recurse, we may need to queue up some of the
		 * subdirectories for possible_trivial_merges[side].  Since
		 * we can't safely iterate through a hashmap while also adding
		 * entries, move the entries into 'copy', iterate over 'copy',
		 * and then we'll also iterate anything added into
		 * possible_trivial_merges[side] once this loop is done.
		 */
		copy = renames->deferred[side].possible_trivial_merges;
		strintmap_init_with_options(&renames->deferred[side].possible_trivial_merges,
					    0,
					    &opt->priv->pool,
					    0);
		strintmap_for_each_entry(&copy, &iter, entry) {
			const char *path = entry->key;
			unsigned dir_rename_mask = (intptr_t)entry->value;
			struct conflict_info *ci;
			unsigned dirmask;
			struct tree_desc t[3];
			void *buf[3] = {NULL,};
			int i;

			ci = strmap_get(&opt->priv->paths, path);
			VERIFY_CI(ci);
			dirmask = ci->dirmask;

			if (optimization_okay &&
			    !strset_contains(&renames->deferred[side].target_dirs,
					     path)) {
				resolve_trivial_directory_merge(ci, side);
				continue;
			}

			info->name = path;
			info->namelen = strlen(path);
			info->pathlen = info->namelen + 1;

			for (i = 0; i < 3; i++, dirmask >>= 1) {
				if (i == 1 && ci->match_mask == 3)
					t[1] = t[0];
				else if (i == 2 && ci->match_mask == 5)
					t[2] = t[0];
				else if (i == 2 && ci->match_mask == 6)
					t[2] = t[1];
				else {
					const struct object_id *oid = NULL;
					if (dirmask & 1)
						oid = &ci->stages[i].oid;
					buf[i] = fill_tree_descriptor(opt->repo,
								      t+i, oid);
				}
			}

			ci->match_mask &= ci->filemask;
			opt->priv->current_dir_name = path;
			renames->dir_rename_mask = dir_rename_mask;
			if (renames->dir_rename_mask == 0 ||
			    renames->dir_rename_mask == 0x07)
				ret = traverse_trees(NULL, 3, t, info);
			else
				ret = traverse_trees_wrapper(NULL, 3, t, info);

			for (i = MERGE_BASE; i <= MERGE_SIDE2; i++)
				free(buf[i]);

			if (ret < 0)
				return ret;
		}
		strintmap_clear(&copy);
		strintmap_for_each_entry(&renames->deferred[side].possible_trivial_merges,
					 &iter, entry) {
			const char *path = entry->key;
			struct conflict_info *ci;

			ci = strmap_get(&opt->priv->paths, path);
			VERIFY_CI(ci);

			assert(renames->deferred[side].trivial_merges_okay &&
			       !strset_contains(&renames->deferred[side].target_dirs,
						path));
			resolve_trivial_directory_merge(ci, side);
		}
		if (!optimization_okay || path_count_after)
			path_count_after = strmap_get_size(&opt->priv->paths);
	}
	if (path_count_after) {
		/*
		 * The choice of wanted_factor here does not affect
		 * correctness, only performance.  When the
		 *    path_count_after / path_count_before
		 * ratio is high, redoing after renames is a big
		 * performance boost.  I suspect that redoing is a wash
		 * somewhere near a value of 2, and below that redoing will
		 * slow things down.  I applied a fudge factor and picked
		 * 3; see the commit message when this was introduced for
		 * back of the envelope calculations for this ratio.
		 */
		const int wanted_factor = 3;

		/* We should only redo collect_merge_info one time */
		assert(renames->redo_after_renames == 0);

		if (path_count_after / path_count_before >= wanted_factor) {
			renames->redo_after_renames = 1;
			renames->cached_pairs_valid_side = -1;
		}
	} else if (renames->redo_after_renames == 2)
		renames->redo_after_renames = 0;
	return ret;
}

static int collect_merge_info(struct merge_options *opt,
			      struct tree *merge_base,
			      struct tree *side1,
			      struct tree *side2)
{
	int ret;
	struct tree_desc t[3];
	struct traverse_info info;

	opt->priv->toplevel_dir = "";
	opt->priv->current_dir_name = opt->priv->toplevel_dir;
	setup_traverse_info(&info, opt->priv->toplevel_dir);
	info.fn = collect_merge_info_callback;
	info.data = opt;
	info.show_all_errors = 1;

	parse_tree(merge_base);
	parse_tree(side1);
	parse_tree(side2);
	init_tree_desc(t + 0, merge_base->buffer, merge_base->size);
	init_tree_desc(t + 1, side1->buffer, side1->size);
	init_tree_desc(t + 2, side2->buffer, side2->size);

	trace2_region_enter("merge", "traverse_trees", opt->repo);
	ret = traverse_trees(NULL, 3, t, &info);
	if (ret == 0)
		ret = handle_deferred_entries(opt, &info);
	trace2_region_leave("merge", "traverse_trees", opt->repo);

	return ret;
}

/*** Function Grouping: functions related to threeway content merges ***/

static int find_first_merges(struct repository *repo,
			     const char *path,
			     struct commit *a,
			     struct commit *b,
			     struct object_array *result)
{
	int i, j;
	struct object_array merges = OBJECT_ARRAY_INIT;
	struct commit *commit;
	int contains_another;

	char merged_revision[GIT_MAX_HEXSZ + 2];
	const char *rev_args[] = { "rev-list", "--merges", "--ancestry-path",
				   "--all", merged_revision, NULL };
	struct rev_info revs;
	struct setup_revision_opt rev_opts;

	memset(result, 0, sizeof(struct object_array));
	memset(&rev_opts, 0, sizeof(rev_opts));

	/* get all revisions that merge commit a */
	xsnprintf(merged_revision, sizeof(merged_revision), "^%s",
		  oid_to_hex(&a->object.oid));
	repo_init_revisions(repo, &revs, NULL);
	/* FIXME: can't handle linked worktrees in submodules yet */
	revs.single_worktree = path != NULL;
	setup_revisions(ARRAY_SIZE(rev_args)-1, rev_args, &revs, &rev_opts);

	/* save all revisions from the above list that contain b */
	if (prepare_revision_walk(&revs))
		die("revision walk setup failed");
	while ((commit = get_revision(&revs)) != NULL) {
		struct object *o = &(commit->object);
		if (repo_in_merge_bases(repo, b, commit))
			add_object_array(o, NULL, &merges);
	}
	reset_revision_walk();

	/* Now we've got all merges that contain a and b. Prune all
	 * merges that contain another found merge and save them in
	 * result.
	 */
	for (i = 0; i < merges.nr; i++) {
		struct commit *m1 = (struct commit *) merges.objects[i].item;

		contains_another = 0;
		for (j = 0; j < merges.nr; j++) {
			struct commit *m2 = (struct commit *) merges.objects[j].item;
			if (i != j && repo_in_merge_bases(repo, m2, m1)) {
				contains_another = 1;
				break;
			}
		}

		if (!contains_another)
			add_object_array(merges.objects[i].item, NULL, result);
	}

	object_array_clear(&merges);
	return result->nr;
}

static int merge_submodule(struct merge_options *opt,
			   const char *path,
			   const struct object_id *o,
			   const struct object_id *a,
			   const struct object_id *b,
			   struct object_id *result)
{
	struct repository subrepo;
	struct strbuf sb = STRBUF_INIT;
	int ret = 0;
	struct commit *commit_o, *commit_a, *commit_b;
	int parent_count;
	struct object_array merges;

	int i;
	int search = !opt->priv->call_depth;

	/* store fallback answer in result in case we fail */
	oidcpy(result, opt->priv->call_depth ? o : a);

	/* we can not handle deletion conflicts */
	if (is_null_oid(o))
		return 0;
	if (is_null_oid(a))
		return 0;
	if (is_null_oid(b))
		return 0;

<<<<<<< HEAD
	if (repo_submodule_init(&subrepo, opt->repo, path, null_oid())) {
=======
	/*
	 * NEEDSWORK: Remove this when all submodule object accesses are
	 * through explicitly specified repositores.
	 */
	if (add_submodule_odb(path)) {
>>>>>>> 23d36453
		path_msg(opt, path, 0,
				_("Failed to merge submodule %s (not checked out)"),
				path);
		return 0;
	}

<<<<<<< HEAD
=======
	if (repo_submodule_init(&subrepo, opt->repo, path, null_oid())) {
		path_msg(opt, path, 0,
				_("Failed to merge submodule %s (not checked out)"),
				path);
		return 0;
	}

>>>>>>> 23d36453
	if (!(commit_o = lookup_commit_reference(&subrepo, o)) ||
	    !(commit_a = lookup_commit_reference(&subrepo, a)) ||
	    !(commit_b = lookup_commit_reference(&subrepo, b))) {
		path_msg(opt, path, 0,
			 _("Failed to merge submodule %s (commits not present)"),
			 path);
		goto cleanup;
	}

	/* check whether both changes are forward */
	if (!repo_in_merge_bases(&subrepo, commit_o, commit_a) ||
	    !repo_in_merge_bases(&subrepo, commit_o, commit_b)) {
		path_msg(opt, path, 0,
			 _("Failed to merge submodule %s "
			   "(commits don't follow merge-base)"),
			 path);
		goto cleanup;
	}

	/* Case #1: a is contained in b or vice versa */
	if (repo_in_merge_bases(&subrepo, commit_a, commit_b)) {
		oidcpy(result, b);
		path_msg(opt, path, 1,
			 _("Note: Fast-forwarding submodule %s to %s"),
			 path, oid_to_hex(b));
		ret = 1;
		goto cleanup;
	}
	if (repo_in_merge_bases(&subrepo, commit_b, commit_a)) {
		oidcpy(result, a);
		path_msg(opt, path, 1,
			 _("Note: Fast-forwarding submodule %s to %s"),
			 path, oid_to_hex(a));
		ret = 1;
		goto cleanup;
	}

	/*
	 * Case #2: There are one or more merges that contain a and b in
	 * the submodule. If there is only one, then present it as a
	 * suggestion to the user, but leave it marked unmerged so the
	 * user needs to confirm the resolution.
	 */

	/* Skip the search if makes no sense to the calling context.  */
	if (!search)
		goto cleanup;

	/* find commit which merges them */
	parent_count = find_first_merges(&subrepo, path, commit_a, commit_b,
					 &merges);
	switch (parent_count) {
	case 0:
		path_msg(opt, path, 0, _("Failed to merge submodule %s"), path);
		break;

	case 1:
		format_commit(&sb, 4, &subrepo,
			      (struct commit *)merges.objects[0].item);
		path_msg(opt, path, 0,
			 _("Failed to merge submodule %s, but a possible merge "
			   "resolution exists:\n%s\n"),
			 path, sb.buf);
		path_msg(opt, path, 1,
			 _("If this is correct simply add it to the index "
			   "for example\n"
			   "by using:\n\n"
			   "  git update-index --cacheinfo 160000 %s \"%s\"\n\n"
			   "which will accept this suggestion.\n"),
			 oid_to_hex(&merges.objects[0].item->oid), path);
		strbuf_release(&sb);
		break;
	default:
		for (i = 0; i < merges.nr; i++)
			format_commit(&sb, 4, &subrepo,
				      (struct commit *)merges.objects[i].item);
		path_msg(opt, path, 0,
			 _("Failed to merge submodule %s, but multiple "
			   "possible merges exist:\n%s"), path, sb.buf);
		strbuf_release(&sb);
	}

	object_array_clear(&merges);
cleanup:
	repo_clear(&subrepo);
	return ret;
}

static void initialize_attr_index(struct merge_options *opt)
{
	/*
	 * The renormalize_buffer() functions require attributes, and
	 * annoyingly those can only be read from the working tree or from
	 * an index_state.  merge-ort doesn't have an index_state, so we
	 * generate a fake one containing only attribute information.
	 */
	struct merged_info *mi;
	struct index_state *attr_index = &opt->priv->attr_index;
	struct cache_entry *ce;

	attr_index->initialized = 1;

	if (!opt->renormalize)
		return;

	mi = strmap_get(&opt->priv->paths, GITATTRIBUTES_FILE);
	if (!mi)
		return;

	if (mi->clean) {
		int len = strlen(GITATTRIBUTES_FILE);
		ce = make_empty_cache_entry(attr_index, len);
		ce->ce_mode = create_ce_mode(mi->result.mode);
		ce->ce_flags = create_ce_flags(0);
		ce->ce_namelen = len;
		oidcpy(&ce->oid, &mi->result.oid);
		memcpy(ce->name, GITATTRIBUTES_FILE, len);
		add_index_entry(attr_index, ce,
				ADD_CACHE_OK_TO_ADD | ADD_CACHE_OK_TO_REPLACE);
		get_stream_filter(attr_index, GITATTRIBUTES_FILE, &ce->oid);
	} else {
		int stage, len;
		struct conflict_info *ci;

		ASSIGN_AND_VERIFY_CI(ci, mi);
		for (stage = 0; stage < 3; stage++) {
			unsigned stage_mask = (1 << stage);

			if (!(ci->filemask & stage_mask))
				continue;
			len = strlen(GITATTRIBUTES_FILE);
			ce = make_empty_cache_entry(attr_index, len);
			ce->ce_mode = create_ce_mode(ci->stages[stage].mode);
			ce->ce_flags = create_ce_flags(stage);
			ce->ce_namelen = len;
			oidcpy(&ce->oid, &ci->stages[stage].oid);
			memcpy(ce->name, GITATTRIBUTES_FILE, len);
			add_index_entry(attr_index, ce,
					ADD_CACHE_OK_TO_ADD | ADD_CACHE_OK_TO_REPLACE);
			get_stream_filter(attr_index, GITATTRIBUTES_FILE,
					  &ce->oid);
		}
	}
}

static int merge_3way(struct merge_options *opt,
		      const char *path,
		      const struct object_id *o,
		      const struct object_id *a,
		      const struct object_id *b,
		      const char *pathnames[3],
		      const int extra_marker_size,
		      mmbuffer_t *result_buf)
{
	mmfile_t orig, src1, src2;
	struct ll_merge_options ll_opts = {0};
	char *base, *name1, *name2;
	int merge_status;
	struct strbuf warnings = STRBUF_INIT;

	if (!opt->priv->attr_index.initialized)
		initialize_attr_index(opt);

	ll_opts.renormalize = opt->renormalize;
	ll_opts.extra_marker_size = extra_marker_size;
	ll_opts.xdl_opts = opt->xdl_opts;

	if (opt->priv->call_depth) {
		ll_opts.virtual_ancestor = 1;
		ll_opts.variant = 0;
	} else {
		switch (opt->recursive_variant) {
		case MERGE_VARIANT_OURS:
			ll_opts.variant = XDL_MERGE_FAVOR_OURS;
			break;
		case MERGE_VARIANT_THEIRS:
			ll_opts.variant = XDL_MERGE_FAVOR_THEIRS;
			break;
		default:
			ll_opts.variant = 0;
			break;
		}
	}

	assert(pathnames[0] && pathnames[1] && pathnames[2] && opt->ancestor);
	if (pathnames[0] == pathnames[1] && pathnames[1] == pathnames[2]) {
		base  = mkpathdup("%s", opt->ancestor);
		name1 = mkpathdup("%s", opt->branch1);
		name2 = mkpathdup("%s", opt->branch2);
	} else {
		base  = mkpathdup("%s:%s", opt->ancestor, pathnames[0]);
		name1 = mkpathdup("%s:%s", opt->branch1,  pathnames[1]);
		name2 = mkpathdup("%s:%s", opt->branch2,  pathnames[2]);
	}

	read_mmblob(&orig, o);
	read_mmblob(&src1, a);
	read_mmblob(&src2, b);

	merge_status = ll_merge_with_warnings(result_buf, &warnings, path,
					      &orig, base,
					      &src1, name1, &src2, name2,
					      &opt->priv->attr_index, &ll_opts);
	if (warnings.len > 0)
		path_msg(opt, path, 0, "%s", warnings.buf);

	strbuf_release(&warnings);
	free(base);
	free(name1);
	free(name2);
	free(orig.ptr);
	free(src1.ptr);
	free(src2.ptr);
	return merge_status;
}

static int handle_content_merge(struct merge_options *opt,
				const char *path,
				const struct version_info *o,
				const struct version_info *a,
				const struct version_info *b,
				const char *pathnames[3],
				const int extra_marker_size,
				struct version_info *result)
{
	/*
	 * path is the target location where we want to put the file, and
	 * is used to determine any normalization rules in ll_merge.
	 *
	 * The normal case is that path and all entries in pathnames are
	 * identical, though renames can affect which path we got one of
	 * the three blobs to merge on various sides of history.
	 *
	 * extra_marker_size is the amount to extend conflict markers in
	 * ll_merge; this is neeed if we have content merges of content
	 * merges, which happens for example with rename/rename(2to1) and
	 * rename/add conflicts.
	 */
	unsigned clean = 1;

	/*
	 * handle_content_merge() needs both files to be of the same type, i.e.
	 * both files OR both submodules OR both symlinks.  Conflicting types
	 * needs to be handled elsewhere.
	 */
	assert((S_IFMT & a->mode) == (S_IFMT & b->mode));

	/* Merge modes */
	if (a->mode == b->mode || a->mode == o->mode)
		result->mode = b->mode;
	else {
		/* must be the 100644/100755 case */
		assert(S_ISREG(a->mode));
		result->mode = a->mode;
		clean = (b->mode == o->mode);
		/*
		 * FIXME: If opt->priv->call_depth && !clean, then we really
		 * should not make result->mode match either a->mode or
		 * b->mode; that causes t6036 "check conflicting mode for
		 * regular file" to fail.  It would be best to use some other
		 * mode, but we'll confuse all kinds of stuff if we use one
		 * where S_ISREG(result->mode) isn't true, and if we use
		 * something like 0100666, then tree-walk.c's calls to
		 * canon_mode() will just normalize that to 100644 for us and
		 * thus not solve anything.
		 *
		 * Figure out if there's some kind of way we can work around
		 * this...
		 */
	}

	/*
	 * Trivial oid merge.
	 *
	 * Note: While one might assume that the next four lines would
	 * be unnecessary due to the fact that match_mask is often
	 * setup and already handled, renames don't always take care
	 * of that.
	 */
	if (oideq(&a->oid, &b->oid) || oideq(&a->oid, &o->oid))
		oidcpy(&result->oid, &b->oid);
	else if (oideq(&b->oid, &o->oid))
		oidcpy(&result->oid, &a->oid);

	/* Remaining rules depend on file vs. submodule vs. symlink. */
	else if (S_ISREG(a->mode)) {
		mmbuffer_t result_buf;
		int ret = 0, merge_status;
		int two_way;

		/*
		 * If 'o' is different type, treat it as null so we do a
		 * two-way merge.
		 */
		two_way = ((S_IFMT & o->mode) != (S_IFMT & a->mode));

		merge_status = merge_3way(opt, path,
					  two_way ? null_oid() : &o->oid,
					  &a->oid, &b->oid,
					  pathnames, extra_marker_size,
					  &result_buf);

		if ((merge_status < 0) || !result_buf.ptr)
			ret = err(opt, _("Failed to execute internal merge"));

		if (!ret &&
		    write_object_file(result_buf.ptr, result_buf.size,
				      blob_type, &result->oid))
			ret = err(opt, _("Unable to add %s to database"),
				  path);

		free(result_buf.ptr);
		if (ret)
			return -1;
		clean &= (merge_status == 0);
		path_msg(opt, path, 1, _("Auto-merging %s"), path);
	} else if (S_ISGITLINK(a->mode)) {
		int two_way = ((S_IFMT & o->mode) != (S_IFMT & a->mode));
		clean = merge_submodule(opt, pathnames[0],
					two_way ? null_oid() : &o->oid,
					&a->oid, &b->oid, &result->oid);
		if (opt->priv->call_depth && two_way && !clean) {
			result->mode = o->mode;
			oidcpy(&result->oid, &o->oid);
		}
	} else if (S_ISLNK(a->mode)) {
		if (opt->priv->call_depth) {
			clean = 0;
			result->mode = o->mode;
			oidcpy(&result->oid, &o->oid);
		} else {
			switch (opt->recursive_variant) {
			case MERGE_VARIANT_NORMAL:
				clean = 0;
				oidcpy(&result->oid, &a->oid);
				break;
			case MERGE_VARIANT_OURS:
				oidcpy(&result->oid, &a->oid);
				break;
			case MERGE_VARIANT_THEIRS:
				oidcpy(&result->oid, &b->oid);
				break;
			}
		}
	} else
		BUG("unsupported object type in the tree: %06o for %s",
		    a->mode, path);

	return clean;
}

/*** Function Grouping: functions related to detect_and_process_renames(), ***
 *** which are split into directory and regular rename detection sections. ***/

/*** Function Grouping: functions related to directory rename detection ***/

struct collision_info {
	struct string_list source_files;
	unsigned reported_already:1;
};

/*
 * Return a new string that replaces the beginning portion (which matches
 * rename_info->key), with rename_info->util.new_dir.  In perl-speak:
 *   new_path_name = (old_path =~ s/rename_info->key/rename_info->value/);
 * NOTE:
 *   Caller must ensure that old_path starts with rename_info->key + '/'.
 */
static char *apply_dir_rename(struct strmap_entry *rename_info,
			      const char *old_path)
{
	struct strbuf new_path = STRBUF_INIT;
	const char *old_dir = rename_info->key;
	const char *new_dir = rename_info->value;
	int oldlen, newlen, new_dir_len;

	oldlen = strlen(old_dir);
	if (*new_dir == '\0')
		/*
		 * If someone renamed/merged a subdirectory into the root
		 * directory (e.g. 'some/subdir' -> ''), then we want to
		 * avoid returning
		 *     '' + '/filename'
		 * as the rename; we need to make old_path + oldlen advance
		 * past the '/' character.
		 */
		oldlen++;
	new_dir_len = strlen(new_dir);
	newlen = new_dir_len + (strlen(old_path) - oldlen) + 1;
	strbuf_grow(&new_path, newlen);
	strbuf_add(&new_path, new_dir, new_dir_len);
	strbuf_addstr(&new_path, &old_path[oldlen]);

	return strbuf_detach(&new_path, NULL);
}

static int path_in_way(struct strmap *paths, const char *path, unsigned side_mask)
{
	struct merged_info *mi = strmap_get(paths, path);
	struct conflict_info *ci;
	if (!mi)
		return 0;
	INITIALIZE_CI(ci, mi);
	return mi->clean || (side_mask & (ci->filemask | ci->dirmask));
}

/*
 * See if there is a directory rename for path, and if there are any file
 * level conflicts on the given side for the renamed location.  If there is
 * a rename and there are no conflicts, return the new name.  Otherwise,
 * return NULL.
 */
static char *handle_path_level_conflicts(struct merge_options *opt,
					 const char *path,
					 unsigned side_index,
					 struct strmap_entry *rename_info,
					 struct strmap *collisions)
{
	char *new_path = NULL;
	struct collision_info *c_info;
	int clean = 1;
	struct strbuf collision_paths = STRBUF_INIT;

	/*
	 * entry has the mapping of old directory name to new directory name
	 * that we want to apply to path.
	 */
	new_path = apply_dir_rename(rename_info, path);
	if (!new_path)
		BUG("Failed to apply directory rename!");

	/*
	 * The caller needs to have ensured that it has pre-populated
	 * collisions with all paths that map to new_path.  Do a quick check
	 * to ensure that's the case.
	 */
	c_info = strmap_get(collisions, new_path);
	if (c_info == NULL)
		BUG("c_info is NULL");

	/*
	 * Check for one-sided add/add/.../add conflicts, i.e.
	 * where implicit renames from the other side doing
	 * directory rename(s) can affect this side of history
	 * to put multiple paths into the same location.  Warn
	 * and bail on directory renames for such paths.
	 */
	if (c_info->reported_already) {
		clean = 0;
	} else if (path_in_way(&opt->priv->paths, new_path, 1 << side_index)) {
		c_info->reported_already = 1;
		strbuf_add_separated_string_list(&collision_paths, ", ",
						 &c_info->source_files);
		path_msg(opt, new_path, 0,
			 _("CONFLICT (implicit dir rename): Existing file/dir "
			   "at %s in the way of implicit directory rename(s) "
			   "putting the following path(s) there: %s."),
		       new_path, collision_paths.buf);
		clean = 0;
	} else if (c_info->source_files.nr > 1) {
		c_info->reported_already = 1;
		strbuf_add_separated_string_list(&collision_paths, ", ",
						 &c_info->source_files);
		path_msg(opt, new_path, 0,
			 _("CONFLICT (implicit dir rename): Cannot map more "
			   "than one path to %s; implicit directory renames "
			   "tried to put these paths there: %s"),
		       new_path, collision_paths.buf);
		clean = 0;
	}

	/* Free memory we no longer need */
	strbuf_release(&collision_paths);
	if (!clean && new_path) {
		free(new_path);
		return NULL;
	}

	return new_path;
}

static void get_provisional_directory_renames(struct merge_options *opt,
					      unsigned side,
					      int *clean)
{
	struct hashmap_iter iter;
	struct strmap_entry *entry;
	struct rename_info *renames = &opt->priv->renames;

	/*
	 * Collapse
	 *    dir_rename_count: old_directory -> {new_directory -> count}
	 * down to
	 *    dir_renames: old_directory -> best_new_directory
	 * where best_new_directory is the one with the unique highest count.
	 */
	strmap_for_each_entry(&renames->dir_rename_count[side], &iter, entry) {
		const char *source_dir = entry->key;
		struct strintmap *counts = entry->value;
		struct hashmap_iter count_iter;
		struct strmap_entry *count_entry;
		int max = 0;
		int bad_max = 0;
		const char *best = NULL;

		strintmap_for_each_entry(counts, &count_iter, count_entry) {
			const char *target_dir = count_entry->key;
			intptr_t count = (intptr_t)count_entry->value;

			if (count == max)
				bad_max = max;
			else if (count > max) {
				max = count;
				best = target_dir;
			}
		}

		if (max == 0)
			continue;

		if (bad_max == max) {
			path_msg(opt, source_dir, 0,
			       _("CONFLICT (directory rename split): "
				 "Unclear where to rename %s to; it was "
				 "renamed to multiple other directories, with "
				 "no destination getting a majority of the "
				 "files."),
			       source_dir);
			*clean = 0;
		} else {
			strmap_put(&renames->dir_renames[side],
				   source_dir, (void*)best);
		}
	}
}

static void handle_directory_level_conflicts(struct merge_options *opt)
{
	struct hashmap_iter iter;
	struct strmap_entry *entry;
	struct string_list duplicated = STRING_LIST_INIT_NODUP;
	struct rename_info *renames = &opt->priv->renames;
	struct strmap *side1_dir_renames = &renames->dir_renames[MERGE_SIDE1];
	struct strmap *side2_dir_renames = &renames->dir_renames[MERGE_SIDE2];
	int i;

	strmap_for_each_entry(side1_dir_renames, &iter, entry) {
		if (strmap_contains(side2_dir_renames, entry->key))
			string_list_append(&duplicated, entry->key);
	}

	for (i = 0; i < duplicated.nr; i++) {
		strmap_remove(side1_dir_renames, duplicated.items[i].string, 0);
		strmap_remove(side2_dir_renames, duplicated.items[i].string, 0);
	}
	string_list_clear(&duplicated, 0);
}

static struct strmap_entry *check_dir_renamed(const char *path,
					      struct strmap *dir_renames)
{
	char *temp = xstrdup(path);
	char *end;
	struct strmap_entry *e = NULL;

	while ((end = strrchr(temp, '/'))) {
		*end = '\0';
		e = strmap_get_entry(dir_renames, temp);
		if (e)
			break;
	}
	free(temp);
	return e;
}

static void compute_collisions(struct strmap *collisions,
			       struct strmap *dir_renames,
			       struct diff_queue_struct *pairs)
{
	int i;

	strmap_init_with_options(collisions, NULL, 0);
	if (strmap_empty(dir_renames))
		return;

	/*
	 * Multiple files can be mapped to the same path due to directory
	 * renames done by the other side of history.  Since that other
	 * side of history could have merged multiple directories into one,
	 * if our side of history added the same file basename to each of
	 * those directories, then all N of them would get implicitly
	 * renamed by the directory rename detection into the same path,
	 * and we'd get an add/add/.../add conflict, and all those adds
	 * from *this* side of history.  This is not representable in the
	 * index, and users aren't going to easily be able to make sense of
	 * it.  So we need to provide a good warning about what's
	 * happening, and fall back to no-directory-rename detection
	 * behavior for those paths.
	 *
	 * See testcases 9e and all of section 5 from t6043 for examples.
	 */
	for (i = 0; i < pairs->nr; ++i) {
		struct strmap_entry *rename_info;
		struct collision_info *collision_info;
		char *new_path;
		struct diff_filepair *pair = pairs->queue[i];

		if (pair->status != 'A' && pair->status != 'R')
			continue;
		rename_info = check_dir_renamed(pair->two->path, dir_renames);
		if (!rename_info)
			continue;

		new_path = apply_dir_rename(rename_info, pair->two->path);
		assert(new_path);
		collision_info = strmap_get(collisions, new_path);
		if (collision_info) {
			free(new_path);
		} else {
			CALLOC_ARRAY(collision_info, 1);
			string_list_init_nodup(&collision_info->source_files);
			strmap_put(collisions, new_path, collision_info);
		}
		string_list_insert(&collision_info->source_files,
				   pair->two->path);
	}
}

static char *check_for_directory_rename(struct merge_options *opt,
					const char *path,
					unsigned side_index,
					struct strmap *dir_renames,
					struct strmap *dir_rename_exclusions,
					struct strmap *collisions,
					int *clean_merge)
{
	char *new_path = NULL;
	struct strmap_entry *rename_info;
	struct strmap_entry *otherinfo = NULL;
	const char *new_dir;

	if (strmap_empty(dir_renames))
		return new_path;
	rename_info = check_dir_renamed(path, dir_renames);
	if (!rename_info)
		return new_path;
	/* old_dir = rename_info->key; */
	new_dir = rename_info->value;

	/*
	 * This next part is a little weird.  We do not want to do an
	 * implicit rename into a directory we renamed on our side, because
	 * that will result in a spurious rename/rename(1to2) conflict.  An
	 * example:
	 *   Base commit: dumbdir/afile, otherdir/bfile
	 *   Side 1:      smrtdir/afile, otherdir/bfile
	 *   Side 2:      dumbdir/afile, dumbdir/bfile
	 * Here, while working on Side 1, we could notice that otherdir was
	 * renamed/merged to dumbdir, and change the diff_filepair for
	 * otherdir/bfile into a rename into dumbdir/bfile.  However, Side
	 * 2 will notice the rename from dumbdir to smrtdir, and do the
	 * transitive rename to move it from dumbdir/bfile to
	 * smrtdir/bfile.  That gives us bfile in dumbdir vs being in
	 * smrtdir, a rename/rename(1to2) conflict.  We really just want
	 * the file to end up in smrtdir.  And the way to achieve that is
	 * to not let Side1 do the rename to dumbdir, since we know that is
	 * the source of one of our directory renames.
	 *
	 * That's why otherinfo and dir_rename_exclusions is here.
	 *
	 * As it turns out, this also prevents N-way transient rename
	 * confusion; See testcases 9c and 9d of t6043.
	 */
	otherinfo = strmap_get_entry(dir_rename_exclusions, new_dir);
	if (otherinfo) {
		path_msg(opt, rename_info->key, 1,
			 _("WARNING: Avoiding applying %s -> %s rename "
			   "to %s, because %s itself was renamed."),
			 rename_info->key, new_dir, path, new_dir);
		return NULL;
	}

	new_path = handle_path_level_conflicts(opt, path, side_index,
					       rename_info, collisions);
	*clean_merge &= (new_path != NULL);

	return new_path;
}

static void apply_directory_rename_modifications(struct merge_options *opt,
						 struct diff_filepair *pair,
						 char *new_path)
{
	/*
	 * The basic idea is to get the conflict_info from opt->priv->paths
	 * at old path, and insert it into new_path; basically just this:
	 *     ci = strmap_get(&opt->priv->paths, old_path);
	 *     strmap_remove(&opt->priv->paths, old_path, 0);
	 *     strmap_put(&opt->priv->paths, new_path, ci);
	 * However, there are some factors complicating this:
	 *     - opt->priv->paths may already have an entry at new_path
	 *     - Each ci tracks its containing directory, so we need to
	 *       update that
	 *     - If another ci has the same containing directory, then
	 *       the two char*'s MUST point to the same location.  See the
	 *       comment in struct merged_info.  strcmp equality is not
	 *       enough; we need pointer equality.
	 *     - opt->priv->paths must hold the parent directories of any
	 *       entries that are added.  So, if this directory rename
	 *       causes entirely new directories, we must recursively add
	 *       parent directories.
	 *     - For each parent directory added to opt->priv->paths, we
	 *       also need to get its parent directory stored in its
	 *       conflict_info->merged.directory_name with all the same
	 *       requirements about pointer equality.
	 */
	struct string_list dirs_to_insert = STRING_LIST_INIT_NODUP;
	struct conflict_info *ci, *new_ci;
	struct strmap_entry *entry;
	const char *branch_with_new_path, *branch_with_dir_rename;
	const char *old_path = pair->two->path;
	const char *parent_name;
	const char *cur_path;
	int i, len;

	entry = strmap_get_entry(&opt->priv->paths, old_path);
	old_path = entry->key;
	ci = entry->value;
	VERIFY_CI(ci);

	/* Find parent directories missing from opt->priv->paths */
	cur_path = mem_pool_strdup(&opt->priv->pool, new_path);
	free((char*)new_path);
	new_path = (char *)cur_path;

	while (1) {
		/* Find the parent directory of cur_path */
		char *last_slash = strrchr(cur_path, '/');
		if (last_slash) {
			parent_name = mem_pool_strndup(&opt->priv->pool,
						       cur_path,
						       last_slash - cur_path);
		} else {
			parent_name = opt->priv->toplevel_dir;
			break;
		}

		/* Look it up in opt->priv->paths */
		entry = strmap_get_entry(&opt->priv->paths, parent_name);
		if (entry) {
			parent_name = entry->key; /* reuse known pointer */
			break;
		}

		/* Record this is one of the directories we need to insert */
		string_list_append(&dirs_to_insert, parent_name);
		cur_path = parent_name;
	}

	/* Traverse dirs_to_insert and insert them into opt->priv->paths */
	for (i = dirs_to_insert.nr-1; i >= 0; --i) {
		struct conflict_info *dir_ci;
		char *cur_dir = dirs_to_insert.items[i].string;

		CALLOC_ARRAY(dir_ci, 1);

		dir_ci->merged.directory_name = parent_name;
		len = strlen(parent_name);
		/* len+1 because of trailing '/' character */
		dir_ci->merged.basename_offset = (len > 0 ? len+1 : len);
		dir_ci->dirmask = ci->filemask;
		strmap_put(&opt->priv->paths, cur_dir, dir_ci);

		parent_name = cur_dir;
	}

	assert(ci->filemask == 2 || ci->filemask == 4);
	assert(ci->dirmask == 0);
	strmap_remove(&opt->priv->paths, old_path, 0);

	branch_with_new_path   = (ci->filemask == 2) ? opt->branch1 : opt->branch2;
	branch_with_dir_rename = (ci->filemask == 2) ? opt->branch2 : opt->branch1;

	/* Now, finally update ci and stick it into opt->priv->paths */
	ci->merged.directory_name = parent_name;
	len = strlen(parent_name);
	ci->merged.basename_offset = (len > 0 ? len+1 : len);
	new_ci = strmap_get(&opt->priv->paths, new_path);
	if (!new_ci) {
		/* Place ci back into opt->priv->paths, but at new_path */
		strmap_put(&opt->priv->paths, new_path, ci);
	} else {
		int index;

		/* A few sanity checks */
		VERIFY_CI(new_ci);
		assert(ci->filemask == 2 || ci->filemask == 4);
		assert((new_ci->filemask & ci->filemask) == 0);
		assert(!new_ci->merged.clean);

		/* Copy stuff from ci into new_ci */
		new_ci->filemask |= ci->filemask;
		if (new_ci->dirmask)
			new_ci->df_conflict = 1;
		index = (ci->filemask >> 1);
		new_ci->pathnames[index] = ci->pathnames[index];
		new_ci->stages[index].mode = ci->stages[index].mode;
		oidcpy(&new_ci->stages[index].oid, &ci->stages[index].oid);

		ci = new_ci;
	}

	if (opt->detect_directory_renames == MERGE_DIRECTORY_RENAMES_TRUE) {
		/* Notify user of updated path */
		if (pair->status == 'A')
			path_msg(opt, new_path, 1,
				 _("Path updated: %s added in %s inside a "
				   "directory that was renamed in %s; moving "
				   "it to %s."),
				 old_path, branch_with_new_path,
				 branch_with_dir_rename, new_path);
		else
			path_msg(opt, new_path, 1,
				 _("Path updated: %s renamed to %s in %s, "
				   "inside a directory that was renamed in %s; "
				   "moving it to %s."),
				 pair->one->path, old_path, branch_with_new_path,
				 branch_with_dir_rename, new_path);
	} else {
		/*
		 * opt->detect_directory_renames has the value
		 * MERGE_DIRECTORY_RENAMES_CONFLICT, so mark these as conflicts.
		 */
		ci->path_conflict = 1;
		if (pair->status == 'A')
			path_msg(opt, new_path, 1,
				 _("CONFLICT (file location): %s added in %s "
				   "inside a directory that was renamed in %s, "
				   "suggesting it should perhaps be moved to "
				   "%s."),
				 old_path, branch_with_new_path,
				 branch_with_dir_rename, new_path);
		else
			path_msg(opt, new_path, 1,
				 _("CONFLICT (file location): %s renamed to %s "
				   "in %s, inside a directory that was renamed "
				   "in %s, suggesting it should perhaps be "
				   "moved to %s."),
				 pair->one->path, old_path, branch_with_new_path,
				 branch_with_dir_rename, new_path);
	}

	/*
	 * Finally, record the new location.
	 */
	pair->two->path = new_path;
}

/*** Function Grouping: functions related to regular rename detection ***/

static int process_renames(struct merge_options *opt,
			   struct diff_queue_struct *renames)
{
	int clean_merge = 1, i;

	for (i = 0; i < renames->nr; ++i) {
		const char *oldpath = NULL, *newpath;
		struct diff_filepair *pair = renames->queue[i];
		struct conflict_info *oldinfo = NULL, *newinfo = NULL;
		struct strmap_entry *old_ent, *new_ent;
		unsigned int old_sidemask;
		int target_index, other_source_index;
		int source_deleted, collision, type_changed;
		const char *rename_branch = NULL, *delete_branch = NULL;

		old_ent = strmap_get_entry(&opt->priv->paths, pair->one->path);
		new_ent = strmap_get_entry(&opt->priv->paths, pair->two->path);
		if (old_ent) {
			oldpath = old_ent->key;
			oldinfo = old_ent->value;
		}
		newpath = pair->two->path;
		if (new_ent) {
			newpath = new_ent->key;
			newinfo = new_ent->value;
		}

		/*
		 * If pair->one->path isn't in opt->priv->paths, that means
		 * that either directory rename detection removed that
		 * path, or a parent directory of oldpath was resolved and
		 * we don't even need the rename; in either case, we can
		 * skip it.  If oldinfo->merged.clean, then the other side
		 * of history had no changes to oldpath and we don't need
		 * the rename and can skip it.
		 */
		if (!oldinfo || oldinfo->merged.clean)
			continue;

		/*
		 * diff_filepairs have copies of pathnames, thus we have to
		 * use standard 'strcmp()' (negated) instead of '=='.
		 */
		if (i + 1 < renames->nr &&
		    !strcmp(oldpath, renames->queue[i+1]->one->path)) {
			/* Handle rename/rename(1to2) or rename/rename(1to1) */
			const char *pathnames[3];
			struct version_info merged;
			struct conflict_info *base, *side1, *side2;
			unsigned was_binary_blob = 0;

			pathnames[0] = oldpath;
			pathnames[1] = newpath;
			pathnames[2] = renames->queue[i+1]->two->path;

			base = strmap_get(&opt->priv->paths, pathnames[0]);
			side1 = strmap_get(&opt->priv->paths, pathnames[1]);
			side2 = strmap_get(&opt->priv->paths, pathnames[2]);

			VERIFY_CI(base);
			VERIFY_CI(side1);
			VERIFY_CI(side2);

			if (!strcmp(pathnames[1], pathnames[2])) {
				struct rename_info *ri = &opt->priv->renames;
				int j;

				/* Both sides renamed the same way */
				assert(side1 == side2);
				memcpy(&side1->stages[0], &base->stages[0],
				       sizeof(merged));
				side1->filemask |= (1 << MERGE_BASE);
				/* Mark base as resolved by removal */
				base->merged.is_null = 1;
				base->merged.clean = 1;

				/*
				 * Disable remembering renames optimization;
				 * rename/rename(1to1) is incredibly rare, and
				 * just disabling the optimization is easier
				 * than purging cached_pairs,
				 * cached_target_names, and dir_rename_counts.
				 */
				for (j = 0; j < 3; j++)
					ri->merge_trees[j] = NULL;

				/* We handled both renames, i.e. i+1 handled */
				i++;
				/* Move to next rename */
				continue;
			}

			/* This is a rename/rename(1to2) */
			clean_merge = handle_content_merge(opt,
							   pair->one->path,
							   &base->stages[0],
							   &side1->stages[1],
							   &side2->stages[2],
							   pathnames,
							   1 + 2 * opt->priv->call_depth,
							   &merged);
			if (!clean_merge &&
			    merged.mode == side1->stages[1].mode &&
			    oideq(&merged.oid, &side1->stages[1].oid))
				was_binary_blob = 1;
			memcpy(&side1->stages[1], &merged, sizeof(merged));
			if (was_binary_blob) {
				/*
				 * Getting here means we were attempting to
				 * merge a binary blob.
				 *
				 * Since we can't merge binaries,
				 * handle_content_merge() just takes one
				 * side.  But we don't want to copy the
				 * contents of one side to both paths.  We
				 * used the contents of side1 above for
				 * side1->stages, let's use the contents of
				 * side2 for side2->stages below.
				 */
				oidcpy(&merged.oid, &side2->stages[2].oid);
				merged.mode = side2->stages[2].mode;
			}
			memcpy(&side2->stages[2], &merged, sizeof(merged));

			side1->path_conflict = 1;
			side2->path_conflict = 1;
			/*
			 * TODO: For renames we normally remove the path at the
			 * old name.  It would thus seem consistent to do the
			 * same for rename/rename(1to2) cases, but we haven't
			 * done so traditionally and a number of the regression
			 * tests now encode an expectation that the file is
			 * left there at stage 1.  If we ever decide to change
			 * this, add the following two lines here:
			 *    base->merged.is_null = 1;
			 *    base->merged.clean = 1;
			 * and remove the setting of base->path_conflict to 1.
			 */
			base->path_conflict = 1;
			path_msg(opt, oldpath, 0,
				 _("CONFLICT (rename/rename): %s renamed to "
				   "%s in %s and to %s in %s."),
				 pathnames[0],
				 pathnames[1], opt->branch1,
				 pathnames[2], opt->branch2);

			i++; /* We handled both renames, i.e. i+1 handled */
			continue;
		}

		VERIFY_CI(oldinfo);
		VERIFY_CI(newinfo);
		target_index = pair->score; /* from collect_renames() */
		assert(target_index == 1 || target_index == 2);
		other_source_index = 3 - target_index;
		old_sidemask = (1 << other_source_index); /* 2 or 4 */
		source_deleted = (oldinfo->filemask == 1);
		collision = ((newinfo->filemask & old_sidemask) != 0);
		type_changed = !source_deleted &&
			(S_ISREG(oldinfo->stages[other_source_index].mode) !=
			 S_ISREG(newinfo->stages[target_index].mode));
		if (type_changed && collision) {
			/*
			 * special handling so later blocks can handle this...
			 *
			 * if type_changed && collision are both true, then this
			 * was really a double rename, but one side wasn't
			 * detected due to lack of break detection.  I.e.
			 * something like
			 *    orig: has normal file 'foo'
			 *    side1: renames 'foo' to 'bar', adds 'foo' symlink
			 *    side2: renames 'foo' to 'bar'
			 * In this case, the foo->bar rename on side1 won't be
			 * detected because the new symlink named 'foo' is
			 * there and we don't do break detection.  But we detect
			 * this here because we don't want to merge the content
			 * of the foo symlink with the foo->bar file, so we
			 * have some logic to handle this special case.  The
			 * easiest way to do that is make 'bar' on side1 not
			 * be considered a colliding file but the other part
			 * of a normal rename.  If the file is very different,
			 * well we're going to get content merge conflicts
			 * anyway so it doesn't hurt.  And if the colliding
			 * file also has a different type, that'll be handled
			 * by the content merge logic in process_entry() too.
			 *
			 * See also t6430, 'rename vs. rename/symlink'
			 */
			collision = 0;
		}
		if (source_deleted) {
			if (target_index == 1) {
				rename_branch = opt->branch1;
				delete_branch = opt->branch2;
			} else {
				rename_branch = opt->branch2;
				delete_branch = opt->branch1;
			}
		}

		assert(source_deleted || oldinfo->filemask & old_sidemask);

		/* Need to check for special types of rename conflicts... */
		if (collision && !source_deleted) {
			/* collision: rename/add or rename/rename(2to1) */
			const char *pathnames[3];
			struct version_info merged;

			struct conflict_info *base, *side1, *side2;
			unsigned clean;

			pathnames[0] = oldpath;
			pathnames[other_source_index] = oldpath;
			pathnames[target_index] = newpath;

			base = strmap_get(&opt->priv->paths, pathnames[0]);
			side1 = strmap_get(&opt->priv->paths, pathnames[1]);
			side2 = strmap_get(&opt->priv->paths, pathnames[2]);

			VERIFY_CI(base);
			VERIFY_CI(side1);
			VERIFY_CI(side2);

			clean = handle_content_merge(opt, pair->one->path,
						     &base->stages[0],
						     &side1->stages[1],
						     &side2->stages[2],
						     pathnames,
						     1 + 2 * opt->priv->call_depth,
						     &merged);

			memcpy(&newinfo->stages[target_index], &merged,
			       sizeof(merged));
			if (!clean) {
				path_msg(opt, newpath, 0,
					 _("CONFLICT (rename involved in "
					   "collision): rename of %s -> %s has "
					   "content conflicts AND collides "
					   "with another path; this may result "
					   "in nested conflict markers."),
					 oldpath, newpath);
			}
		} else if (collision && source_deleted) {
			/*
			 * rename/add/delete or rename/rename(2to1)/delete:
			 * since oldpath was deleted on the side that didn't
			 * do the rename, there's not much of a content merge
			 * we can do for the rename.  oldinfo->merged.is_null
			 * was already set, so we just leave things as-is so
			 * they look like an add/add conflict.
			 */

			newinfo->path_conflict = 1;
			path_msg(opt, newpath, 0,
				 _("CONFLICT (rename/delete): %s renamed "
				   "to %s in %s, but deleted in %s."),
				 oldpath, newpath, rename_branch, delete_branch);
		} else {
			/*
			 * a few different cases...start by copying the
			 * existing stage(s) from oldinfo over the newinfo
			 * and update the pathname(s).
			 */
			memcpy(&newinfo->stages[0], &oldinfo->stages[0],
			       sizeof(newinfo->stages[0]));
			newinfo->filemask |= (1 << MERGE_BASE);
			newinfo->pathnames[0] = oldpath;
			if (type_changed) {
				/* rename vs. typechange */
				/* Mark the original as resolved by removal */
				memcpy(&oldinfo->stages[0].oid, null_oid(),
				       sizeof(oldinfo->stages[0].oid));
				oldinfo->stages[0].mode = 0;
				oldinfo->filemask &= 0x06;
			} else if (source_deleted) {
				/* rename/delete */
				newinfo->path_conflict = 1;
				path_msg(opt, newpath, 0,
					 _("CONFLICT (rename/delete): %s renamed"
					   " to %s in %s, but deleted in %s."),
					 oldpath, newpath,
					 rename_branch, delete_branch);
			} else {
				/* normal rename */
				memcpy(&newinfo->stages[other_source_index],
				       &oldinfo->stages[other_source_index],
				       sizeof(newinfo->stages[0]));
				newinfo->filemask |= (1 << other_source_index);
				newinfo->pathnames[other_source_index] = oldpath;
			}
		}

		if (!type_changed) {
			/* Mark the original as resolved by removal */
			oldinfo->merged.is_null = 1;
			oldinfo->merged.clean = 1;
		}

	}

	return clean_merge;
}

static inline int possible_side_renames(struct rename_info *renames,
					unsigned side_index)
{
	return renames->pairs[side_index].nr > 0 &&
	       !strintmap_empty(&renames->relevant_sources[side_index]);
}

static inline int possible_renames(struct rename_info *renames)
{
	return possible_side_renames(renames, 1) ||
	       possible_side_renames(renames, 2) ||
	       !strmap_empty(&renames->cached_pairs[1]) ||
	       !strmap_empty(&renames->cached_pairs[2]);
}

static void resolve_diffpair_statuses(struct diff_queue_struct *q)
{
	/*
	 * A simplified version of diff_resolve_rename_copy(); would probably
	 * just use that function but it's static...
	 */
	int i;
	struct diff_filepair *p;

	for (i = 0; i < q->nr; ++i) {
		p = q->queue[i];
		p->status = 0; /* undecided */
		if (!DIFF_FILE_VALID(p->one))
			p->status = DIFF_STATUS_ADDED;
		else if (!DIFF_FILE_VALID(p->two))
			p->status = DIFF_STATUS_DELETED;
		else if (DIFF_PAIR_RENAME(p))
			p->status = DIFF_STATUS_RENAMED;
	}
}

static void prune_cached_from_relevant(struct rename_info *renames,
				       unsigned side)
{
	/* Reason for this function described in add_pair() */
	struct hashmap_iter iter;
	struct strmap_entry *entry;

	/* Remove from relevant_sources all entries in cached_pairs[side] */
	strmap_for_each_entry(&renames->cached_pairs[side], &iter, entry) {
		strintmap_remove(&renames->relevant_sources[side],
				 entry->key);
	}
	/* Remove from relevant_sources all entries in cached_irrelevant[side] */
	strset_for_each_entry(&renames->cached_irrelevant[side], &iter, entry) {
		strintmap_remove(&renames->relevant_sources[side],
				 entry->key);
	}
}

static void use_cached_pairs(struct merge_options *opt,
			     struct strmap *cached_pairs,
			     struct diff_queue_struct *pairs)
{
	struct hashmap_iter iter;
	struct strmap_entry *entry;

	/*
	 * Add to side_pairs all entries from renames->cached_pairs[side_index].
	 * (Info in cached_irrelevant[side_index] is not relevant here.)
	 */
	strmap_for_each_entry(cached_pairs, &iter, entry) {
		struct diff_filespec *one, *two;
		const char *old_name = entry->key;
		const char *new_name = entry->value;
		if (!new_name)
			new_name = old_name;

		/*
		 * cached_pairs has *copies* of old_name and new_name,
		 * because it has to persist across merges.  Since
		 * pool_alloc_filespec() will just re-use the existing
		 * filenames, which will also get re-used by
		 * opt->priv->paths if they become renames, and then
		 * get freed at the end of the merge, that would leave
		 * the copy in cached_pairs dangling.  Avoid this by
		 * making a copy here.
		 */
		old_name = mem_pool_strdup(&opt->priv->pool, old_name);
		new_name = mem_pool_strdup(&opt->priv->pool, new_name);

		/* We don't care about oid/mode, only filenames and status */
		one = pool_alloc_filespec(&opt->priv->pool, old_name);
		two = pool_alloc_filespec(&opt->priv->pool, new_name);
		pool_diff_queue(&opt->priv->pool, pairs, one, two);
		pairs->queue[pairs->nr-1]->status = entry->value ? 'R' : 'D';
	}
}

static void cache_new_pair(struct rename_info *renames,
			   int side,
			   char *old_path,
			   char *new_path,
			   int free_old_value)
{
	char *old_value;
	new_path = xstrdup(new_path);
	old_value = strmap_put(&renames->cached_pairs[side],
			       old_path, new_path);
	strset_add(&renames->cached_target_names[side], new_path);
	if (free_old_value)
		free(old_value);
	else
		assert(!old_value);
}

static void possibly_cache_new_pair(struct rename_info *renames,
				    struct diff_filepair *p,
				    unsigned side,
				    char *new_path)
{
	int dir_renamed_side = 0;

	if (new_path) {
		/*
		 * Directory renames happen on the other side of history from
		 * the side that adds new files to the old directory.
		 */
		dir_renamed_side = 3 - side;
	} else {
		int val = strintmap_get(&renames->relevant_sources[side],
					p->one->path);
		if (val == RELEVANT_NO_MORE) {
			assert(p->status == 'D');
			strset_add(&renames->cached_irrelevant[side],
				   p->one->path);
		}
		if (val <= 0)
			return;
	}

	if (p->status == 'D') {
		/*
		 * If we already had this delete, we'll just set it's value
		 * to NULL again, so no harm.
		 */
		strmap_put(&renames->cached_pairs[side], p->one->path, NULL);
	} else if (p->status == 'R') {
		if (!new_path)
			new_path = p->two->path;
		else
			cache_new_pair(renames, dir_renamed_side,
				       p->two->path, new_path, 0);
		cache_new_pair(renames, side, p->one->path, new_path, 1);
	} else if (p->status == 'A' && new_path) {
		cache_new_pair(renames, dir_renamed_side,
			       p->two->path, new_path, 0);
	}
}

static int compare_pairs(const void *a_, const void *b_)
{
	const struct diff_filepair *a = *((const struct diff_filepair **)a_);
	const struct diff_filepair *b = *((const struct diff_filepair **)b_);

	return strcmp(a->one->path, b->one->path);
}

/* Call diffcore_rename() to update deleted/added pairs into rename pairs */
static int detect_regular_renames(struct merge_options *opt,
				  unsigned side_index)
{
	struct diff_options diff_opts;
	struct rename_info *renames = &opt->priv->renames;

	prune_cached_from_relevant(renames, side_index);
	if (!possible_side_renames(renames, side_index)) {
		/*
		 * No rename detection needed for this side, but we still need
		 * to make sure 'adds' are marked correctly in case the other
		 * side had directory renames.
		 */
		resolve_diffpair_statuses(&renames->pairs[side_index]);
		return 0;
	}

	partial_clear_dir_rename_count(&renames->dir_rename_count[side_index]);
	repo_diff_setup(opt->repo, &diff_opts);
	diff_opts.flags.recursive = 1;
	diff_opts.flags.rename_empty = 0;
	diff_opts.detect_rename = DIFF_DETECT_RENAME;
	diff_opts.rename_limit = opt->rename_limit;
	if (opt->rename_limit <= 0)
		diff_opts.rename_limit = 7000;
	diff_opts.rename_score = opt->rename_score;
	diff_opts.show_rename_progress = opt->show_rename_progress;
	diff_opts.output_format = DIFF_FORMAT_NO_OUTPUT;
	diff_setup_done(&diff_opts);

	diff_queued_diff = renames->pairs[side_index];
	trace2_region_enter("diff", "diffcore_rename", opt->repo);
	diffcore_rename_extended(&diff_opts,
				 &opt->priv->pool,
				 &renames->relevant_sources[side_index],
				 &renames->dirs_removed[side_index],
				 &renames->dir_rename_count[side_index],
				 &renames->cached_pairs[side_index]);
	trace2_region_leave("diff", "diffcore_rename", opt->repo);
	resolve_diffpair_statuses(&diff_queued_diff);

	if (diff_opts.needed_rename_limit > 0)
		renames->redo_after_renames = 0;
	if (diff_opts.needed_rename_limit > renames->needed_limit)
		renames->needed_limit = diff_opts.needed_rename_limit;

	renames->pairs[side_index] = diff_queued_diff;

	diff_opts.output_format = DIFF_FORMAT_NO_OUTPUT;
	diff_queued_diff.nr = 0;
	diff_queued_diff.queue = NULL;
	diff_flush(&diff_opts);

	return 1;
}

/*
 * Get information of all renames which occurred in 'side_pairs', making use
 * of any implicit directory renames in side_dir_renames (also making use of
 * implicit directory renames rename_exclusions as needed by
 * check_for_directory_rename()).  Add all (updated) renames into result.
 */
static int collect_renames(struct merge_options *opt,
			   struct diff_queue_struct *result,
			   unsigned side_index,
			   struct strmap *dir_renames_for_side,
			   struct strmap *rename_exclusions)
{
	int i, clean = 1;
	struct strmap collisions;
	struct diff_queue_struct *side_pairs;
	struct hashmap_iter iter;
	struct strmap_entry *entry;
	struct rename_info *renames = &opt->priv->renames;

	side_pairs = &renames->pairs[side_index];
	compute_collisions(&collisions, dir_renames_for_side, side_pairs);

	for (i = 0; i < side_pairs->nr; ++i) {
		struct diff_filepair *p = side_pairs->queue[i];
		char *new_path; /* non-NULL only with directory renames */

		if (p->status != 'A' && p->status != 'R') {
			possibly_cache_new_pair(renames, p, side_index, NULL);
			pool_diff_free_filepair(&opt->priv->pool, p);
			continue;
		}

		new_path = check_for_directory_rename(opt, p->two->path,
						      side_index,
						      dir_renames_for_side,
						      rename_exclusions,
						      &collisions,
						      &clean);

		possibly_cache_new_pair(renames, p, side_index, new_path);
		if (p->status != 'R' && !new_path) {
			pool_diff_free_filepair(&opt->priv->pool, p);
			continue;
		}

		if (new_path)
			apply_directory_rename_modifications(opt, p, new_path);

		/*
		 * p->score comes back from diffcore_rename_extended() with
		 * the similarity of the renamed file.  The similarity is
		 * was used to determine that the two files were related
		 * and are a rename, which we have already used, but beyond
		 * that we have no use for the similarity.  So p->score is
		 * now irrelevant.  However, process_renames() will need to
		 * know which side of the merge this rename was associated
		 * with, so overwrite p->score with that value.
		 */
		p->score = side_index;
		result->queue[result->nr++] = p;
	}

	/* Free each value in the collisions map */
	strmap_for_each_entry(&collisions, &iter, entry) {
		struct collision_info *info = entry->value;
		string_list_clear(&info->source_files, 0);
	}
	/*
	 * In compute_collisions(), we set collisions.strdup_strings to 0
	 * so that we wouldn't have to make another copy of the new_path
	 * allocated by apply_dir_rename().  But now that we've used them
	 * and have no other references to these strings, it is time to
	 * deallocate them.
	 */
	free_strmap_strings(&collisions);
	strmap_clear(&collisions, 1);
	return clean;
}

static int detect_and_process_renames(struct merge_options *opt,
				      struct tree *merge_base,
				      struct tree *side1,
				      struct tree *side2)
{
	struct diff_queue_struct combined;
	struct rename_info *renames = &opt->priv->renames;
	int need_dir_renames, s, clean = 1;
	unsigned detection_run = 0;

	memset(&combined, 0, sizeof(combined));
	if (!possible_renames(renames))
		goto cleanup;

	trace2_region_enter("merge", "regular renames", opt->repo);
	detection_run |= detect_regular_renames(opt, MERGE_SIDE1);
	detection_run |= detect_regular_renames(opt, MERGE_SIDE2);
	if (renames->redo_after_renames && detection_run) {
		int i, side;
		struct diff_filepair *p;

		/* Cache the renames, we found */
		for (side = MERGE_SIDE1; side <= MERGE_SIDE2; side++) {
			for (i = 0; i < renames->pairs[side].nr; ++i) {
				p = renames->pairs[side].queue[i];
				possibly_cache_new_pair(renames, p, side, NULL);
			}
		}

		/* Restart the merge with the cached renames */
		renames->redo_after_renames = 2;
		trace2_region_leave("merge", "regular renames", opt->repo);
		goto cleanup;
	}
	use_cached_pairs(opt, &renames->cached_pairs[1], &renames->pairs[1]);
	use_cached_pairs(opt, &renames->cached_pairs[2], &renames->pairs[2]);
	trace2_region_leave("merge", "regular renames", opt->repo);

	trace2_region_enter("merge", "directory renames", opt->repo);
	need_dir_renames =
	  !opt->priv->call_depth &&
	  (opt->detect_directory_renames == MERGE_DIRECTORY_RENAMES_TRUE ||
	   opt->detect_directory_renames == MERGE_DIRECTORY_RENAMES_CONFLICT);

	if (need_dir_renames) {
		get_provisional_directory_renames(opt, MERGE_SIDE1, &clean);
		get_provisional_directory_renames(opt, MERGE_SIDE2, &clean);
		handle_directory_level_conflicts(opt);
	}

	ALLOC_GROW(combined.queue,
		   renames->pairs[1].nr + renames->pairs[2].nr,
		   combined.alloc);
	clean &= collect_renames(opt, &combined, MERGE_SIDE1,
				 &renames->dir_renames[2],
				 &renames->dir_renames[1]);
	clean &= collect_renames(opt, &combined, MERGE_SIDE2,
				 &renames->dir_renames[1],
				 &renames->dir_renames[2]);
	STABLE_QSORT(combined.queue, combined.nr, compare_pairs);
	trace2_region_leave("merge", "directory renames", opt->repo);

	trace2_region_enter("merge", "process renames", opt->repo);
	clean &= process_renames(opt, &combined);
	trace2_region_leave("merge", "process renames", opt->repo);

	goto simple_cleanup; /* collect_renames() handles some of cleanup */

cleanup:
	/*
	 * Free now unneeded filepairs, which would have been handled
	 * in collect_renames() normally but we skipped that code.
	 */
	for (s = MERGE_SIDE1; s <= MERGE_SIDE2; s++) {
		struct diff_queue_struct *side_pairs;
		int i;

		side_pairs = &renames->pairs[s];
		for (i = 0; i < side_pairs->nr; ++i) {
			struct diff_filepair *p = side_pairs->queue[i];
			pool_diff_free_filepair(&opt->priv->pool, p);
		}
	}

simple_cleanup:
	/* Free memory for renames->pairs[] and combined */
	for (s = MERGE_SIDE1; s <= MERGE_SIDE2; s++) {
		free(renames->pairs[s].queue);
		DIFF_QUEUE_CLEAR(&renames->pairs[s]);
	}
	if (combined.nr) {
		int i;
		for (i = 0; i < combined.nr; i++)
			pool_diff_free_filepair(&opt->priv->pool,
						combined.queue[i]);
		free(combined.queue);
	}

	return clean;
}

/*** Function Grouping: functions related to process_entries() ***/

static int sort_dirs_next_to_their_children(const char *one, const char *two)
{
	unsigned char c1, c2;

	/*
	 * Here we only care that entries for directories appear adjacent
	 * to and before files underneath the directory.  We can achieve
	 * that by pretending to add a trailing slash to every file and
	 * then sorting.  In other words, we do not want the natural
	 * sorting of
	 *     foo
	 *     foo.txt
	 *     foo/bar
	 * Instead, we want "foo" to sort as though it were "foo/", so that
	 * we instead get
	 *     foo.txt
	 *     foo
	 *     foo/bar
	 * To achieve this, we basically implement our own strcmp, except that
	 * if we get to the end of either string instead of comparing NUL to
	 * another character, we compare '/' to it.
	 *
	 * If this unusual "sort as though '/' were appended" perplexes
	 * you, perhaps it will help to note that this is not the final
	 * sort.  write_tree() will sort again without the trailing slash
	 * magic, but just on paths immediately under a given tree.
	 *
	 * The reason to not use df_name_compare directly was that it was
	 * just too expensive (we don't have the string lengths handy), so
	 * it was reimplemented.
	 */

	/*
	 * NOTE: This function will never be called with two equal strings,
	 * because it is used to sort the keys of a strmap, and strmaps have
	 * unique keys by construction.  That simplifies our c1==c2 handling
	 * below.
	 */

	while (*one && (*one == *two)) {
		one++;
		two++;
	}

	c1 = *one ? *one : '/';
	c2 = *two ? *two : '/';

	if (c1 == c2) {
		/* Getting here means one is a leading directory of the other */
		return (*one) ? 1 : -1;
	} else
		return c1 - c2;
}

static int read_oid_strbuf(struct merge_options *opt,
			   const struct object_id *oid,
			   struct strbuf *dst)
{
	void *buf;
	enum object_type type;
	unsigned long size;
	buf = read_object_file(oid, &type, &size);
	if (!buf)
		return err(opt, _("cannot read object %s"), oid_to_hex(oid));
	if (type != OBJ_BLOB) {
		free(buf);
		return err(opt, _("object %s is not a blob"), oid_to_hex(oid));
	}
	strbuf_attach(dst, buf, size, size + 1);
	return 0;
}

static int blob_unchanged(struct merge_options *opt,
			  const struct version_info *base,
			  const struct version_info *side,
			  const char *path)
{
	struct strbuf basebuf = STRBUF_INIT;
	struct strbuf sidebuf = STRBUF_INIT;
	int ret = 0; /* assume changed for safety */
	struct index_state *idx = &opt->priv->attr_index;

	if (!idx->initialized)
		initialize_attr_index(opt);

	if (base->mode != side->mode)
		return 0;
	if (oideq(&base->oid, &side->oid))
		return 1;

	if (read_oid_strbuf(opt, &base->oid, &basebuf) ||
	    read_oid_strbuf(opt, &side->oid, &sidebuf))
		goto error_return;
	/*
	 * Note: binary | is used so that both renormalizations are
	 * performed.  Comparison can be skipped if both files are
	 * unchanged since their sha1s have already been compared.
	 */
	if (renormalize_buffer(idx, path, basebuf.buf, basebuf.len, &basebuf) |
	    renormalize_buffer(idx, path, sidebuf.buf, sidebuf.len, &sidebuf))
		ret = (basebuf.len == sidebuf.len &&
		       !memcmp(basebuf.buf, sidebuf.buf, basebuf.len));

error_return:
	strbuf_release(&basebuf);
	strbuf_release(&sidebuf);
	return ret;
}

struct directory_versions {
	/*
	 * versions: list of (basename -> version_info)
	 *
	 * The basenames are in reverse lexicographic order of full pathnames,
	 * as processed in process_entries().  This puts all entries within
	 * a directory together, and covers the directory itself after
	 * everything within it, allowing us to write subtrees before needing
	 * to record information for the tree itself.
	 */
	struct string_list versions;

	/*
	 * offsets: list of (full relative path directories -> integer offsets)
	 *
	 * Since versions contains basenames from files in multiple different
	 * directories, we need to know which entries in versions correspond
	 * to which directories.  Values of e.g.
	 *     ""             0
	 *     src            2
	 *     src/moduleA    5
	 * Would mean that entries 0-1 of versions are files in the toplevel
	 * directory, entries 2-4 are files under src/, and the remaining
	 * entries starting at index 5 are files under src/moduleA/.
	 */
	struct string_list offsets;

	/*
	 * last_directory: directory that previously processed file found in
	 *
	 * last_directory starts NULL, but records the directory in which the
	 * previous file was found within.  As soon as
	 *    directory(current_file) != last_directory
	 * then we need to start updating accounting in versions & offsets.
	 * Note that last_directory is always the last path in "offsets" (or
	 * NULL if "offsets" is empty) so this exists just for quick access.
	 */
	const char *last_directory;

	/* last_directory_len: cached computation of strlen(last_directory) */
	unsigned last_directory_len;
};

static int tree_entry_order(const void *a_, const void *b_)
{
	const struct string_list_item *a = a_;
	const struct string_list_item *b = b_;

	const struct merged_info *ami = a->util;
	const struct merged_info *bmi = b->util;
	return base_name_compare(a->string, strlen(a->string), ami->result.mode,
				 b->string, strlen(b->string), bmi->result.mode);
}

static void write_tree(struct object_id *result_oid,
		       struct string_list *versions,
		       unsigned int offset,
		       size_t hash_size)
{
	size_t maxlen = 0, extra;
	unsigned int nr;
	struct strbuf buf = STRBUF_INIT;
	int i;

	assert(offset <= versions->nr);
	nr = versions->nr - offset;
	if (versions->nr)
		/* No need for STABLE_QSORT -- filenames must be unique */
		QSORT(versions->items + offset, nr, tree_entry_order);

	/* Pre-allocate some space in buf */
	extra = hash_size + 8; /* 8: 6 for mode, 1 for space, 1 for NUL char */
	for (i = 0; i < nr; i++) {
		maxlen += strlen(versions->items[offset+i].string) + extra;
	}
	strbuf_grow(&buf, maxlen);

	/* Write each entry out to buf */
	for (i = 0; i < nr; i++) {
		struct merged_info *mi = versions->items[offset+i].util;
		struct version_info *ri = &mi->result;
		strbuf_addf(&buf, "%o %s%c",
			    ri->mode,
			    versions->items[offset+i].string, '\0');
		strbuf_add(&buf, ri->oid.hash, hash_size);
	}

	/* Write this object file out, and record in result_oid */
	write_object_file(buf.buf, buf.len, tree_type, result_oid);
	strbuf_release(&buf);
}

static void record_entry_for_tree(struct directory_versions *dir_metadata,
				  const char *path,
				  struct merged_info *mi)
{
	const char *basename;

	if (mi->is_null)
		/* nothing to record */
		return;

	basename = path + mi->basename_offset;
	assert(strchr(basename, '/') == NULL);
	string_list_append(&dir_metadata->versions,
			   basename)->util = &mi->result;
}

static void write_completed_directory(struct merge_options *opt,
				      const char *new_directory_name,
				      struct directory_versions *info)
{
	const char *prev_dir;
	struct merged_info *dir_info = NULL;
	unsigned int offset;

	/*
	 * Some explanation of info->versions and info->offsets...
	 *
	 * process_entries() iterates over all relevant files AND
	 * directories in reverse lexicographic order, and calls this
	 * function.  Thus, an example of the paths that process_entries()
	 * could operate on (along with the directories for those paths
	 * being shown) is:
	 *
	 *     xtract.c             ""
	 *     tokens.txt           ""
	 *     src/moduleB/umm.c    src/moduleB
	 *     src/moduleB/stuff.h  src/moduleB
	 *     src/moduleB/baz.c    src/moduleB
	 *     src/moduleB          src
	 *     src/moduleA/foo.c    src/moduleA
	 *     src/moduleA/bar.c    src/moduleA
	 *     src/moduleA          src
	 *     src                  ""
	 *     Makefile             ""
	 *
	 * info->versions:
	 *
	 *     always contains the unprocessed entries and their
	 *     version_info information.  For example, after the first five
	 *     entries above, info->versions would be:
	 *
	 *     	   xtract.c     <xtract.c's version_info>
	 *     	   token.txt    <token.txt's version_info>
	 *     	   umm.c        <src/moduleB/umm.c's version_info>
	 *     	   stuff.h      <src/moduleB/stuff.h's version_info>
	 *     	   baz.c        <src/moduleB/baz.c's version_info>
	 *
	 *     Once a subdirectory is completed we remove the entries in
	 *     that subdirectory from info->versions, writing it as a tree
	 *     (write_tree()).  Thus, as soon as we get to src/moduleB,
	 *     info->versions would be updated to
	 *
	 *     	   xtract.c     <xtract.c's version_info>
	 *     	   token.txt    <token.txt's version_info>
	 *     	   moduleB      <src/moduleB's version_info>
	 *
	 * info->offsets:
	 *
	 *     helps us track which entries in info->versions correspond to
	 *     which directories.  When we are N directories deep (e.g. 4
	 *     for src/modA/submod/subdir/), we have up to N+1 unprocessed
	 *     directories (+1 because of toplevel dir).  Corresponding to
	 *     the info->versions example above, after processing five entries
	 *     info->offsets will be:
	 *
	 *     	   ""           0
	 *     	   src/moduleB  2
	 *
	 *     which is used to know that xtract.c & token.txt are from the
	 *     toplevel dirctory, while umm.c & stuff.h & baz.c are from the
	 *     src/moduleB directory.  Again, following the example above,
	 *     once we need to process src/moduleB, then info->offsets is
	 *     updated to
	 *
	 *     	   ""           0
	 *     	   src          2
	 *
	 *     which says that moduleB (and only moduleB so far) is in the
	 *     src directory.
	 *
	 *     One unique thing to note about info->offsets here is that
	 *     "src" was not added to info->offsets until there was a path
	 *     (a file OR directory) immediately below src/ that got
	 *     processed.
	 *
	 * Since process_entry() just appends new entries to info->versions,
	 * write_completed_directory() only needs to do work if the next path
	 * is in a directory that is different than the last directory found
	 * in info->offsets.
	 */

	/*
	 * If we are working with the same directory as the last entry, there
	 * is no work to do.  (See comments above the directory_name member of
	 * struct merged_info for why we can use pointer comparison instead of
	 * strcmp here.)
	 */
	if (new_directory_name == info->last_directory)
		return;

	/*
	 * If we are just starting (last_directory is NULL), or last_directory
	 * is a prefix of the current directory, then we can just update
	 * info->offsets to record the offset where we started this directory
	 * and update last_directory to have quick access to it.
	 */
	if (info->last_directory == NULL ||
	    !strncmp(new_directory_name, info->last_directory,
		     info->last_directory_len)) {
		uintptr_t offset = info->versions.nr;

		info->last_directory = new_directory_name;
		info->last_directory_len = strlen(info->last_directory);
		/*
		 * Record the offset into info->versions where we will
		 * start recording basenames of paths found within
		 * new_directory_name.
		 */
		string_list_append(&info->offsets,
				   info->last_directory)->util = (void*)offset;
		return;
	}

	/*
	 * The next entry that will be processed will be within
	 * new_directory_name.  Since at this point we know that
	 * new_directory_name is within a different directory than
	 * info->last_directory, we have all entries for info->last_directory
	 * in info->versions and we need to create a tree object for them.
	 */
	dir_info = strmap_get(&opt->priv->paths, info->last_directory);
	assert(dir_info);
	offset = (uintptr_t)info->offsets.items[info->offsets.nr-1].util;
	if (offset == info->versions.nr) {
		/*
		 * Actually, we don't need to create a tree object in this
		 * case.  Whenever all files within a directory disappear
		 * during the merge (e.g. unmodified on one side and
		 * deleted on the other, or files were renamed elsewhere),
		 * then we get here and the directory itself needs to be
		 * omitted from its parent tree as well.
		 */
		dir_info->is_null = 1;
	} else {
		/*
		 * Write out the tree to the git object directory, and also
		 * record the mode and oid in dir_info->result.
		 */
		dir_info->is_null = 0;
		dir_info->result.mode = S_IFDIR;
		write_tree(&dir_info->result.oid, &info->versions, offset,
			   opt->repo->hash_algo->rawsz);
	}

	/*
	 * We've now used several entries from info->versions and one entry
	 * from info->offsets, so we get rid of those values.
	 */
	info->offsets.nr--;
	info->versions.nr = offset;

	/*
	 * Now we've taken care of the completed directory, but we need to
	 * prepare things since future entries will be in
	 * new_directory_name.  (In particular, process_entry() will be
	 * appending new entries to info->versions.)  So, we need to make
	 * sure new_directory_name is the last entry in info->offsets.
	 */
	prev_dir = info->offsets.nr == 0 ? NULL :
		   info->offsets.items[info->offsets.nr-1].string;
	if (new_directory_name != prev_dir) {
		uintptr_t c = info->versions.nr;
		string_list_append(&info->offsets,
				   new_directory_name)->util = (void*)c;
	}

	/* And, of course, we need to update last_directory to match. */
	info->last_directory = new_directory_name;
	info->last_directory_len = strlen(info->last_directory);
}

static void put_path_msgs_in_file(struct merge_options *opt,
				  const char *path,
				  struct merged_info *mi,
				  struct directory_versions *dir_metadata)
{
	struct strbuf tmp = STRBUF_INIT, new_path_contents = STRBUF_INIT;
	char *new_path;
	int new_path_basic_len, unique_counter;
	struct merged_info *new_mi;
	char final;
	struct strbuf *sb = strmap_get(&opt->priv->output, path);

	assert(opt->record_conflict_msgs_in_tree);
	if (!sb)
		return;

	/*
	 * Determine a pathname for recording conflict messages.  We'd like it
	 * to sort just before path, but have a name very similar to what path
	 * has.
	 */
	strbuf_addstr(&tmp, path);
	final = tmp.buf[tmp.len-1];
	strbuf_setlen(&tmp, tmp.len-1);
	strbuf_addf(&tmp, " %c.conflict_msg", final);

	/*
	 * In extremely unlikely event this filename is not unique, modify it
	 * with ".<integer>" suffixes until it is.
	 */
	new_path_basic_len = tmp.len;
	unique_counter = 0;
	while (strmap_contains(&opt->priv->paths, tmp.buf)) {
		strbuf_setlen(&tmp, new_path_basic_len);
		strbuf_addf(&tmp, ".%d", ++unique_counter);
	}

	/* Now that we have a unique string, move it to our pool */
	new_path = mem_pool_strdup(&opt->priv->pool, tmp.buf);
	strbuf_release(&tmp);

	/* Set up contents we want to place in the file. */
	strbuf_addf(&new_path_contents, "== Conflict notices for %s ==\n",
		    path);
	strbuf_addbuf(&new_path_contents, sb);

	/* Set up new_mi */
	new_mi = mem_pool_calloc(&opt->priv->pool, 1, sizeof(*new_mi));
	new_mi->result.mode = 0100644;
	new_mi->is_null = 0;
	new_mi->clean = 1;
	new_mi->basename_offset = mi->basename_offset;
	new_mi->directory_name = mi->directory_name;
	if (write_object_file(new_path_contents.buf, new_path_contents.len,
			      blob_type, &new_mi->result.oid))
		die(_("Unable to add %s to database"), new_path);

	/*
	 * Save new_mi in opt->priv->path (so that something will deallocate
	 * it later), and record the entry for it.
	 */
	strmap_put(&opt->priv->paths, new_path, new_mi);
	record_entry_for_tree(dir_metadata, new_path, new_mi);

	/* Cleanup */
	strbuf_release(&new_path_contents);
}

/* Per entry merge function */
static void process_entry(struct merge_options *opt,
			  const char *path,
			  struct conflict_info *ci,
			  struct directory_versions *dir_metadata)
{
	int df_file_index = 0;

	VERIFY_CI(ci);
	assert(ci->filemask >= 0 && ci->filemask <= 7);
	/* ci->match_mask == 7 was handled in collect_merge_info_callback() */
	assert(ci->match_mask == 0 || ci->match_mask == 3 ||
	       ci->match_mask == 5 || ci->match_mask == 6);

	if (ci->dirmask) {
		record_entry_for_tree(dir_metadata, path, &ci->merged);
		if (ci->filemask == 0)
			/* nothing else to handle */
			return;
		assert(ci->df_conflict);
	}

	if (ci->df_conflict && ci->merged.result.mode == 0) {
		int i;

		/*
		 * directory no longer in the way, but we do have a file we
		 * need to place here so we need to clean away the "directory
		 * merges to nothing" result.
		 */
		ci->df_conflict = 0;
		assert(ci->filemask != 0);
		ci->merged.clean = 0;
		ci->merged.is_null = 0;
		/* and we want to zero out any directory-related entries */
		ci->match_mask = (ci->match_mask & ~ci->dirmask);
		ci->dirmask = 0;
		for (i = MERGE_BASE; i <= MERGE_SIDE2; i++) {
			if (ci->filemask & (1 << i))
				continue;
			ci->stages[i].mode = 0;
			oidcpy(&ci->stages[i].oid, null_oid());
		}
	} else if (ci->df_conflict && ci->merged.result.mode != 0) {
		/*
		 * This started out as a D/F conflict, and the entries in
		 * the competing directory were not removed by the merge as
		 * evidenced by write_completed_directory() writing a value
		 * to ci->merged.result.mode.
		 */
		struct conflict_info *new_ci;
		const char *branch;
		const char *old_path = path;
		int i;

		assert(ci->merged.result.mode == S_IFDIR);

		/*
		 * If filemask is 1, we can just ignore the file as having
		 * been deleted on both sides.  We do not want to overwrite
		 * ci->merged.result, since it stores the tree for all the
		 * files under it.
		 */
		if (ci->filemask == 1) {
			ci->filemask = 0;
			return;
		}

		/*
		 * This file still exists on at least one side, and we want
		 * the directory to remain here, so we need to move this
		 * path to some new location.
		 */
		new_ci = mem_pool_calloc(&opt->priv->pool, 1, sizeof(*new_ci));

		/* We don't really want new_ci->merged.result copied, but it'll
		 * be overwritten below so it doesn't matter.  We also don't
		 * want any directory mode/oid values copied, but we'll zero
		 * those out immediately.  We do want the rest of ci copied.
		 */
		memcpy(new_ci, ci, sizeof(*ci));
		new_ci->match_mask = (new_ci->match_mask & ~new_ci->dirmask);
		new_ci->dirmask = 0;
		for (i = MERGE_BASE; i <= MERGE_SIDE2; i++) {
			if (new_ci->filemask & (1 << i))
				continue;
			/* zero out any entries related to directories */
			new_ci->stages[i].mode = 0;
			oidcpy(&new_ci->stages[i].oid, null_oid());
		}

		/*
		 * Find out which side this file came from; note that we
		 * cannot just use ci->filemask, because renames could cause
		 * the filemask to go back to 7.  So we use dirmask, then
		 * pick the opposite side's index.
		 */
		df_file_index = (ci->dirmask & (1 << 1)) ? 2 : 1;
		branch = (df_file_index == 1) ? opt->branch1 : opt->branch2;
		path = unique_path(&opt->priv->paths, path, branch);
		strmap_put(&opt->priv->paths, path, new_ci);

		path_msg(opt, path, 0,
			 _("CONFLICT (file/directory): directory in the way "
			   "of %s from %s; moving it to %s instead."),
			 old_path, branch, path);

		/*
		 * Zero out the filemask for the old ci.  At this point, ci
		 * was just an entry for a directory, so we don't need to
		 * do anything more with it.
		 */
		ci->filemask = 0;

		/*
		 * Now note that we're working on the new entry (path was
		 * updated above.
		 */
		ci = new_ci;
	}

	/*
	 * NOTE: Below there is a long switch-like if-elseif-elseif... block
	 *       which the code goes through even for the df_conflict cases
	 *       above.
	 */
	if (ci->match_mask) {
		ci->merged.clean = !ci->df_conflict && !ci->path_conflict;
		if (ci->match_mask == 6) {
			/* stages[1] == stages[2] */
			ci->merged.result.mode = ci->stages[1].mode;
			oidcpy(&ci->merged.result.oid, &ci->stages[1].oid);
		} else {
			/* determine the mask of the side that didn't match */
			unsigned int othermask = 7 & ~ci->match_mask;
			int side = (othermask == 4) ? 2 : 1;

			ci->merged.result.mode = ci->stages[side].mode;
			ci->merged.is_null = !ci->merged.result.mode;
			if (ci->merged.is_null)
				ci->merged.clean = 1;
			oidcpy(&ci->merged.result.oid, &ci->stages[side].oid);

			assert(othermask == 2 || othermask == 4);
			assert(ci->merged.is_null ==
			       (ci->filemask == ci->match_mask));
		}
	} else if (ci->filemask >= 6 &&
		   (S_IFMT & ci->stages[1].mode) !=
		   (S_IFMT & ci->stages[2].mode)) {
		/* Two different items from (file/submodule/symlink) */
		if (opt->priv->call_depth) {
			/* Just use the version from the merge base */
			ci->merged.clean = 0;
			oidcpy(&ci->merged.result.oid, &ci->stages[0].oid);
			ci->merged.result.mode = ci->stages[0].mode;
			ci->merged.is_null = (ci->merged.result.mode == 0);
		} else {
			/* Handle by renaming one or both to separate paths. */
			unsigned o_mode = ci->stages[0].mode;
			unsigned a_mode = ci->stages[1].mode;
			unsigned b_mode = ci->stages[2].mode;
			struct conflict_info *new_ci;
			const char *a_path = NULL, *b_path = NULL;
			int rename_a = 0, rename_b = 0;

			new_ci = mem_pool_alloc(&opt->priv->pool,
						sizeof(*new_ci));

			if (S_ISREG(a_mode))
				rename_a = 1;
			else if (S_ISREG(b_mode))
				rename_b = 1;
			else {
				rename_a = 1;
				rename_b = 1;
			}

			if (rename_a && rename_b) {
				path_msg(opt, path, 0,
					 _("CONFLICT (distinct types): %s had "
					   "different types on each side; "
					   "renamed both of them so each can "
					   "be recorded somewhere."),
					 path);
			} else {
				path_msg(opt, path, 0,
					 _("CONFLICT (distinct types): %s had "
					   "different types on each side; "
					   "renamed one of them so each can be "
					   "recorded somewhere."),
					 path);
			}

			ci->merged.clean = 0;
			memcpy(new_ci, ci, sizeof(*new_ci));

			/* Put b into new_ci, removing a from stages */
			new_ci->merged.result.mode = ci->stages[2].mode;
			oidcpy(&new_ci->merged.result.oid, &ci->stages[2].oid);
			new_ci->stages[1].mode = 0;
			oidcpy(&new_ci->stages[1].oid, null_oid());
			new_ci->filemask = 5;
			if ((S_IFMT & b_mode) != (S_IFMT & o_mode)) {
				new_ci->stages[0].mode = 0;
				oidcpy(&new_ci->stages[0].oid, null_oid());
				new_ci->filemask = 4;
			}

			/* Leave only a in ci, fixing stages. */
			ci->merged.result.mode = ci->stages[1].mode;
			oidcpy(&ci->merged.result.oid, &ci->stages[1].oid);
			ci->stages[2].mode = 0;
			oidcpy(&ci->stages[2].oid, null_oid());
			ci->filemask = 3;
			if ((S_IFMT & a_mode) != (S_IFMT & o_mode)) {
				ci->stages[0].mode = 0;
				oidcpy(&ci->stages[0].oid, null_oid());
				ci->filemask = 2;
			}

			/* Insert entries into opt->priv_paths */
			assert(rename_a || rename_b);
			if (rename_a) {
				a_path = unique_path(&opt->priv->paths,
						     path, opt->branch1);
				strmap_put(&opt->priv->paths, a_path, ci);
			}

			if (rename_b)
				b_path = unique_path(&opt->priv->paths,
						     path, opt->branch2);
			else
				b_path = path;
			strmap_put(&opt->priv->paths, b_path, new_ci);

			if (rename_a && rename_b)
				strmap_remove(&opt->priv->paths, path, 0);

			/*
			 * Do special handling for b_path since process_entry()
			 * won't be called on it specially.
			 */
			strmap_put(&opt->priv->conflicted, b_path, new_ci);
			record_entry_for_tree(dir_metadata, b_path,
					      &new_ci->merged);

			/*
			 * Remaining code for processing this entry should
			 * think in terms of processing a_path.
			 */
			if (a_path)
				path = a_path;
		}
	} else if (ci->filemask >= 6) {
		/* Need a two-way or three-way content merge */
		struct version_info merged_file;
		unsigned clean_merge;
		struct version_info *o = &ci->stages[0];
		struct version_info *a = &ci->stages[1];
		struct version_info *b = &ci->stages[2];

		clean_merge = handle_content_merge(opt, path, o, a, b,
						   ci->pathnames,
						   opt->priv->call_depth * 2,
						   &merged_file);
		ci->merged.clean = clean_merge &&
				   !ci->df_conflict && !ci->path_conflict;
		ci->merged.result.mode = merged_file.mode;
		ci->merged.is_null = (merged_file.mode == 0);
		oidcpy(&ci->merged.result.oid, &merged_file.oid);
		if (clean_merge && ci->df_conflict) {
			assert(df_file_index == 1 || df_file_index == 2);
			ci->filemask = 1 << df_file_index;
			ci->stages[df_file_index].mode = merged_file.mode;
			oidcpy(&ci->stages[df_file_index].oid, &merged_file.oid);
		}
		if (!clean_merge) {
			const char *reason = _("content");
			if (ci->filemask == 6)
				reason = _("add/add");
			if (S_ISGITLINK(merged_file.mode))
				reason = _("submodule");
			path_msg(opt, path, 1,
				 _("CONFLICT (%s): Merge conflict in %s"),
				 reason, path);
		}
	} else if (ci->filemask == 3 || ci->filemask == 5) {
		/* Modify/delete */
		const char *modify_branch, *delete_branch;
		int side = (ci->filemask == 5) ? 2 : 1;
		int index = opt->priv->call_depth ? 0 : side;

		ci->merged.result.mode = ci->stages[index].mode;
		oidcpy(&ci->merged.result.oid, &ci->stages[index].oid);
		ci->merged.clean = 0;

		modify_branch = (side == 1) ? opt->branch1 : opt->branch2;
		delete_branch = (side == 1) ? opt->branch2 : opt->branch1;

		if (opt->renormalize &&
		    blob_unchanged(opt, &ci->stages[0], &ci->stages[side],
				   path)) {
			ci->merged.is_null = 1;
			ci->merged.clean = 1;
			assert(!ci->df_conflict && !ci->path_conflict);
		} else if (ci->path_conflict &&
			   oideq(&ci->stages[0].oid, &ci->stages[side].oid)) {
			/*
			 * This came from a rename/delete; no action to take,
			 * but avoid printing "modify/delete" conflict notice
			 * since the contents were not modified.
			 */
		} else {
			path_msg(opt, path, 0,
				 _("CONFLICT (modify/delete): %s deleted in %s "
				   "and modified in %s.  Version %s of %s left "
				   "in tree."),
				 path, delete_branch, modify_branch,
				 modify_branch, path);
		}
	} else if (ci->filemask == 2 || ci->filemask == 4) {
		/* Added on one side */
		int side = (ci->filemask == 4) ? 2 : 1;
		ci->merged.result.mode = ci->stages[side].mode;
		oidcpy(&ci->merged.result.oid, &ci->stages[side].oid);
		ci->merged.clean = !ci->df_conflict && !ci->path_conflict;
	} else if (ci->filemask == 1) {
		/* Deleted on both sides */
		ci->merged.is_null = 1;
		ci->merged.result.mode = 0;
		oidcpy(&ci->merged.result.oid, null_oid());
		assert(!ci->df_conflict);
		ci->merged.clean = !ci->path_conflict;
	}

	/*
	 * If still conflicted, record it separately.  This allows us to later
	 * iterate over just conflicted entries when updating the index instead
	 * of iterating over all entries.
	 */
	if (!ci->merged.clean)
		strmap_put(&opt->priv->conflicted, path, ci);

	/* Record metadata for ci->merged in dir_metadata */
	record_entry_for_tree(dir_metadata, path, &ci->merged);
}

static void prefetch_for_content_merges(struct merge_options *opt,
					struct string_list *plist)
{
	struct string_list_item *e;
	struct oid_array to_fetch = OID_ARRAY_INIT;

	if (opt->repo != the_repository || !has_promisor_remote())
		return;

	for (e = &plist->items[plist->nr-1]; e >= plist->items; --e) {
		/* char *path = e->string; */
		struct conflict_info *ci = e->util;
		int i;

		/* Ignore clean entries */
		if (ci->merged.clean)
			continue;

		/* Ignore entries that don't need a content merge */
		if (ci->match_mask || ci->filemask < 6 ||
		    !S_ISREG(ci->stages[1].mode) ||
		    !S_ISREG(ci->stages[2].mode) ||
		    oideq(&ci->stages[1].oid, &ci->stages[2].oid))
			continue;

		/* Also don't need content merge if base matches either side */
		if (ci->filemask == 7 &&
		    S_ISREG(ci->stages[0].mode) &&
		    (oideq(&ci->stages[0].oid, &ci->stages[1].oid) ||
		     oideq(&ci->stages[0].oid, &ci->stages[2].oid)))
			continue;

		for (i = 0; i < 3; i++) {
			unsigned side_mask = (1 << i);
			struct version_info *vi = &ci->stages[i];

			if ((ci->filemask & side_mask) &&
			    S_ISREG(vi->mode) &&
			    oid_object_info_extended(opt->repo, &vi->oid, NULL,
						     OBJECT_INFO_FOR_PREFETCH))
				oid_array_append(&to_fetch, &vi->oid);
		}
	}

	promisor_remote_get_direct(opt->repo, to_fetch.oid, to_fetch.nr);
	oid_array_clear(&to_fetch);
}

static void process_entries(struct merge_options *opt,
			    struct object_id *result_oid)
{
	struct hashmap_iter iter;
	struct strmap_entry *e;
	struct string_list plist = STRING_LIST_INIT_NODUP;
	struct string_list_item *entry;
	struct directory_versions dir_metadata = { STRING_LIST_INIT_NODUP,
						   STRING_LIST_INIT_NODUP,
						   NULL, 0 };

	trace2_region_enter("merge", "process_entries setup", opt->repo);
	if (strmap_empty(&opt->priv->paths)) {
		oidcpy(result_oid, opt->repo->hash_algo->empty_tree);
		return;
	}

	/* Hack to pre-allocate plist to the desired size */
	trace2_region_enter("merge", "plist grow", opt->repo);
	ALLOC_GROW(plist.items, strmap_get_size(&opt->priv->paths), plist.alloc);
	trace2_region_leave("merge", "plist grow", opt->repo);

	/* Put every entry from paths into plist, then sort */
	trace2_region_enter("merge", "plist copy", opt->repo);
	strmap_for_each_entry(&opt->priv->paths, &iter, e) {
		string_list_append(&plist, e->key)->util = e->value;
	}
	trace2_region_leave("merge", "plist copy", opt->repo);

	trace2_region_enter("merge", "plist special sort", opt->repo);
	plist.cmp = sort_dirs_next_to_their_children;
	string_list_sort(&plist);
	trace2_region_leave("merge", "plist special sort", opt->repo);

	trace2_region_leave("merge", "process_entries setup", opt->repo);

	/*
	 * Iterate over the items in reverse order, so we can handle paths
	 * below a directory before needing to handle the directory itself.
	 *
	 * This allows us to write subtrees before we need to write trees,
	 * and it also enables sane handling of directory/file conflicts
	 * (because it allows us to know whether the directory is still in
	 * the way when it is time to process the file at the same path).
	 */
	trace2_region_enter("merge", "processing", opt->repo);
	prefetch_for_content_merges(opt, &plist);
	for (entry = &plist.items[plist.nr-1]; entry >= plist.items; --entry) {
		char *path = entry->string;
		/*
		 * NOTE: mi may actually be a pointer to a conflict_info, but
		 * we have to check mi->clean first to see if it's safe to
		 * reassign to such a pointer type.
		 */
		struct merged_info *mi = entry->util;

		write_completed_directory(opt, mi->directory_name,
					  &dir_metadata);
		if (mi->clean)
			record_entry_for_tree(&dir_metadata, path, mi);
		else {
			struct conflict_info *ci = (struct conflict_info *)mi;
			process_entry(opt, path, ci, &dir_metadata);
		}
		if (!opt->priv->call_depth && opt->record_conflict_msgs_in_tree)
			put_path_msgs_in_file(opt, path, mi, &dir_metadata);
	}
	trace2_region_leave("merge", "processing", opt->repo);

	trace2_region_enter("merge", "process_entries cleanup", opt->repo);
	if (dir_metadata.offsets.nr != 1 ||
	    (uintptr_t)dir_metadata.offsets.items[0].util != 0) {
		printf("dir_metadata.offsets.nr = %d (should be 1)\n",
		       dir_metadata.offsets.nr);
		printf("dir_metadata.offsets.items[0].util = %u (should be 0)\n",
		       (unsigned)(uintptr_t)dir_metadata.offsets.items[0].util);
		fflush(stdout);
		BUG("dir_metadata accounting completely off; shouldn't happen");
	}
	write_tree(result_oid, &dir_metadata.versions, 0,
		   opt->repo->hash_algo->rawsz);
	string_list_clear(&plist, 0);
	string_list_clear(&dir_metadata.versions, 0);
	string_list_clear(&dir_metadata.offsets, 0);
	trace2_region_leave("merge", "process_entries cleanup", opt->repo);
}

/*** Function Grouping: functions related to merge_switch_to_result() ***/

static int checkout(struct merge_options *opt,
		    struct tree *prev,
		    struct tree *next)
{
	/* Switch the index/working copy from old to new */
	int ret;
	struct tree_desc trees[2];
	struct unpack_trees_options unpack_opts;

	memset(&unpack_opts, 0, sizeof(unpack_opts));
	unpack_opts.head_idx = -1;
	unpack_opts.src_index = opt->repo->index;
	unpack_opts.dst_index = opt->repo->index;

	setup_unpack_trees_porcelain(&unpack_opts, "merge");

	/*
	 * NOTE: if this were just "git checkout" code, we would probably
	 * read or refresh the cache and check for a conflicted index, but
	 * builtin/merge.c or sequencer.c really needs to read the index
	 * and check for conflicted entries before starting merging for a
	 * good user experience (no sense waiting for merges/rebases before
	 * erroring out), so there's no reason to duplicate that work here.
	 */

	/* 2-way merge to the new branch */
	unpack_opts.update = 1;
	unpack_opts.merge = 1;
	unpack_opts.quiet = 0; /* FIXME: sequencer might want quiet? */
	unpack_opts.verbose_update = (opt->verbosity > 2);
	unpack_opts.fn = twoway_merge;
	unpack_opts.preserve_ignored = 0; /* FIXME: !opts->overwrite_ignore */
	parse_tree(prev);
	init_tree_desc(&trees[0], prev->buffer, prev->size);
	parse_tree(next);
	init_tree_desc(&trees[1], next->buffer, next->size);

	ret = unpack_trees(2, trees, &unpack_opts);
	clear_unpack_trees_porcelain(&unpack_opts);
	return ret;
}

static int record_conflicted_index_entries(struct merge_options *opt)
{
	struct hashmap_iter iter;
	struct strmap_entry *e;
	struct index_state *index = opt->repo->index;
	struct checkout state = CHECKOUT_INIT;
	int errs = 0;
	int original_cache_nr;

	if (strmap_empty(&opt->priv->conflicted))
		return 0;

	/*
	 * We are in a conflicted state. These conflicts might be inside
	 * sparse-directory entries, so check if any entries are outside
	 * of the sparse-checkout cone preemptively.
	 *
	 * We set original_cache_nr below, but that might change if
	 * index_name_pos() calls ask for paths within sparse directories.
	 */
	strmap_for_each_entry(&opt->priv->conflicted, &iter, e) {
		if (!path_in_sparse_checkout(e->key, index)) {
			ensure_full_index(index);
			break;
		}
	}

	/* If any entries have skip_worktree set, we'll have to check 'em out */
	state.force = 1;
	state.quiet = 1;
	state.refresh_cache = 1;
	state.istate = index;
	original_cache_nr = index->cache_nr;

	/* Append every entry from conflicted into index, then sort */
	strmap_for_each_entry(&opt->priv->conflicted, &iter, e) {
		const char *path = e->key;
		struct conflict_info *ci = e->value;
		int pos;
		struct cache_entry *ce;
		int i;

		VERIFY_CI(ci);

		/*
		 * The index will already have a stage=0 entry for this path,
		 * because we created an as-merged-as-possible version of the
		 * file and checkout() moved the working copy and index over
		 * to that version.
		 *
		 * However, previous iterations through this loop will have
		 * added unstaged entries to the end of the cache which
		 * ignore the standard alphabetical ordering of cache
		 * entries and break invariants needed for index_name_pos()
		 * to work.  However, we know the entry we want is before
		 * those appended cache entries, so do a temporary swap on
		 * cache_nr to only look through entries of interest.
		 */
		SWAP(index->cache_nr, original_cache_nr);
		pos = index_name_pos(index, path, strlen(path));
		SWAP(index->cache_nr, original_cache_nr);
		if (pos < 0) {
			if (ci->filemask != 1)
				BUG("Conflicted %s but nothing in basic working tree or index; this shouldn't happen", path);
			cache_tree_invalidate_path(index, path);
		} else {
			ce = index->cache[pos];

			/*
			 * Clean paths with CE_SKIP_WORKTREE set will not be
			 * written to the working tree by the unpack_trees()
			 * call in checkout().  Our conflicted entries would
			 * have appeared clean to that code since we ignored
			 * the higher order stages.  Thus, we need override
			 * the CE_SKIP_WORKTREE bit and manually write those
			 * files to the working disk here.
			 */
			if (ce_skip_worktree(ce)) {
				struct stat st;

				if (!lstat(path, &st)) {
					char *new_name = unique_path(&opt->priv->paths,
								     path,
								     "cruft");

					path_msg(opt, path, 1,
						 _("Note: %s not up to date and in way of checking out conflicted version; old copy renamed to %s"),
						 path, new_name);
					errs |= rename(path, new_name);
					free(new_name);
				}
				errs |= checkout_entry(ce, &state, NULL, NULL);
			}

			/*
			 * Mark this cache entry for removal and instead add
			 * new stage>0 entries corresponding to the
			 * conflicts.  If there are many conflicted entries, we
			 * want to avoid memmove'ing O(NM) entries by
			 * inserting the new entries one at a time.  So,
			 * instead, we just add the new cache entries to the
			 * end (ignoring normal index requirements on sort
			 * order) and sort the index once we're all done.
			 */
			ce->ce_flags |= CE_REMOVE;
		}

		for (i = MERGE_BASE; i <= MERGE_SIDE2; i++) {
			struct version_info *vi;
			if (!(ci->filemask & (1ul << i)))
				continue;
			vi = &ci->stages[i];
			ce = make_cache_entry(index, vi->mode, &vi->oid,
					      path, i+1, 0);
			add_index_entry(index, ce, ADD_CACHE_JUST_APPEND);
		}
	}

	/*
	 * Remove the unused cache entries (and invalidate the relevant
	 * cache-trees), then sort the index entries to get the conflicted
	 * entries we added to the end into their right locations.
	 */
	remove_marked_cache_entries(index, 1);
	/*
	 * No need for STABLE_QSORT -- cmp_cache_name_compare sorts primarily
	 * on filename and secondarily on stage, and (name, stage #) are a
	 * unique tuple.
	 */
	QSORT(index->cache, index->cache_nr, cmp_cache_name_compare);

	return errs;
}

void merge_switch_to_result(struct merge_options *opt,
			    struct tree *head,
			    struct merge_result *result,
			    int update_worktree_and_index,
			    int display_update_msgs)
{
	assert(opt->priv == NULL);
	if (result->clean >= 0 && update_worktree_and_index) {
		const char *filename;
		FILE *fp;

		trace2_region_enter("merge", "checkout", opt->repo);
		if (checkout(opt, head, result->tree)) {
			/* failure to function */
			result->clean = -1;
			return;
		}
		trace2_region_leave("merge", "checkout", opt->repo);

		trace2_region_enter("merge", "record_conflicted", opt->repo);
		opt->priv = result->priv;
		if (record_conflicted_index_entries(opt)) {
			/* failure to function */
			opt->priv = NULL;
			result->clean = -1;
			return;
		}
		opt->priv = NULL;
		trace2_region_leave("merge", "record_conflicted", opt->repo);

		trace2_region_enter("merge", "write_auto_merge", opt->repo);
		filename = git_path_auto_merge(opt->repo);
		fp = xfopen(filename, "w");
		fprintf(fp, "%s\n", oid_to_hex(&result->tree->object.oid));
		fclose(fp);
		trace2_region_leave("merge", "write_auto_merge", opt->repo);
	}

	if (display_update_msgs) {
		struct merge_options_internal *opti = result->priv;
		struct hashmap_iter iter;
		struct strmap_entry *e;
		struct string_list olist = STRING_LIST_INIT_NODUP;
		int i;

		if (opt->record_conflict_msgs_in_tree)
			BUG("Either display conflict messages or record them in tree, not both");

		trace2_region_enter("merge", "display messages", opt->repo);

		/* Hack to pre-allocate olist to the desired size */
		ALLOC_GROW(olist.items, strmap_get_size(&opti->output),
			   olist.alloc);

		/* Put every entry from output into olist, then sort */
		strmap_for_each_entry(&opti->output, &iter, e) {
			string_list_append(&olist, e->key)->util = e->value;
		}
		string_list_sort(&olist);

		/* Iterate over the items, printing them */
		for (i = 0; i < olist.nr; ++i) {
			struct strbuf *sb = olist.items[i].util;

			printf("%s", sb->buf);
		}
		string_list_clear(&olist, 0);

		/* Also include needed rename limit adjustment now */
		diff_warn_rename_limit("merge.renamelimit",
				       opti->renames.needed_limit, 0);

		trace2_region_leave("merge", "display messages", opt->repo);
	}

	merge_finalize(opt, result);
}

void merge_finalize(struct merge_options *opt,
		    struct merge_result *result)
{
	struct merge_options_internal *opti = result->priv;

	if (opt->renormalize)
		git_attr_set_direction(GIT_ATTR_CHECKIN);
	assert(opt->priv == NULL);

	clear_or_reinit_internal_opts(opti, 0);
	FREE_AND_NULL(opti);
}

/*** Function Grouping: helper functions for merge_incore_*() ***/

static struct tree *shift_tree_object(struct repository *repo,
				      struct tree *one, struct tree *two,
				      const char *subtree_shift)
{
	struct object_id shifted;

	if (!*subtree_shift) {
		shift_tree(repo, &one->object.oid, &two->object.oid, &shifted, 0);
	} else {
		shift_tree_by(repo, &one->object.oid, &two->object.oid, &shifted,
			      subtree_shift);
	}
	if (oideq(&two->object.oid, &shifted))
		return two;
	return lookup_tree(repo, &shifted);
}

static inline void set_commit_tree(struct commit *c, struct tree *t)
{
	c->maybe_tree = t;
}

static struct commit *make_virtual_commit(struct repository *repo,
					  struct tree *tree,
					  const char *comment)
{
	struct commit *commit = alloc_commit_node(repo);

	set_merge_remote_desc(commit, comment, (struct object *)commit);
	set_commit_tree(commit, tree);
	commit->object.parsed = 1;
	return commit;
}

static void merge_start(struct merge_options *opt, struct merge_result *result)
{
	struct rename_info *renames;
	int i;
	struct mem_pool *pool = NULL;

	/* Sanity checks on opt */
	trace2_region_enter("merge", "sanity checks", opt->repo);
	assert(opt->repo);

	assert(opt->branch1 && opt->branch2);

	assert(opt->detect_directory_renames >= MERGE_DIRECTORY_RENAMES_NONE &&
	       opt->detect_directory_renames <= MERGE_DIRECTORY_RENAMES_TRUE);
	assert(opt->rename_limit >= -1);
	assert(opt->rename_score >= 0 && opt->rename_score <= MAX_SCORE);
	assert(opt->show_rename_progress >= 0 && opt->show_rename_progress <= 1);

	assert(opt->xdl_opts >= 0);
	assert(opt->recursive_variant >= MERGE_VARIANT_NORMAL &&
	       opt->recursive_variant <= MERGE_VARIANT_THEIRS);

	/*
	 * detect_renames, verbosity, buffer_output, and obuf are ignored
	 * fields that were used by "recursive" rather than "ort" -- but
	 * sanity check them anyway.
	 */
	assert(opt->detect_renames >= -1 &&
	       opt->detect_renames <= DIFF_DETECT_COPY);
	assert(opt->verbosity >= 0 && opt->verbosity <= 5);
	assert(opt->buffer_output <= 2);
	assert(opt->obuf.len == 0);

	assert(opt->priv == NULL);
	if (result->_properly_initialized != 0 &&
	    result->_properly_initialized != RESULT_INITIALIZED)
		BUG("struct merge_result passed to merge_incore_*recursive() must be zeroed or filled with values from a previous run");
	assert(!!result->priv == !!result->_properly_initialized);
	if (result->priv) {
		opt->priv = result->priv;
		result->priv = NULL;
		/*
		 * opt->priv non-NULL means we had results from a previous
		 * run; do a few sanity checks that user didn't mess with
		 * it in an obvious fashion.
		 */
		assert(opt->priv->call_depth == 0);
		assert(!opt->priv->toplevel_dir ||
		       0 == strlen(opt->priv->toplevel_dir));
	}
	trace2_region_leave("merge", "sanity checks", opt->repo);

	/* Default to histogram diff.  Actually, just hardcode it...for now. */
	opt->xdl_opts = DIFF_WITH_ALG(opt, HISTOGRAM_DIFF);

	/* Handle attr direction stuff for renormalization */
	if (opt->renormalize)
		git_attr_set_direction(GIT_ATTR_CHECKOUT);

	/* Initialization of opt->priv, our internal merge data */
	trace2_region_enter("merge", "allocate/init", opt->repo);
	if (opt->priv) {
		clear_or_reinit_internal_opts(opt->priv, 1);
		trace2_region_leave("merge", "allocate/init", opt->repo);
		return;
	}
	opt->priv = xcalloc(1, sizeof(*opt->priv));

	/* Initialization of various renames fields */
	renames = &opt->priv->renames;
	mem_pool_init(&opt->priv->pool, 0);
	pool = &opt->priv->pool;
	for (i = MERGE_SIDE1; i <= MERGE_SIDE2; i++) {
		strintmap_init_with_options(&renames->dirs_removed[i],
					    NOT_RELEVANT, pool, 0);
		strmap_init_with_options(&renames->dir_rename_count[i],
					 NULL, 1);
		strmap_init_with_options(&renames->dir_renames[i],
					 NULL, 0);
		/*
		 * relevant_sources uses -1 for the default, because we need
		 * to be able to distinguish not-in-strintmap from valid
		 * relevant_source values from enum file_rename_relevance.
		 * In particular, possibly_cache_new_pair() expects a negative
		 * value for not-found entries.
		 */
		strintmap_init_with_options(&renames->relevant_sources[i],
					    -1 /* explicitly invalid */,
					    pool, 0);
		strmap_init_with_options(&renames->cached_pairs[i],
					 NULL, 1);
		strset_init_with_options(&renames->cached_irrelevant[i],
					 NULL, 1);
		strset_init_with_options(&renames->cached_target_names[i],
					 NULL, 0);
	}
	for (i = MERGE_SIDE1; i <= MERGE_SIDE2; i++) {
		strintmap_init_with_options(&renames->deferred[i].possible_trivial_merges,
					    0, pool, 0);
		strset_init_with_options(&renames->deferred[i].target_dirs,
					 pool, 1);
		renames->deferred[i].trivial_merges_okay = 1; /* 1 == maybe */
	}

	/*
	 * Although we initialize opt->priv->paths with strdup_strings=0,
	 * that's just to avoid making yet another copy of an allocated
	 * string.  Putting the entry into paths means we are taking
	 * ownership, so we will later free it.
	 *
	 * In contrast, conflicted just has a subset of keys from paths, so
	 * we don't want to free those (it'd be a duplicate free).
	 */
	strmap_init_with_options(&opt->priv->paths, pool, 0);
	strmap_init_with_options(&opt->priv->conflicted, pool, 0);

	/*
	 * keys & strbufs in output will sometimes need to outlive "paths",
	 * so it will have a copy of relevant keys.  It's probably a small
	 * subset of the overall paths that have special output.
	 */
	strmap_init(&opt->priv->output);

	trace2_region_leave("merge", "allocate/init", opt->repo);
}

static void merge_check_renames_reusable(struct merge_options *opt,
					 struct merge_result *result,
					 struct tree *merge_base,
					 struct tree *side1,
					 struct tree *side2)
{
	struct rename_info *renames;
	struct tree **merge_trees;
	struct merge_options_internal *opti = result->priv;

	if (!opti)
		return;

	renames = &opti->renames;
	merge_trees = renames->merge_trees;

	/*
	 * Handle case where previous merge operation did not want cache to
	 * take effect, e.g. because rename/rename(1to1) makes it invalid.
	 */
	if (!merge_trees[0]) {
		assert(!merge_trees[0] && !merge_trees[1] && !merge_trees[2]);
		renames->cached_pairs_valid_side = 0; /* neither side valid */
		return;
	}

	/*
	 * Handle other cases; note that merge_trees[0..2] will only
	 * be NULL if opti is, or if all three were manually set to
	 * NULL by e.g. rename/rename(1to1) handling.
	 */
	assert(merge_trees[0] && merge_trees[1] && merge_trees[2]);

	/* Check if we meet a condition for re-using cached_pairs */
	if (oideq(&merge_base->object.oid, &merge_trees[2]->object.oid) &&
	    oideq(&side1->object.oid, &result->tree->object.oid))
		renames->cached_pairs_valid_side = MERGE_SIDE1;
	else if (oideq(&merge_base->object.oid, &merge_trees[1]->object.oid) &&
		 oideq(&side2->object.oid, &result->tree->object.oid))
		renames->cached_pairs_valid_side = MERGE_SIDE2;
	else
		renames->cached_pairs_valid_side = 0; /* neither side valid */
}

/*** Function Grouping: merge_incore_*() and their internal variants ***/

/*
 * Originally from merge_trees_internal(); heavily adapted, though.
 */
static void merge_ort_nonrecursive_internal(struct merge_options *opt,
					    struct tree *merge_base,
					    struct tree *side1,
					    struct tree *side2,
					    struct merge_result *result)
{
	struct object_id working_tree_oid;

	if (opt->subtree_shift) {
		side2 = shift_tree_object(opt->repo, side1, side2,
					  opt->subtree_shift);
		merge_base = shift_tree_object(opt->repo, side1, merge_base,
					       opt->subtree_shift);
	}

redo:
	trace2_region_enter("merge", "collect_merge_info", opt->repo);
	if (collect_merge_info(opt, merge_base, side1, side2) != 0) {
		/*
		 * TRANSLATORS: The %s arguments are: 1) tree hash of a merge
		 * base, and 2-3) the trees for the two trees we're merging.
		 */
		err(opt, _("collecting merge info failed for trees %s, %s, %s"),
		    oid_to_hex(&merge_base->object.oid),
		    oid_to_hex(&side1->object.oid),
		    oid_to_hex(&side2->object.oid));
		result->clean = -1;
		return;
	}
	trace2_region_leave("merge", "collect_merge_info", opt->repo);

	trace2_region_enter("merge", "renames", opt->repo);
	result->clean = detect_and_process_renames(opt, merge_base,
						   side1, side2);
	trace2_region_leave("merge", "renames", opt->repo);
	if (opt->priv->renames.redo_after_renames == 2) {
		trace2_region_enter("merge", "reset_maps", opt->repo);
		clear_or_reinit_internal_opts(opt->priv, 1);
		trace2_region_leave("merge", "reset_maps", opt->repo);
		goto redo;
	}

	trace2_region_enter("merge", "process_entries", opt->repo);
	process_entries(opt, &working_tree_oid);
	trace2_region_leave("merge", "process_entries", opt->repo);

	/* Set return values */
	result->tree = parse_tree_indirect(&working_tree_oid);
	/* existence of conflicted entries implies unclean */
	result->clean &= strmap_empty(&opt->priv->conflicted);
	if (!opt->priv->call_depth) {
		result->priv = opt->priv;
		result->_properly_initialized = RESULT_INITIALIZED;
		opt->priv = NULL;
	}
}

/*
 * Originally from merge_recursive_internal(); somewhat adapted, though.
 */
static void merge_ort_internal(struct merge_options *opt,
			       struct commit_list *merge_bases,
			       struct commit *h1,
			       struct commit *h2,
			       struct merge_result *result)
{
	struct commit_list *iter;
	struct commit *merged_merge_bases;
	const char *ancestor_name;
	struct strbuf merge_base_abbrev = STRBUF_INIT;

	if (!merge_bases) {
		merge_bases = get_merge_bases(h1, h2);
		/* See merge-ort.h:merge_incore_recursive() declaration NOTE */
		merge_bases = reverse_commit_list(merge_bases);
	}

	merged_merge_bases = pop_commit(&merge_bases);
	if (merged_merge_bases == NULL) {
		/* if there is no common ancestor, use an empty tree */
		struct tree *tree;

		tree = lookup_tree(opt->repo, opt->repo->hash_algo->empty_tree);
		merged_merge_bases = make_virtual_commit(opt->repo, tree,
							 "ancestor");
		ancestor_name = "empty tree";
	} else if (merge_bases) {
		ancestor_name = "merged common ancestors";
	} else {
		strbuf_add_unique_abbrev(&merge_base_abbrev,
					 &merged_merge_bases->object.oid,
					 DEFAULT_ABBREV);
		ancestor_name = merge_base_abbrev.buf;
	}

	for (iter = merge_bases; iter; iter = iter->next) {
		const char *saved_b1, *saved_b2;
		struct commit *prev = merged_merge_bases;

		opt->priv->call_depth++;
		/*
		 * When the merge fails, the result contains files
		 * with conflict markers. The cleanness flag is
		 * ignored (unless indicating an error), it was never
		 * actually used, as result of merge_trees has always
		 * overwritten it: the committed "conflicts" were
		 * already resolved.
		 */
		saved_b1 = opt->branch1;
		saved_b2 = opt->branch2;
		opt->branch1 = "Temporary merge branch 1";
		opt->branch2 = "Temporary merge branch 2";
		merge_ort_internal(opt, NULL, prev, iter->item, result);
		if (result->clean < 0)
			return;
		opt->branch1 = saved_b1;
		opt->branch2 = saved_b2;
		opt->priv->call_depth--;

		merged_merge_bases = make_virtual_commit(opt->repo,
							 result->tree,
							 "merged tree");
		commit_list_insert(prev, &merged_merge_bases->parents);
		commit_list_insert(iter->item,
				   &merged_merge_bases->parents->next);

		clear_or_reinit_internal_opts(opt->priv, 1);
	}

	opt->ancestor = ancestor_name;
	merge_ort_nonrecursive_internal(opt,
					repo_get_commit_tree(opt->repo,
							     merged_merge_bases),
					repo_get_commit_tree(opt->repo, h1),
					repo_get_commit_tree(opt->repo, h2),
					result);
	strbuf_release(&merge_base_abbrev);
	opt->ancestor = NULL;  /* avoid accidental re-use of opt->ancestor */
}

void merge_incore_nonrecursive(struct merge_options *opt,
			       struct tree *merge_base,
			       struct tree *side1,
			       struct tree *side2,
			       struct merge_result *result)
{
	trace2_region_enter("merge", "incore_nonrecursive", opt->repo);

	trace2_region_enter("merge", "merge_start", opt->repo);
	assert(opt->ancestor != NULL);
	merge_check_renames_reusable(opt, result, merge_base, side1, side2);
	merge_start(opt, result);
	/*
	 * Record the trees used in this merge, so if there's a next merge in
	 * a cherry-pick or rebase sequence it might be able to take advantage
	 * of the cached_pairs in that next merge.
	 */
	opt->priv->renames.merge_trees[0] = merge_base;
	opt->priv->renames.merge_trees[1] = side1;
	opt->priv->renames.merge_trees[2] = side2;
	trace2_region_leave("merge", "merge_start", opt->repo);

	merge_ort_nonrecursive_internal(opt, merge_base, side1, side2, result);
	trace2_region_leave("merge", "incore_nonrecursive", opt->repo);
}

void merge_incore_recursive(struct merge_options *opt,
			    struct commit_list *merge_bases,
			    struct commit *side1,
			    struct commit *side2,
			    struct merge_result *result)
{
	trace2_region_enter("merge", "incore_recursive", opt->repo);

	/* We set the ancestor label based on the merge_bases */
	assert(opt->ancestor == NULL);

	trace2_region_enter("merge", "merge_start", opt->repo);
	merge_start(opt, result);
	trace2_region_leave("merge", "merge_start", opt->repo);

	merge_ort_internal(opt, merge_bases, side1, side2, result);
	trace2_region_leave("merge", "incore_recursive", opt->repo);
}<|MERGE_RESOLUTION|>--- conflicted
+++ resolved
@@ -1583,23 +1583,6 @@
 	if (is_null_oid(b))
 		return 0;
 
-<<<<<<< HEAD
-	if (repo_submodule_init(&subrepo, opt->repo, path, null_oid())) {
-=======
-	/*
-	 * NEEDSWORK: Remove this when all submodule object accesses are
-	 * through explicitly specified repositores.
-	 */
-	if (add_submodule_odb(path)) {
->>>>>>> 23d36453
-		path_msg(opt, path, 0,
-				_("Failed to merge submodule %s (not checked out)"),
-				path);
-		return 0;
-	}
-
-<<<<<<< HEAD
-=======
 	if (repo_submodule_init(&subrepo, opt->repo, path, null_oid())) {
 		path_msg(opt, path, 0,
 				_("Failed to merge submodule %s (not checked out)"),
@@ -1607,7 +1590,6 @@
 		return 0;
 	}
 
->>>>>>> 23d36453
 	if (!(commit_o = lookup_commit_reference(&subrepo, o)) ||
 	    !(commit_a = lookup_commit_reference(&subrepo, a)) ||
 	    !(commit_b = lookup_commit_reference(&subrepo, b))) {
