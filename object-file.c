/*
 * GIT - The information manager from hell
 *
 * Copyright (C) Linus Torvalds, 2005
 *
 * This handles basic git object files - packing, unpacking,
 * creation etc.
 */
#include "cache.h"
#include "config.h"
#include "string-list.h"
#include "lockfile.h"
#include "delta.h"
#include "pack.h"
#include "blob.h"
#include "commit.h"
#include "run-command.h"
#include "tag.h"
#include "tree.h"
#include "tree-walk.h"
#include "refs.h"
#include "pack-revindex.h"
#include "hash-lookup.h"
#include "bulk-checkin.h"
#include "repository.h"
#include "replace-object.h"
#include "streaming.h"
#include "dir.h"
#include "list.h"
#include "mergesort.h"
#include "quote.h"
#include "packfile.h"
#include "object-store.h"
#include "promisor-remote.h"

/* The maximum size for an object header. */
#define MAX_HEADER_LEN 32


#define EMPTY_TREE_SHA1_BIN_LITERAL \
	 "\x4b\x82\x5d\xc6\x42\xcb\x6e\xb9\xa0\x60" \
	 "\xe5\x4b\xf8\xd6\x92\x88\xfb\xee\x49\x04"
#define EMPTY_TREE_SHA256_BIN_LITERAL \
	"\x6e\xf1\x9b\x41\x22\x5c\x53\x69\xf1\xc1" \
	"\x04\xd4\x5d\x8d\x85\xef\xa9\xb0\x57\xb5" \
	"\x3b\x14\xb4\xb9\xb9\x39\xdd\x74\xde\xcc" \
	"\x53\x21"

#define EMPTY_BLOB_SHA1_BIN_LITERAL \
	"\xe6\x9d\xe2\x9b\xb2\xd1\xd6\x43\x4b\x8b" \
	"\x29\xae\x77\x5a\xd8\xc2\xe4\x8c\x53\x91"
#define EMPTY_BLOB_SHA256_BIN_LITERAL \
	"\x47\x3a\x0f\x4c\x3b\xe8\xa9\x36\x81\xa2" \
	"\x67\xe3\xb1\xe9\xa7\xdc\xda\x11\x85\x43" \
	"\x6f\xe1\x41\xf7\x74\x91\x20\xa3\x03\x72" \
	"\x18\x13"

static const struct object_id empty_tree_oid = {
	.hash = EMPTY_TREE_SHA1_BIN_LITERAL,
	.algo = GIT_HASH_SHA1,
};
static const struct object_id empty_blob_oid = {
	.hash = EMPTY_BLOB_SHA1_BIN_LITERAL,
	.algo = GIT_HASH_SHA1,
};
static const struct object_id null_oid_sha1 = {
	.hash = {0},
	.algo = GIT_HASH_SHA1,
};
static const struct object_id empty_tree_oid_sha256 = {
	.hash = EMPTY_TREE_SHA256_BIN_LITERAL,
	.algo = GIT_HASH_SHA256,
};
static const struct object_id empty_blob_oid_sha256 = {
	.hash = EMPTY_BLOB_SHA256_BIN_LITERAL,
	.algo = GIT_HASH_SHA256,
};
static const struct object_id null_oid_sha256 = {
	.hash = {0},
	.algo = GIT_HASH_SHA256,
};

static void git_hash_sha1_init(git_hash_ctx *ctx)
{
	git_SHA1_Init(&ctx->sha1);
}

static void git_hash_sha1_clone(git_hash_ctx *dst, const git_hash_ctx *src)
{
	git_SHA1_Clone(&dst->sha1, &src->sha1);
}

static void git_hash_sha1_update(git_hash_ctx *ctx, const void *data, size_t len)
{
	git_SHA1_Update(&ctx->sha1, data, len);
}

static void git_hash_sha1_final(unsigned char *hash, git_hash_ctx *ctx)
{
	git_SHA1_Final(hash, &ctx->sha1);
}

static void git_hash_sha1_final_oid(struct object_id *oid, git_hash_ctx *ctx)
{
	git_SHA1_Final(oid->hash, &ctx->sha1);
	memset(oid->hash + GIT_SHA1_RAWSZ, 0, GIT_MAX_RAWSZ - GIT_SHA1_RAWSZ);
	oid->algo = GIT_HASH_SHA1;
}


static void git_hash_sha256_init(git_hash_ctx *ctx)
{
	git_SHA256_Init(&ctx->sha256);
}

static void git_hash_sha256_clone(git_hash_ctx *dst, const git_hash_ctx *src)
{
	git_SHA256_Clone(&dst->sha256, &src->sha256);
}

static void git_hash_sha256_update(git_hash_ctx *ctx, const void *data, size_t len)
{
	git_SHA256_Update(&ctx->sha256, data, len);
}

static void git_hash_sha256_final(unsigned char *hash, git_hash_ctx *ctx)
{
	git_SHA256_Final(hash, &ctx->sha256);
}

static void git_hash_sha256_final_oid(struct object_id *oid, git_hash_ctx *ctx)
{
	git_SHA256_Final(oid->hash, &ctx->sha256);
	/*
	 * This currently does nothing, so the compiler should optimize it out,
	 * but keep it in case we extend the hash size again.
	 */
	memset(oid->hash + GIT_SHA256_RAWSZ, 0, GIT_MAX_RAWSZ - GIT_SHA256_RAWSZ);
	oid->algo = GIT_HASH_SHA256;
}

static void git_hash_unknown_init(git_hash_ctx *ctx)
{
	BUG("trying to init unknown hash");
}

static void git_hash_unknown_clone(git_hash_ctx *dst, const git_hash_ctx *src)
{
	BUG("trying to clone unknown hash");
}

static void git_hash_unknown_update(git_hash_ctx *ctx, const void *data, size_t len)
{
	BUG("trying to update unknown hash");
}

static void git_hash_unknown_final(unsigned char *hash, git_hash_ctx *ctx)
{
	BUG("trying to finalize unknown hash");
}

static void git_hash_unknown_final_oid(struct object_id *oid, git_hash_ctx *ctx)
{
	BUG("trying to finalize unknown hash");
}


const struct git_hash_algo hash_algos[GIT_HASH_NALGOS] = {
	{
		NULL,
		0x00000000,
		0,
		0,
		0,
		git_hash_unknown_init,
		git_hash_unknown_clone,
		git_hash_unknown_update,
		git_hash_unknown_final,
		git_hash_unknown_final_oid,
		NULL,
		NULL,
		NULL,
	},
	{
		"sha1",
		/* "sha1", big-endian */
		0x73686131,
		GIT_SHA1_RAWSZ,
		GIT_SHA1_HEXSZ,
		GIT_SHA1_BLKSZ,
		git_hash_sha1_init,
		git_hash_sha1_clone,
		git_hash_sha1_update,
		git_hash_sha1_final,
		git_hash_sha1_final_oid,
		&empty_tree_oid,
		&empty_blob_oid,
		&null_oid_sha1,
	},
	{
		"sha256",
		/* "s256", big-endian */
		0x73323536,
		GIT_SHA256_RAWSZ,
		GIT_SHA256_HEXSZ,
		GIT_SHA256_BLKSZ,
		git_hash_sha256_init,
		git_hash_sha256_clone,
		git_hash_sha256_update,
		git_hash_sha256_final,
		git_hash_sha256_final_oid,
		&empty_tree_oid_sha256,
		&empty_blob_oid_sha256,
		&null_oid_sha256,
	}
};

const struct object_id *null_oid(void)
{
	return the_hash_algo->null_oid;
}

const char *empty_tree_oid_hex(void)
{
	static char buf[GIT_MAX_HEXSZ + 1];
	return oid_to_hex_r(buf, the_hash_algo->empty_tree);
}

const char *empty_blob_oid_hex(void)
{
	static char buf[GIT_MAX_HEXSZ + 1];
	return oid_to_hex_r(buf, the_hash_algo->empty_blob);
}

int hash_algo_by_name(const char *name)
{
	int i;
	if (!name)
		return GIT_HASH_UNKNOWN;
	for (i = 1; i < GIT_HASH_NALGOS; i++)
		if (!strcmp(name, hash_algos[i].name))
			return i;
	return GIT_HASH_UNKNOWN;
}

int hash_algo_by_id(uint32_t format_id)
{
	int i;
	for (i = 1; i < GIT_HASH_NALGOS; i++)
		if (format_id == hash_algos[i].format_id)
			return i;
	return GIT_HASH_UNKNOWN;
}

int hash_algo_by_length(int len)
{
	int i;
	for (i = 1; i < GIT_HASH_NALGOS; i++)
		if (len == hash_algos[i].rawsz)
			return i;
	return GIT_HASH_UNKNOWN;
}

/*
 * This is meant to hold a *small* number of objects that you would
 * want read_object_file() to be able to return, but yet you do not want
 * to write them into the object store (e.g. a browse-only
 * application).
 */
static struct cached_object {
	struct object_id oid;
	enum object_type type;
	void *buf;
	unsigned long size;
} *cached_objects;
static int cached_object_nr, cached_object_alloc;

static struct cached_object empty_tree = {
	{ EMPTY_TREE_SHA1_BIN_LITERAL },
	OBJ_TREE,
	"",
	0
};

static struct cached_object *find_cached_object(const struct object_id *oid)
{
	int i;
	struct cached_object *co = cached_objects;

	for (i = 0; i < cached_object_nr; i++, co++) {
		if (oideq(&co->oid, oid))
			return co;
	}
	if (oideq(oid, the_hash_algo->empty_tree))
		return &empty_tree;
	return NULL;
}


static int get_conv_flags(unsigned flags)
{
	if (flags & HASH_RENORMALIZE)
		return CONV_EOL_RENORMALIZE;
	else if (flags & HASH_WRITE_OBJECT)
		return global_conv_flags_eol | CONV_WRITE_OBJECT;
	else
		return 0;
}


int mkdir_in_gitdir(const char *path)
{
	if (mkdir(path, 0777)) {
		int saved_errno = errno;
		struct stat st;
		struct strbuf sb = STRBUF_INIT;

		if (errno != EEXIST)
			return -1;
		/*
		 * Are we looking at a path in a symlinked worktree
		 * whose original repository does not yet have it?
		 * e.g. .git/rr-cache pointing at its original
		 * repository in which the user hasn't performed any
		 * conflict resolution yet?
		 */
		if (lstat(path, &st) || !S_ISLNK(st.st_mode) ||
		    strbuf_readlink(&sb, path, st.st_size) ||
		    !is_absolute_path(sb.buf) ||
		    mkdir(sb.buf, 0777)) {
			strbuf_release(&sb);
			errno = saved_errno;
			return -1;
		}
		strbuf_release(&sb);
	}
	return adjust_shared_perm(path);
}

static enum scld_error safe_create_leading_directories_1(char *path, int share)
{
	char *next_component = path + offset_1st_component(path);
	enum scld_error ret = SCLD_OK;

	while (ret == SCLD_OK && next_component) {
		struct stat st;
		char *slash = next_component, slash_character;

		while (*slash && !is_dir_sep(*slash))
			slash++;

		if (!*slash)
			break;

		next_component = slash + 1;
		while (is_dir_sep(*next_component))
			next_component++;
		if (!*next_component)
			break;

		slash_character = *slash;
		*slash = '\0';
		if (!stat(path, &st)) {
			/* path exists */
			if (!S_ISDIR(st.st_mode)) {
				errno = ENOTDIR;
				ret = SCLD_EXISTS;
			}
		} else if (mkdir(path, 0777)) {
			if (errno == EEXIST &&
			    !stat(path, &st) && S_ISDIR(st.st_mode))
				; /* somebody created it since we checked */
			else if (errno == ENOENT)
				/*
				 * Either mkdir() failed because
				 * somebody just pruned the containing
				 * directory, or stat() failed because
				 * the file that was in our way was
				 * just removed.  Either way, inform
				 * the caller that it might be worth
				 * trying again:
				 */
				ret = SCLD_VANISHED;
			else
				ret = SCLD_FAILED;
		} else if (share && adjust_shared_perm(path)) {
			ret = SCLD_PERMS;
		}
		*slash = slash_character;
	}
	return ret;
}

enum scld_error safe_create_leading_directories(char *path)
{
	return safe_create_leading_directories_1(path, 1);
}

enum scld_error safe_create_leading_directories_no_share(char *path)
{
	return safe_create_leading_directories_1(path, 0);
}

enum scld_error safe_create_leading_directories_const(const char *path)
{
	int save_errno;
	/* path points to cache entries, so xstrdup before messing with it */
	char *buf = xstrdup(path);
	enum scld_error result = safe_create_leading_directories(buf);

	save_errno = errno;
	free(buf);
	errno = save_errno;
	return result;
}

int raceproof_create_file(const char *path, create_file_fn fn, void *cb)
{
	/*
	 * The number of times we will try to remove empty directories
	 * in the way of path. This is only 1 because if another
	 * process is racily creating directories that conflict with
	 * us, we don't want to fight against them.
	 */
	int remove_directories_remaining = 1;

	/*
	 * The number of times that we will try to create the
	 * directories containing path. We are willing to attempt this
	 * more than once, because another process could be trying to
	 * clean up empty directories at the same time as we are
	 * trying to create them.
	 */
	int create_directories_remaining = 3;

	/* A scratch copy of path, filled lazily if we need it: */
	struct strbuf path_copy = STRBUF_INIT;

	int ret, save_errno;

	/* Sanity check: */
	assert(*path);

retry_fn:
	ret = fn(path, cb);
	save_errno = errno;
	if (!ret)
		goto out;

	if (errno == EISDIR && remove_directories_remaining-- > 0) {
		/*
		 * A directory is in the way. Maybe it is empty; try
		 * to remove it:
		 */
		if (!path_copy.len)
			strbuf_addstr(&path_copy, path);

		if (!remove_dir_recursively(&path_copy, REMOVE_DIR_EMPTY_ONLY))
			goto retry_fn;
	} else if (errno == ENOENT && create_directories_remaining-- > 0) {
		/*
		 * Maybe the containing directory didn't exist, or
		 * maybe it was just deleted by a process that is
		 * racing with us to clean up empty directories. Try
		 * to create it:
		 */
		enum scld_error scld_result;

		if (!path_copy.len)
			strbuf_addstr(&path_copy, path);

		do {
			scld_result = safe_create_leading_directories(path_copy.buf);
			if (scld_result == SCLD_OK)
				goto retry_fn;
		} while (scld_result == SCLD_VANISHED && create_directories_remaining-- > 0);
	}

out:
	strbuf_release(&path_copy);
	errno = save_errno;
	return ret;
}

static void fill_loose_path(struct strbuf *buf, const struct object_id *oid)
{
	int i;
	for (i = 0; i < the_hash_algo->rawsz; i++) {
		static char hex[] = "0123456789abcdef";
		unsigned int val = oid->hash[i];
		strbuf_addch(buf, hex[val >> 4]);
		strbuf_addch(buf, hex[val & 0xf]);
		if (!i)
			strbuf_addch(buf, '/');
	}
}

static const char *odb_loose_path(struct object_directory *odb,
				  struct strbuf *buf,
				  const struct object_id *oid)
{
	strbuf_reset(buf);
	strbuf_addstr(buf, odb->path);
	strbuf_addch(buf, '/');
	fill_loose_path(buf, oid);
	return buf->buf;
}

const char *loose_object_path(struct repository *r, struct strbuf *buf,
			      const struct object_id *oid)
{
	return odb_loose_path(r->objects->odb, buf, oid);
}

/*
 * Return non-zero iff the path is usable as an alternate object database.
 */
static int alt_odb_usable(struct raw_object_store *o,
			  struct strbuf *path,
			  const char *normalized_objdir)
{
	struct object_directory *odb;

	/* Detect cases where alternate disappeared */
	if (!is_directory(path->buf)) {
		error(_("object directory %s does not exist; "
			"check .git/objects/info/alternates"),
		      path->buf);
		return 0;
	}

	/*
	 * Prevent the common mistake of listing the same
	 * thing twice, or object directory itself.
	 */
	for (odb = o->odb; odb; odb = odb->next) {
		if (!fspathcmp(path->buf, odb->path))
			return 0;
	}
	if (!fspathcmp(path->buf, normalized_objdir))
		return 0;

	return 1;
}

/*
 * Prepare alternate object database registry.
 *
 * The variable alt_odb_list points at the list of struct
 * object_directory.  The elements on this list come from
 * non-empty elements from colon separated ALTERNATE_DB_ENVIRONMENT
 * environment variable, and $GIT_OBJECT_DIRECTORY/info/alternates,
 * whose contents is similar to that environment variable but can be
 * LF separated.  Its base points at a statically allocated buffer that
 * contains "/the/directory/corresponding/to/.git/objects/...", while
 * its name points just after the slash at the end of ".git/objects/"
 * in the example above, and has enough space to hold all hex characters
 * of the object ID, an extra slash for the first level indirection, and
 * the terminating NUL.
 */
static void read_info_alternates(struct repository *r,
				 const char *relative_base,
				 int depth);
static int link_alt_odb_entry(struct repository *r, const char *entry,
	const char *relative_base, int depth, const char *normalized_objdir)
{
	struct object_directory *ent;
	struct strbuf pathbuf = STRBUF_INIT;

	if (!is_absolute_path(entry) && relative_base) {
		strbuf_realpath(&pathbuf, relative_base, 1);
		strbuf_addch(&pathbuf, '/');
	}
	strbuf_addstr(&pathbuf, entry);

	if (strbuf_normalize_path(&pathbuf) < 0 && relative_base) {
		error(_("unable to normalize alternate object path: %s"),
		      pathbuf.buf);
		strbuf_release(&pathbuf);
		return -1;
	}

	/*
	 * The trailing slash after the directory name is given by
	 * this function at the end. Remove duplicates.
	 */
	while (pathbuf.len && pathbuf.buf[pathbuf.len - 1] == '/')
		strbuf_setlen(&pathbuf, pathbuf.len - 1);

	if (!alt_odb_usable(r->objects, &pathbuf, normalized_objdir)) {
		strbuf_release(&pathbuf);
		return -1;
	}

	CALLOC_ARRAY(ent, 1);
	ent->path = xstrdup(pathbuf.buf);

	/* add the alternate entry */
	*r->objects->odb_tail = ent;
	r->objects->odb_tail = &(ent->next);
	ent->next = NULL;

	/* recursively add alternates */
	read_info_alternates(r, pathbuf.buf, depth + 1);

	strbuf_release(&pathbuf);
	return 0;
}

static const char *parse_alt_odb_entry(const char *string,
				       int sep,
				       struct strbuf *out)
{
	const char *end;

	strbuf_reset(out);

	if (*string == '#') {
		/* comment; consume up to next separator */
		end = strchrnul(string, sep);
	} else if (*string == '"' && !unquote_c_style(out, string, &end)) {
		/*
		 * quoted path; unquote_c_style has copied the
		 * data for us and set "end". Broken quoting (e.g.,
		 * an entry that doesn't end with a quote) falls
		 * back to the unquoted case below.
		 */
	} else {
		/* normal, unquoted path */
		end = strchrnul(string, sep);
		strbuf_add(out, string, end - string);
	}

	if (*end)
		end++;
	return end;
}

static void link_alt_odb_entries(struct repository *r, const char *alt,
				 int sep, const char *relative_base, int depth)
{
	struct strbuf objdirbuf = STRBUF_INIT;
	struct strbuf entry = STRBUF_INIT;

	if (!alt || !*alt)
		return;

	if (depth > 5) {
		error(_("%s: ignoring alternate object stores, nesting too deep"),
				relative_base);
		return;
	}

	strbuf_add_absolute_path(&objdirbuf, r->objects->odb->path);
	if (strbuf_normalize_path(&objdirbuf) < 0)
		die(_("unable to normalize object directory: %s"),
		    objdirbuf.buf);

	while (*alt) {
		alt = parse_alt_odb_entry(alt, sep, &entry);
		if (!entry.len)
			continue;
		link_alt_odb_entry(r, entry.buf,
				   relative_base, depth, objdirbuf.buf);
	}
	strbuf_release(&entry);
	strbuf_release(&objdirbuf);
}

static void read_info_alternates(struct repository *r,
				 const char *relative_base,
				 int depth)
{
	char *path;
	struct strbuf buf = STRBUF_INIT;

	path = xstrfmt("%s/info/alternates", relative_base);
	if (strbuf_read_file(&buf, path, 1024) < 0) {
		warn_on_fopen_errors(path);
		free(path);
		return;
	}

	link_alt_odb_entries(r, buf.buf, '\n', relative_base, depth);
	strbuf_release(&buf);
	free(path);
}

void add_to_alternates_file(const char *reference)
{
	struct lock_file lock = LOCK_INIT;
	char *alts = git_pathdup("objects/info/alternates");
	FILE *in, *out;
	int found = 0;

	hold_lock_file_for_update(&lock, alts, LOCK_DIE_ON_ERROR);
	out = fdopen_lock_file(&lock, "w");
	if (!out)
		die_errno(_("unable to fdopen alternates lockfile"));

	in = fopen(alts, "r");
	if (in) {
		struct strbuf line = STRBUF_INIT;

		while (strbuf_getline(&line, in) != EOF) {
			if (!strcmp(reference, line.buf)) {
				found = 1;
				break;
			}
			fprintf_or_die(out, "%s\n", line.buf);
		}

		strbuf_release(&line);
		fclose(in);
	}
	else if (errno != ENOENT)
		die_errno(_("unable to read alternates file"));

	if (found) {
		rollback_lock_file(&lock);
	} else {
		fprintf_or_die(out, "%s\n", reference);
		if (commit_lock_file(&lock))
			die_errno(_("unable to move new alternates file into place"));
		if (the_repository->objects->loaded_alternates)
			link_alt_odb_entries(the_repository, reference,
					     '\n', NULL, 0);
	}
	free(alts);
}

void add_to_alternates_memory(const char *reference)
{
	/*
	 * Make sure alternates are initialized, or else our entry may be
	 * overwritten when they are.
	 */
	prepare_alt_odb(the_repository);

	link_alt_odb_entries(the_repository, reference,
			     '\n', NULL, 0);
}

/*
 * Compute the exact path an alternate is at and returns it. In case of
 * error NULL is returned and the human readable error is added to `err`
 * `path` may be relative and should point to $GIT_DIR.
 * `err` must not be null.
 */
char *compute_alternate_path(const char *path, struct strbuf *err)
{
	char *ref_git = NULL;
	const char *repo;
	int seen_error = 0;

	ref_git = real_pathdup(path, 0);
	if (!ref_git) {
		seen_error = 1;
		strbuf_addf(err, _("path '%s' does not exist"), path);
		goto out;
	}

	repo = read_gitfile(ref_git);
	if (!repo)
		repo = read_gitfile(mkpath("%s/.git", ref_git));
	if (repo) {
		free(ref_git);
		ref_git = xstrdup(repo);
	}

	if (!repo && is_directory(mkpath("%s/.git/objects", ref_git))) {
		char *ref_git_git = mkpathdup("%s/.git", ref_git);
		free(ref_git);
		ref_git = ref_git_git;
	} else if (!is_directory(mkpath("%s/objects", ref_git))) {
		struct strbuf sb = STRBUF_INIT;
		seen_error = 1;
		if (get_common_dir(&sb, ref_git)) {
			strbuf_addf(err,
				    _("reference repository '%s' as a linked "
				      "checkout is not supported yet."),
				    path);
			goto out;
		}

		strbuf_addf(err, _("reference repository '%s' is not a "
					"local repository."), path);
		goto out;
	}

	if (!access(mkpath("%s/shallow", ref_git), F_OK)) {
		strbuf_addf(err, _("reference repository '%s' is shallow"),
			    path);
		seen_error = 1;
		goto out;
	}

	if (!access(mkpath("%s/info/grafts", ref_git), F_OK)) {
		strbuf_addf(err,
			    _("reference repository '%s' is grafted"),
			    path);
		seen_error = 1;
		goto out;
	}

out:
	if (seen_error) {
		FREE_AND_NULL(ref_git);
	}

	return ref_git;
}

static void fill_alternate_refs_command(struct child_process *cmd,
					const char *repo_path)
{
	const char *value;

	if (!git_config_get_value("core.alternateRefsCommand", &value)) {
		cmd->use_shell = 1;

		strvec_push(&cmd->args, value);
		strvec_push(&cmd->args, repo_path);
	} else {
		cmd->git_cmd = 1;

		strvec_pushf(&cmd->args, "--git-dir=%s", repo_path);
		strvec_push(&cmd->args, "for-each-ref");
		strvec_push(&cmd->args, "--format=%(objectname)");

		if (!git_config_get_value("core.alternateRefsPrefixes", &value)) {
			strvec_push(&cmd->args, "--");
			strvec_split(&cmd->args, value);
		}
	}

	cmd->env = local_repo_env;
	cmd->out = -1;
}

static void read_alternate_refs(const char *path,
				alternate_ref_fn *cb,
				void *data)
{
	struct child_process cmd = CHILD_PROCESS_INIT;
	struct strbuf line = STRBUF_INIT;
	FILE *fh;

	fill_alternate_refs_command(&cmd, path);

	if (start_command(&cmd))
		return;

	fh = xfdopen(cmd.out, "r");
	while (strbuf_getline_lf(&line, fh) != EOF) {
		struct object_id oid;
		const char *p;

		if (parse_oid_hex(line.buf, &oid, &p) || *p) {
			warning(_("invalid line while parsing alternate refs: %s"),
				line.buf);
			break;
		}

		cb(&oid, data);
	}

	fclose(fh);
	finish_command(&cmd);
	strbuf_release(&line);
}

struct alternate_refs_data {
	alternate_ref_fn *fn;
	void *data;
};

static int refs_from_alternate_cb(struct object_directory *e,
				  void *data)
{
	struct strbuf path = STRBUF_INIT;
	size_t base_len;
	struct alternate_refs_data *cb = data;

	if (!strbuf_realpath(&path, e->path, 0))
		goto out;
	if (!strbuf_strip_suffix(&path, "/objects"))
		goto out;
	base_len = path.len;

	/* Is this a git repository with refs? */
	strbuf_addstr(&path, "/refs");
	if (!is_directory(path.buf))
		goto out;
	strbuf_setlen(&path, base_len);

	read_alternate_refs(path.buf, cb->fn, cb->data);

out:
	strbuf_release(&path);
	return 0;
}

void for_each_alternate_ref(alternate_ref_fn fn, void *data)
{
	struct alternate_refs_data cb;
	cb.fn = fn;
	cb.data = data;
	foreach_alt_odb(refs_from_alternate_cb, &cb);
}

int foreach_alt_odb(alt_odb_fn fn, void *cb)
{
	struct object_directory *ent;
	int r = 0;

	prepare_alt_odb(the_repository);
	for (ent = the_repository->objects->odb->next; ent; ent = ent->next) {
		r = fn(ent, cb);
		if (r)
			break;
	}
	return r;
}

void prepare_alt_odb(struct repository *r)
{
	if (r->objects->loaded_alternates)
		return;

	link_alt_odb_entries(r, r->objects->alternate_db, PATH_SEP, NULL, 0);

	read_info_alternates(r, r->objects->odb->path, 0);
	r->objects->loaded_alternates = 1;
}

/* Returns 1 if we have successfully freshened the file, 0 otherwise. */
static int freshen_file(const char *fn)
{
	return !utime(fn, NULL);
}

/*
 * All of the check_and_freshen functions return 1 if the file exists and was
 * freshened (if freshening was requested), 0 otherwise. If they return
 * 0, you should not assume that it is safe to skip a write of the object (it
 * either does not exist on disk, or has a stale mtime and may be subject to
 * pruning).
 */
int check_and_freshen_file(const char *fn, int freshen)
{
	if (access(fn, F_OK))
		return 0;
	if (freshen && !freshen_file(fn))
		return 0;
	return 1;
}

static int check_and_freshen_odb(struct object_directory *odb,
				 const struct object_id *oid,
				 int freshen)
{
	static struct strbuf path = STRBUF_INIT;
	odb_loose_path(odb, &path, oid);
	return check_and_freshen_file(path.buf, freshen);
}

static int check_and_freshen_local(const struct object_id *oid, int freshen)
{
	return check_and_freshen_odb(the_repository->objects->odb, oid, freshen);
}

static int check_and_freshen_nonlocal(const struct object_id *oid, int freshen)
{
	struct object_directory *odb;

	prepare_alt_odb(the_repository);
	for (odb = the_repository->objects->odb->next; odb; odb = odb->next) {
		if (check_and_freshen_odb(odb, oid, freshen))
			return 1;
	}
	return 0;
}

static int check_and_freshen(const struct object_id *oid, int freshen)
{
	return check_and_freshen_local(oid, freshen) ||
	       check_and_freshen_nonlocal(oid, freshen);
}

int has_loose_object_nonlocal(const struct object_id *oid)
{
	return check_and_freshen_nonlocal(oid, 0);
}

static int has_loose_object(const struct object_id *oid)
{
	return check_and_freshen(oid, 0);
}

static void mmap_limit_check(size_t length)
{
	static size_t limit = 0;
	if (!limit) {
		limit = git_env_ulong("GIT_MMAP_LIMIT", 0);
		if (!limit)
			limit = SIZE_MAX;
	}
	if (length > limit)
		die(_("attempting to mmap %"PRIuMAX" over limit %"PRIuMAX),
		    (uintmax_t)length, (uintmax_t)limit);
}

void *xmmap_gently(void *start, size_t length,
		  int prot, int flags, int fd, off_t offset)
{
	void *ret;

	mmap_limit_check(length);
	ret = mmap(start, length, prot, flags, fd, offset);
	if (ret == MAP_FAILED && !length)
		ret = NULL;
	return ret;
}

void *xmmap(void *start, size_t length,
	int prot, int flags, int fd, off_t offset)
{
	void *ret = xmmap_gently(start, length, prot, flags, fd, offset);
	if (ret == MAP_FAILED)
		die_errno(_("mmap failed"));
	return ret;
}

/*
 * With an in-core object data in "map", rehash it to make sure the
 * object name actually matches "oid" to detect object corruption.
 * With "map" == NULL, try reading the object named with "oid" using
 * the streaming interface and rehash it to do the same.
 */
int check_object_signature(struct repository *r, const struct object_id *oid,
			   void *map, unsigned long size, const char *type,
			   struct object_id *real_oidp)
{
	struct object_id tmp;
	struct object_id *real_oid = real_oidp ? real_oidp : &tmp;
	enum object_type obj_type;
	struct git_istream *st;
	git_hash_ctx c;
	char hdr[MAX_HEADER_LEN];
	int hdrlen;

	if (map) {
		hash_object_file(r->hash_algo, map, size, type, real_oid);
		return !oideq(oid, real_oid) ? -1 : 0;
	}

	st = open_istream(r, oid, &obj_type, &size, NULL);
	if (!st)
		return -1;

	/* Generate the header */
	hdrlen = xsnprintf(hdr, sizeof(hdr), "%s %"PRIuMAX , type_name(obj_type), (uintmax_t)size) + 1;

	/* Sha1.. */
	r->hash_algo->init_fn(&c);
	r->hash_algo->update_fn(&c, hdr, hdrlen);
	for (;;) {
		char buf[1024 * 16];
		ssize_t readlen = read_istream(st, buf, sizeof(buf));

		if (readlen < 0) {
			close_istream(st);
			return -1;
		}
		if (!readlen)
			break;
		r->hash_algo->update_fn(&c, buf, readlen);
	}
<<<<<<< HEAD
	r->hash_algo->final_oid_fn(&real_oid, &c);
=======
	r->hash_algo->final_fn(real_oid->hash, &c);
>>>>>>> 12cf9e54
	close_istream(st);
	return !oideq(oid, real_oid) ? -1 : 0;
}

int git_open_cloexec(const char *name, int flags)
{
	int fd;
	static int o_cloexec = O_CLOEXEC;

	fd = open(name, flags | o_cloexec);
	if ((o_cloexec & O_CLOEXEC) && fd < 0 && errno == EINVAL) {
		/* Try again w/o O_CLOEXEC: the kernel might not support it */
		o_cloexec &= ~O_CLOEXEC;
		fd = open(name, flags | o_cloexec);
	}

#if defined(F_GETFD) && defined(F_SETFD) && defined(FD_CLOEXEC)
	{
		static int fd_cloexec = FD_CLOEXEC;

		if (!o_cloexec && 0 <= fd && fd_cloexec) {
			/* Opened w/o O_CLOEXEC?  try with fcntl(2) to add it */
			int flags = fcntl(fd, F_GETFD);
			if (fcntl(fd, F_SETFD, flags | fd_cloexec))
				fd_cloexec = 0;
		}
	}
#endif
	return fd;
}

/*
 * Find "oid" as a loose object in the local repository or in an alternate.
 * Returns 0 on success, negative on failure.
 *
 * The "path" out-parameter will give the path of the object we found (if any).
 * Note that it may point to static storage and is only valid until another
 * call to stat_loose_object().
 */
static int stat_loose_object(struct repository *r, const struct object_id *oid,
			     struct stat *st, const char **path)
{
	struct object_directory *odb;
	static struct strbuf buf = STRBUF_INIT;

	prepare_alt_odb(r);
	for (odb = r->objects->odb; odb; odb = odb->next) {
		*path = odb_loose_path(odb, &buf, oid);
		if (!lstat(*path, st))
			return 0;
	}

	return -1;
}

/*
 * Like stat_loose_object(), but actually open the object and return the
 * descriptor. See the caveats on the "path" parameter above.
 */
static int open_loose_object(struct repository *r,
			     const struct object_id *oid, const char **path)
{
	int fd;
	struct object_directory *odb;
	int most_interesting_errno = ENOENT;
	static struct strbuf buf = STRBUF_INIT;

	prepare_alt_odb(r);
	for (odb = r->objects->odb; odb; odb = odb->next) {
		*path = odb_loose_path(odb, &buf, oid);
		fd = git_open(*path);
		if (fd >= 0)
			return fd;

		if (most_interesting_errno == ENOENT)
			most_interesting_errno = errno;
	}
	errno = most_interesting_errno;
	return -1;
}

static int quick_has_loose(struct repository *r,
			   const struct object_id *oid)
{
	struct object_directory *odb;

	prepare_alt_odb(r);
	for (odb = r->objects->odb; odb; odb = odb->next) {
		if (oid_array_lookup(odb_loose_cache(odb, oid), oid) >= 0)
			return 1;
	}
	return 0;
}

/*
 * Map the loose object at "path" if it is not NULL, or the path found by
 * searching for a loose object named "oid".
 */
static void *map_loose_object_1(struct repository *r, const char *path,
			     const struct object_id *oid, unsigned long *size)
{
	void *map;
	int fd;

	if (path)
		fd = git_open(path);
	else
		fd = open_loose_object(r, oid, &path);
	map = NULL;
	if (fd >= 0) {
		struct stat st;

		if (!fstat(fd, &st)) {
			*size = xsize_t(st.st_size);
			if (!*size) {
				/* mmap() is forbidden on empty files */
				error(_("object file %s is empty"), path);
				close(fd);
				return NULL;
			}
			map = xmmap(NULL, *size, PROT_READ, MAP_PRIVATE, fd, 0);
		}
		close(fd);
	}
	return map;
}

void *map_loose_object(struct repository *r,
		       const struct object_id *oid,
		       unsigned long *size)
{
	return map_loose_object_1(r, NULL, oid, size);
}

static int unpack_loose_short_header(git_zstream *stream,
				     unsigned char *map, unsigned long mapsize,
				     void *buffer, unsigned long bufsiz)
{
	int ret;

	/* Get the data stream */
	memset(stream, 0, sizeof(*stream));
	stream->next_in = map;
	stream->avail_in = mapsize;
	stream->next_out = buffer;
	stream->avail_out = bufsiz;

	git_inflate_init(stream);
	obj_read_unlock();
	ret = git_inflate(stream, 0);
	obj_read_lock();

	return ret;
}

int unpack_loose_header(git_zstream *stream,
			unsigned char *map, unsigned long mapsize,
			void *buffer, unsigned long bufsiz)
{
	int status = unpack_loose_short_header(stream, map, mapsize,
					       buffer, bufsiz);

	if (status < Z_OK)
		return status;

	/* Make sure we have the terminating NUL */
	if (!memchr(buffer, '\0', stream->next_out - (unsigned char *)buffer))
		return -1;
	return 0;
}

static int unpack_loose_header_to_strbuf(git_zstream *stream, unsigned char *map,
					 unsigned long mapsize, void *buffer,
					 unsigned long bufsiz, struct strbuf *header)
{
	int status;

	status = unpack_loose_short_header(stream, map, mapsize, buffer, bufsiz);
	if (status < Z_OK)
		return -1;

	/*
	 * Check if entire header is unpacked in the first iteration.
	 */
	if (memchr(buffer, '\0', stream->next_out - (unsigned char *)buffer))
		return 0;

	/*
	 * buffer[0..bufsiz] was not large enough.  Copy the partial
	 * result out to header, and then append the result of further
	 * reading the stream.
	 */
	strbuf_add(header, buffer, stream->next_out - (unsigned char *)buffer);
	stream->next_out = buffer;
	stream->avail_out = bufsiz;

	do {
		obj_read_unlock();
		status = git_inflate(stream, 0);
		obj_read_lock();
		strbuf_add(header, buffer, stream->next_out - (unsigned char *)buffer);
		if (memchr(buffer, '\0', stream->next_out - (unsigned char *)buffer))
			return 0;
		stream->next_out = buffer;
		stream->avail_out = bufsiz;
	} while (status != Z_STREAM_END);
	return -1;
}

static void *unpack_loose_rest(git_zstream *stream,
			       void *buffer, unsigned long size,
			       const struct object_id *oid)
{
	int bytes = strlen(buffer) + 1;
	unsigned char *buf = xmallocz(size);
	unsigned long n;
	int status = Z_OK;

	n = stream->total_out - bytes;
	if (n > size)
		n = size;
	memcpy(buf, (char *) buffer + bytes, n);
	bytes = n;
	if (bytes <= size) {
		/*
		 * The above condition must be (bytes <= size), not
		 * (bytes < size).  In other words, even though we
		 * expect no more output and set avail_out to zero,
		 * the input zlib stream may have bytes that express
		 * "this concludes the stream", and we *do* want to
		 * eat that input.
		 *
		 * Otherwise we would not be able to test that we
		 * consumed all the input to reach the expected size;
		 * we also want to check that zlib tells us that all
		 * went well with status == Z_STREAM_END at the end.
		 */
		stream->next_out = buf + bytes;
		stream->avail_out = size - bytes;
		while (status == Z_OK) {
			obj_read_unlock();
			status = git_inflate(stream, Z_FINISH);
			obj_read_lock();
		}
	}
	if (status == Z_STREAM_END && !stream->avail_in) {
		git_inflate_end(stream);
		return buf;
	}

	if (status < 0)
		error(_("corrupt loose object '%s'"), oid_to_hex(oid));
	else if (stream->avail_in)
		error(_("garbage at end of loose object '%s'"),
		      oid_to_hex(oid));
	free(buf);
	return NULL;
}

/*
 * We used to just use "sscanf()", but that's actually way
 * too permissive for what we want to check. So do an anal
 * object header parse by hand.
 */
int parse_loose_header(const char *hdr,
		       struct object_info *oi,
		       unsigned int flags)
{
	const char *type_buf = hdr;
	unsigned long size;
	int type, type_len = 0;

	/*
	 * The type can be of any size but is followed by
	 * a space.
	 */
	for (;;) {
		char c = *hdr++;
		if (!c)
			return -1;
		if (c == ' ')
			break;
		type_len++;
	}

	type = type_from_string_gently(type_buf, type_len, 1);
	if (oi->type_name)
		strbuf_add(oi->type_name, type_buf, type_len);
	/*
	 * Set type to 0 if its an unknown object and
	 * we're obtaining the type using '--allow-unknown-type'
	 * option.
	 */
	if (type < 0 && !(flags & OBJECT_INFO_ALLOW_UNKNOWN_TYPE))
		die(_("invalid object type"));
	if (oi->typep)
		*oi->typep = type;

	/*
	 * The length must follow immediately, and be in canonical
	 * decimal format (ie "010" is not valid).
	 */
	size = *hdr++ - '0';
	if (size > 9)
		return -1;
	if (size) {
		for (;;) {
			unsigned long c = *hdr - '0';
			if (c > 9)
				break;
			hdr++;
			size = size * 10 + c;
		}
	}

	if (oi->sizep)
		*oi->sizep = size;

	/*
	 * The length must be followed by a zero byte
	 */
	return *hdr ? -1 : type;
}

static int loose_object_info(struct repository *r,
			     const struct object_id *oid,
			     struct object_info *oi, int flags)
{
	int status = 0;
	unsigned long mapsize;
	void *map;
	git_zstream stream;
	char hdr[MAX_HEADER_LEN];
	struct strbuf hdrbuf = STRBUF_INIT;
	unsigned long size_scratch;

	if (oi->delta_base_oid)
		oidclr(oi->delta_base_oid);

	/*
	 * If we don't care about type or size, then we don't
	 * need to look inside the object at all. Note that we
	 * do not optimize out the stat call, even if the
	 * caller doesn't care about the disk-size, since our
	 * return value implicitly indicates whether the
	 * object even exists.
	 */
	if (!oi->typep && !oi->type_name && !oi->sizep && !oi->contentp) {
		const char *path;
		struct stat st;
		if (!oi->disk_sizep && (flags & OBJECT_INFO_QUICK))
			return quick_has_loose(r, oid) ? 0 : -1;
		if (stat_loose_object(r, oid, &st, &path) < 0)
			return -1;
		if (oi->disk_sizep)
			*oi->disk_sizep = st.st_size;
		return 0;
	}

	map = map_loose_object(r, oid, &mapsize);
	if (!map)
		return -1;

	if (!oi->sizep)
		oi->sizep = &size_scratch;

	if (oi->disk_sizep)
		*oi->disk_sizep = mapsize;
	if ((flags & OBJECT_INFO_ALLOW_UNKNOWN_TYPE)) {
		if (unpack_loose_header_to_strbuf(&stream, map, mapsize, hdr, sizeof(hdr), &hdrbuf) < 0)
			status = error(_("unable to unpack %s header with --allow-unknown-type"),
				       oid_to_hex(oid));
	} else if (unpack_loose_header(&stream, map, mapsize, hdr, sizeof(hdr)) < 0)
		status = error(_("unable to unpack %s header"),
			       oid_to_hex(oid));
	if (status < 0) {
		; /* Do nothing */
	} else if (hdrbuf.len) {
		if ((status = parse_loose_header(hdrbuf.buf, oi, flags)) < 0)
			status = error(_("unable to parse %s header with --allow-unknown-type"),
				       oid_to_hex(oid));
	} else {
		status = parse_loose_header(hdr, oi, flags);
		if (status < 0 && !(flags & OBJECT_INFO_ALLOW_UNKNOWN_TYPE))
			error(_("unable to parse %s header"), oid_to_hex(oid));
	}

	if (status >= 0 && oi->contentp) {
		*oi->contentp = unpack_loose_rest(&stream, hdr,
						  *oi->sizep, oid);
		if (!*oi->contentp) {
			git_inflate_end(&stream);
			status = -1;
		}
	} else
		git_inflate_end(&stream);

	munmap(map, mapsize);
	if (status && oi->typep)
		*oi->typep = status;
	if (oi->sizep == &size_scratch)
		oi->sizep = NULL;
	strbuf_release(&hdrbuf);
	oi->whence = OI_LOOSE;
	return (status < 0) ? status : 0;
}

int obj_read_use_lock = 0;
pthread_mutex_t obj_read_mutex;

void enable_obj_read_lock(void)
{
	if (obj_read_use_lock)
		return;

	obj_read_use_lock = 1;
	init_recursive_mutex(&obj_read_mutex);
}

void disable_obj_read_lock(void)
{
	if (!obj_read_use_lock)
		return;

	obj_read_use_lock = 0;
	pthread_mutex_destroy(&obj_read_mutex);
}

int fetch_if_missing = 1;

static int do_oid_object_info_extended(struct repository *r,
				       const struct object_id *oid,
				       struct object_info *oi, unsigned flags)
{
	static struct object_info blank_oi = OBJECT_INFO_INIT;
	struct cached_object *co;
	struct pack_entry e;
	int rtype;
	const struct object_id *real = oid;
	int already_retried = 0;


	if (flags & OBJECT_INFO_LOOKUP_REPLACE)
		real = lookup_replace_object(r, oid);

	if (is_null_oid(real))
		return -1;

	if (!oi)
		oi = &blank_oi;

	co = find_cached_object(real);
	if (co) {
		if (oi->typep)
			*(oi->typep) = co->type;
		if (oi->sizep)
			*(oi->sizep) = co->size;
		if (oi->disk_sizep)
			*(oi->disk_sizep) = 0;
		if (oi->delta_base_oid)
			oidclr(oi->delta_base_oid);
		if (oi->type_name)
			strbuf_addstr(oi->type_name, type_name(co->type));
		if (oi->contentp)
			*oi->contentp = xmemdupz(co->buf, co->size);
		oi->whence = OI_CACHED;
		return 0;
	}

	while (1) {
		if (find_pack_entry(r, real, &e))
			break;

		if (flags & OBJECT_INFO_IGNORE_LOOSE)
			return -1;

		/* Most likely it's a loose object. */
		if (!loose_object_info(r, real, oi, flags))
			return 0;

		/* Not a loose object; someone else may have just packed it. */
		if (!(flags & OBJECT_INFO_QUICK)) {
			reprepare_packed_git(r);
			if (find_pack_entry(r, real, &e))
				break;
		}

		/* Check if it is a missing object */
		if (fetch_if_missing && has_promisor_remote() &&
		    !already_retried && r == the_repository &&
		    !(flags & OBJECT_INFO_SKIP_FETCH_OBJECT)) {
			/*
			 * TODO Investigate checking promisor_remote_get_direct()
			 * TODO return value and stopping on error here.
			 * TODO Pass a repository struct through
			 * promisor_remote_get_direct(), such that arbitrary
			 * repositories work.
			 */
			promisor_remote_get_direct(r, real, 1);
			already_retried = 1;
			continue;
		}

		return -1;
	}

	if (oi == &blank_oi)
		/*
		 * We know that the caller doesn't actually need the
		 * information below, so return early.
		 */
		return 0;
	rtype = packed_object_info(r, e.p, e.offset, oi);
	if (rtype < 0) {
		mark_bad_packed_object(e.p, real->hash);
		return do_oid_object_info_extended(r, real, oi, 0);
	} else if (oi->whence == OI_PACKED) {
		oi->u.packed.offset = e.offset;
		oi->u.packed.pack = e.p;
		oi->u.packed.is_delta = (rtype == OBJ_REF_DELTA ||
					 rtype == OBJ_OFS_DELTA);
	}

	return 0;
}

int oid_object_info_extended(struct repository *r, const struct object_id *oid,
			     struct object_info *oi, unsigned flags)
{
	int ret;
	obj_read_lock();
	ret = do_oid_object_info_extended(r, oid, oi, flags);
	obj_read_unlock();
	return ret;
}


/* returns enum object_type or negative */
int oid_object_info(struct repository *r,
		    const struct object_id *oid,
		    unsigned long *sizep)
{
	enum object_type type;
	struct object_info oi = OBJECT_INFO_INIT;

	oi.typep = &type;
	oi.sizep = sizep;
	if (oid_object_info_extended(r, oid, &oi,
				      OBJECT_INFO_LOOKUP_REPLACE) < 0)
		return -1;
	return type;
}

static void *read_object(struct repository *r,
			 const struct object_id *oid, enum object_type *type,
			 unsigned long *size)
{
	struct object_info oi = OBJECT_INFO_INIT;
	void *content;
	oi.typep = type;
	oi.sizep = size;
	oi.contentp = &content;

	if (oid_object_info_extended(r, oid, &oi, 0) < 0)
		return NULL;
	return content;
}

int pretend_object_file(void *buf, unsigned long len, enum object_type type,
			struct object_id *oid)
{
	struct cached_object *co;

	hash_object_file(the_hash_algo, buf, len, type_name(type), oid);
	if (has_object_file_with_flags(oid, OBJECT_INFO_QUICK | OBJECT_INFO_SKIP_FETCH_OBJECT) ||
	    find_cached_object(oid))
		return 0;
	ALLOC_GROW(cached_objects, cached_object_nr + 1, cached_object_alloc);
	co = &cached_objects[cached_object_nr++];
	co->size = len;
	co->type = type;
	co->buf = xmalloc(len);
	memcpy(co->buf, buf, len);
	oidcpy(&co->oid, oid);
	return 0;
}

/*
 * This function dies on corrupt objects; the callers who want to
 * deal with them should arrange to call read_object() and give error
 * messages themselves.
 */
void *read_object_file_extended(struct repository *r,
				const struct object_id *oid,
				enum object_type *type,
				unsigned long *size,
				int lookup_replace)
{
	void *data;
	const struct packed_git *p;
	const char *path;
	struct stat st;
	const struct object_id *repl = lookup_replace ?
		lookup_replace_object(r, oid) : oid;

	errno = 0;
	data = read_object(r, repl, type, size);
	if (data)
		return data;

	obj_read_lock();
	if (errno && errno != ENOENT)
		die_errno(_("failed to read object %s"), oid_to_hex(oid));

	/* die if we replaced an object with one that does not exist */
	if (repl != oid)
		die(_("replacement %s not found for %s"),
		    oid_to_hex(repl), oid_to_hex(oid));

	if (!stat_loose_object(r, repl, &st, &path))
		die(_("loose object %s (stored in %s) is corrupt"),
		    oid_to_hex(repl), path);

	if ((p = has_packed_and_bad(r, repl->hash)) != NULL)
		die(_("packed object %s (stored in %s) is corrupt"),
		    oid_to_hex(repl), p->pack_name);
	obj_read_unlock();

	return NULL;
}

void *read_object_with_reference(struct repository *r,
				 const struct object_id *oid,
				 const char *required_type_name,
				 unsigned long *size,
				 struct object_id *actual_oid_return)
{
	enum object_type type, required_type;
	void *buffer;
	unsigned long isize;
	struct object_id actual_oid;

	required_type = type_from_string(required_type_name);
	oidcpy(&actual_oid, oid);
	while (1) {
		int ref_length = -1;
		const char *ref_type = NULL;

		buffer = repo_read_object_file(r, &actual_oid, &type, &isize);
		if (!buffer)
			return NULL;
		if (type == required_type) {
			*size = isize;
			if (actual_oid_return)
				oidcpy(actual_oid_return, &actual_oid);
			return buffer;
		}
		/* Handle references */
		else if (type == OBJ_COMMIT)
			ref_type = "tree ";
		else if (type == OBJ_TAG)
			ref_type = "object ";
		else {
			free(buffer);
			return NULL;
		}
		ref_length = strlen(ref_type);

		if (ref_length + the_hash_algo->hexsz > isize ||
		    memcmp(buffer, ref_type, ref_length) ||
		    get_oid_hex((char *) buffer + ref_length, &actual_oid)) {
			free(buffer);
			return NULL;
		}
		free(buffer);
		/* Now we have the ID of the referred-to object in
		 * actual_oid.  Check again. */
	}
}

static void write_object_file_prepare(const struct git_hash_algo *algo,
				      const void *buf, unsigned long len,
				      const char *type, struct object_id *oid,
				      char *hdr, int *hdrlen)
{
	git_hash_ctx c;

	/* Generate the header */
	*hdrlen = xsnprintf(hdr, *hdrlen, "%s %"PRIuMAX , type, (uintmax_t)len)+1;

	/* Sha1.. */
	algo->init_fn(&c);
	algo->update_fn(&c, hdr, *hdrlen);
	algo->update_fn(&c, buf, len);
	algo->final_oid_fn(oid, &c);
}

/*
 * Move the just written object into its final resting place.
 */
int finalize_object_file(const char *tmpfile, const char *filename)
{
	int ret = 0;

	if (object_creation_mode == OBJECT_CREATION_USES_RENAMES)
		goto try_rename;
	else if (link(tmpfile, filename))
		ret = errno;

	/*
	 * Coda hack - coda doesn't like cross-directory links,
	 * so we fall back to a rename, which will mean that it
	 * won't be able to check collisions, but that's not a
	 * big deal.
	 *
	 * The same holds for FAT formatted media.
	 *
	 * When this succeeds, we just return.  We have nothing
	 * left to unlink.
	 */
	if (ret && ret != EEXIST) {
	try_rename:
		if (!rename(tmpfile, filename))
			goto out;
		ret = errno;
	}
	unlink_or_warn(tmpfile);
	if (ret) {
		if (ret != EEXIST) {
			return error_errno(_("unable to write file %s"), filename);
		}
		/* FIXME!!! Collision check here ? */
	}

out:
	if (adjust_shared_perm(filename))
		return error(_("unable to set permission to '%s'"), filename);
	return 0;
}

static int write_buffer(int fd, const void *buf, size_t len)
{
	if (write_in_full(fd, buf, len) < 0)
		return error_errno(_("file write error"));
	return 0;
}

int hash_object_file(const struct git_hash_algo *algo, const void *buf,
		     unsigned long len, const char *type,
		     struct object_id *oid)
{
	char hdr[MAX_HEADER_LEN];
	int hdrlen = sizeof(hdr);
	write_object_file_prepare(algo, buf, len, type, oid, hdr, &hdrlen);
	return 0;
}

/* Finalize a file on disk, and close it. */
static void close_loose_object(int fd)
{
	if (fsync_object_files)
		fsync_or_die(fd, "loose object file");
	if (close(fd) != 0)
		die_errno(_("error when closing loose object file"));
}

/* Size of directory component, including the ending '/' */
static inline int directory_size(const char *filename)
{
	const char *s = strrchr(filename, '/');
	if (!s)
		return 0;
	return s - filename + 1;
}

/*
 * This creates a temporary file in the same directory as the final
 * 'filename'
 *
 * We want to avoid cross-directory filename renames, because those
 * can have problems on various filesystems (FAT, NFS, Coda).
 */
static int create_tmpfile(struct strbuf *tmp, const char *filename)
{
	int fd, dirlen = directory_size(filename);

	strbuf_reset(tmp);
	strbuf_add(tmp, filename, dirlen);
	strbuf_addstr(tmp, "tmp_obj_XXXXXX");
	fd = git_mkstemp_mode(tmp->buf, 0444);
	if (fd < 0 && dirlen && errno == ENOENT) {
		/*
		 * Make sure the directory exists; note that the contents
		 * of the buffer are undefined after mkstemp returns an
		 * error, so we have to rewrite the whole buffer from
		 * scratch.
		 */
		strbuf_reset(tmp);
		strbuf_add(tmp, filename, dirlen - 1);
		if (mkdir(tmp->buf, 0777) && errno != EEXIST)
			return -1;
		if (adjust_shared_perm(tmp->buf))
			return -1;

		/* Try again */
		strbuf_addstr(tmp, "/tmp_obj_XXXXXX");
		fd = git_mkstemp_mode(tmp->buf, 0444);
	}
	return fd;
}

static int write_loose_object(const struct object_id *oid, char *hdr,
			      int hdrlen, const void *buf, unsigned long len,
			      time_t mtime)
{
	int fd, ret;
	unsigned char compressed[4096];
	git_zstream stream;
	git_hash_ctx c;
	struct object_id parano_oid;
	static struct strbuf tmp_file = STRBUF_INIT;
	static struct strbuf filename = STRBUF_INIT;

	loose_object_path(the_repository, &filename, oid);

	fd = create_tmpfile(&tmp_file, filename.buf);
	if (fd < 0) {
		if (errno == EACCES)
			return error(_("insufficient permission for adding an object to repository database %s"), get_object_directory());
		else
			return error_errno(_("unable to create temporary file"));
	}

	/* Set it up */
	git_deflate_init(&stream, zlib_compression_level);
	stream.next_out = compressed;
	stream.avail_out = sizeof(compressed);
	the_hash_algo->init_fn(&c);

	/* First header.. */
	stream.next_in = (unsigned char *)hdr;
	stream.avail_in = hdrlen;
	while (git_deflate(&stream, 0) == Z_OK)
		; /* nothing */
	the_hash_algo->update_fn(&c, hdr, hdrlen);

	/* Then the data itself.. */
	stream.next_in = (void *)buf;
	stream.avail_in = len;
	do {
		unsigned char *in0 = stream.next_in;
		ret = git_deflate(&stream, Z_FINISH);
		the_hash_algo->update_fn(&c, in0, stream.next_in - in0);
		if (write_buffer(fd, compressed, stream.next_out - compressed) < 0)
			die(_("unable to write loose object file"));
		stream.next_out = compressed;
		stream.avail_out = sizeof(compressed);
	} while (ret == Z_OK);

	if (ret != Z_STREAM_END)
		die(_("unable to deflate new object %s (%d)"), oid_to_hex(oid),
		    ret);
	ret = git_deflate_end_gently(&stream);
	if (ret != Z_OK)
		die(_("deflateEnd on object %s failed (%d)"), oid_to_hex(oid),
		    ret);
	the_hash_algo->final_oid_fn(&parano_oid, &c);
	if (!oideq(oid, &parano_oid))
		die(_("confused by unstable object source data for %s"),
		    oid_to_hex(oid));

	close_loose_object(fd);

	if (mtime) {
		struct utimbuf utb;
		utb.actime = mtime;
		utb.modtime = mtime;
		if (utime(tmp_file.buf, &utb) < 0)
			warning_errno(_("failed utime() on %s"), tmp_file.buf);
	}

	return finalize_object_file(tmp_file.buf, filename.buf);
}

static int freshen_loose_object(const struct object_id *oid)
{
	return check_and_freshen(oid, 1);
}

static int freshen_packed_object(const struct object_id *oid)
{
	struct pack_entry e;
	if (!find_pack_entry(the_repository, oid, &e))
		return 0;
	if (e.p->freshened)
		return 1;
	if (!freshen_file(e.p->pack_name))
		return 0;
	e.p->freshened = 1;
	return 1;
}

int write_object_file(const void *buf, unsigned long len, const char *type,
		      struct object_id *oid)
{
	char hdr[MAX_HEADER_LEN];
	int hdrlen = sizeof(hdr);

	/* Normally if we have it in the pack then we do not bother writing
	 * it out into .git/objects/??/?{38} file.
	 */
	write_object_file_prepare(the_hash_algo, buf, len, type, oid, hdr,
				  &hdrlen);
	if (freshen_packed_object(oid) || freshen_loose_object(oid))
		return 0;
	return write_loose_object(oid, hdr, hdrlen, buf, len, 0);
}

int hash_object_file_literally(const void *buf, unsigned long len,
			       const char *type, struct object_id *oid,
			       unsigned flags)
{
	char *header;
	int hdrlen, status = 0;

	/* type string, SP, %lu of the length plus NUL must fit this */
	hdrlen = strlen(type) + MAX_HEADER_LEN;
	header = xmalloc(hdrlen);
	write_object_file_prepare(the_hash_algo, buf, len, type, oid, header,
				  &hdrlen);

	if (!(flags & HASH_WRITE_OBJECT))
		goto cleanup;
	if (freshen_packed_object(oid) || freshen_loose_object(oid))
		goto cleanup;
	status = write_loose_object(oid, header, hdrlen, buf, len, 0);

cleanup:
	free(header);
	return status;
}

int force_object_loose(const struct object_id *oid, time_t mtime)
{
	void *buf;
	unsigned long len;
	enum object_type type;
	char hdr[MAX_HEADER_LEN];
	int hdrlen;
	int ret;

	if (has_loose_object(oid))
		return 0;
	buf = read_object(the_repository, oid, &type, &len);
	if (!buf)
		return error(_("cannot read object for %s"), oid_to_hex(oid));
	hdrlen = xsnprintf(hdr, sizeof(hdr), "%s %"PRIuMAX , type_name(type), (uintmax_t)len) + 1;
	ret = write_loose_object(oid, hdr, hdrlen, buf, len, mtime);
	free(buf);

	return ret;
}

int has_object(struct repository *r, const struct object_id *oid,
	       unsigned flags)
{
	int quick = !(flags & HAS_OBJECT_RECHECK_PACKED);
	unsigned object_info_flags = OBJECT_INFO_SKIP_FETCH_OBJECT |
		(quick ? OBJECT_INFO_QUICK : 0);

	if (!startup_info->have_repository)
		return 0;
	return oid_object_info_extended(r, oid, NULL, object_info_flags) >= 0;
}

int repo_has_object_file_with_flags(struct repository *r,
				    const struct object_id *oid, int flags)
{
	if (!startup_info->have_repository)
		return 0;
	return oid_object_info_extended(r, oid, NULL, flags) >= 0;
}

int repo_has_object_file(struct repository *r,
			 const struct object_id *oid)
{
	return repo_has_object_file_with_flags(r, oid, 0);
}

static void check_tree(const void *buf, size_t size)
{
	struct tree_desc desc;
	struct name_entry entry;

	init_tree_desc(&desc, buf, size);
	while (tree_entry(&desc, &entry))
		/* do nothing
		 * tree_entry() will die() on malformed entries */
		;
}

static void check_commit(const void *buf, size_t size)
{
	struct commit c;
	memset(&c, 0, sizeof(c));
	if (parse_commit_buffer(the_repository, &c, buf, size, 0))
		die(_("corrupt commit"));
}

static void check_tag(const void *buf, size_t size)
{
	struct tag t;
	memset(&t, 0, sizeof(t));
	if (parse_tag_buffer(the_repository, &t, buf, size))
		die(_("corrupt tag"));
}

static int index_mem(struct index_state *istate,
		     struct object_id *oid, void *buf, size_t size,
		     enum object_type type,
		     const char *path, unsigned flags)
{
	int ret, re_allocated = 0;
	int write_object = flags & HASH_WRITE_OBJECT;

	if (!type)
		type = OBJ_BLOB;

	/*
	 * Convert blobs to git internal format
	 */
	if ((type == OBJ_BLOB) && path) {
		struct strbuf nbuf = STRBUF_INIT;
		if (convert_to_git(istate, path, buf, size, &nbuf,
				   get_conv_flags(flags))) {
			buf = strbuf_detach(&nbuf, &size);
			re_allocated = 1;
		}
	}
	if (flags & HASH_FORMAT_CHECK) {
		if (type == OBJ_TREE)
			check_tree(buf, size);
		if (type == OBJ_COMMIT)
			check_commit(buf, size);
		if (type == OBJ_TAG)
			check_tag(buf, size);
	}

	if (write_object)
		ret = write_object_file(buf, size, type_name(type), oid);
	else
		ret = hash_object_file(the_hash_algo, buf, size,
				       type_name(type), oid);
	if (re_allocated)
		free(buf);
	return ret;
}

static int index_stream_convert_blob(struct index_state *istate,
				     struct object_id *oid,
				     int fd,
				     const char *path,
				     unsigned flags)
{
	int ret;
	const int write_object = flags & HASH_WRITE_OBJECT;
	struct strbuf sbuf = STRBUF_INIT;

	assert(path);
	assert(would_convert_to_git_filter_fd(istate, path));

	convert_to_git_filter_fd(istate, path, fd, &sbuf,
				 get_conv_flags(flags));

	if (write_object)
		ret = write_object_file(sbuf.buf, sbuf.len, type_name(OBJ_BLOB),
					oid);
	else
		ret = hash_object_file(the_hash_algo, sbuf.buf, sbuf.len,
				       type_name(OBJ_BLOB), oid);
	strbuf_release(&sbuf);
	return ret;
}

static int index_pipe(struct index_state *istate, struct object_id *oid,
		      int fd, enum object_type type,
		      const char *path, unsigned flags)
{
	struct strbuf sbuf = STRBUF_INIT;
	int ret;

	if (strbuf_read(&sbuf, fd, 4096) >= 0)
		ret = index_mem(istate, oid, sbuf.buf, sbuf.len, type, path, flags);
	else
		ret = -1;
	strbuf_release(&sbuf);
	return ret;
}

#define SMALL_FILE_SIZE (32*1024)

static int index_core(struct index_state *istate,
		      struct object_id *oid, int fd, size_t size,
		      enum object_type type, const char *path,
		      unsigned flags)
{
	int ret;

	if (!size) {
		ret = index_mem(istate, oid, "", size, type, path, flags);
	} else if (size <= SMALL_FILE_SIZE) {
		char *buf = xmalloc(size);
		ssize_t read_result = read_in_full(fd, buf, size);
		if (read_result < 0)
			ret = error_errno(_("read error while indexing %s"),
					  path ? path : "<unknown>");
		else if (read_result != size)
			ret = error(_("short read while indexing %s"),
				    path ? path : "<unknown>");
		else
			ret = index_mem(istate, oid, buf, size, type, path, flags);
		free(buf);
	} else {
		void *buf = xmmap(NULL, size, PROT_READ, MAP_PRIVATE, fd, 0);
		ret = index_mem(istate, oid, buf, size, type, path, flags);
		munmap(buf, size);
	}
	return ret;
}

/*
 * This creates one packfile per large blob unless bulk-checkin
 * machinery is "plugged".
 *
 * This also bypasses the usual "convert-to-git" dance, and that is on
 * purpose. We could write a streaming version of the converting
 * functions and insert that before feeding the data to fast-import
 * (or equivalent in-core API described above). However, that is
 * somewhat complicated, as we do not know the size of the filter
 * result, which we need to know beforehand when writing a git object.
 * Since the primary motivation for trying to stream from the working
 * tree file and to avoid mmaping it in core is to deal with large
 * binary blobs, they generally do not want to get any conversion, and
 * callers should avoid this code path when filters are requested.
 */
static int index_stream(struct object_id *oid, int fd, size_t size,
			enum object_type type, const char *path,
			unsigned flags)
{
	return index_bulk_checkin(oid, fd, size, type, path, flags);
}

int index_fd(struct index_state *istate, struct object_id *oid,
	     int fd, struct stat *st,
	     enum object_type type, const char *path, unsigned flags)
{
	int ret;

	/*
	 * Call xsize_t() only when needed to avoid potentially unnecessary
	 * die() for large files.
	 */
	if (type == OBJ_BLOB && path && would_convert_to_git_filter_fd(istate, path))
		ret = index_stream_convert_blob(istate, oid, fd, path, flags);
	else if (!S_ISREG(st->st_mode))
		ret = index_pipe(istate, oid, fd, type, path, flags);
	else if (st->st_size <= big_file_threshold || type != OBJ_BLOB ||
		 (path && would_convert_to_git(istate, path)))
		ret = index_core(istate, oid, fd, xsize_t(st->st_size),
				 type, path, flags);
	else
		ret = index_stream(oid, fd, xsize_t(st->st_size), type, path,
				   flags);
	close(fd);
	return ret;
}

int index_path(struct index_state *istate, struct object_id *oid,
	       const char *path, struct stat *st, unsigned flags)
{
	int fd;
	struct strbuf sb = STRBUF_INIT;
	int rc = 0;

	switch (st->st_mode & S_IFMT) {
	case S_IFREG:
		fd = open(path, O_RDONLY);
		if (fd < 0)
			return error_errno("open(\"%s\")", path);
		if (index_fd(istate, oid, fd, st, OBJ_BLOB, path, flags) < 0)
			return error(_("%s: failed to insert into database"),
				     path);
		break;
	case S_IFLNK:
		if (strbuf_readlink(&sb, path, st->st_size))
			return error_errno("readlink(\"%s\")", path);
		if (!(flags & HASH_WRITE_OBJECT))
			hash_object_file(the_hash_algo, sb.buf, sb.len,
					 blob_type, oid);
		else if (write_object_file(sb.buf, sb.len, blob_type, oid))
			rc = error(_("%s: failed to insert into database"), path);
		strbuf_release(&sb);
		break;
	case S_IFDIR:
		return resolve_gitlink_ref(path, "HEAD", oid);
	default:
		return error(_("%s: unsupported file type"), path);
	}
	return rc;
}

int read_pack_header(int fd, struct pack_header *header)
{
	if (read_in_full(fd, header, sizeof(*header)) != sizeof(*header))
		/* "eof before pack header was fully read" */
		return PH_ERROR_EOF;

	if (header->hdr_signature != htonl(PACK_SIGNATURE))
		/* "protocol error (pack signature mismatch detected)" */
		return PH_ERROR_PACK_SIGNATURE;
	if (!pack_version_ok(header->hdr_version))
		/* "protocol error (pack version unsupported)" */
		return PH_ERROR_PROTOCOL;
	return 0;
}

void assert_oid_type(const struct object_id *oid, enum object_type expect)
{
	enum object_type type = oid_object_info(the_repository, oid, NULL);
	if (type < 0)
		die(_("%s is not a valid object"), oid_to_hex(oid));
	if (type != expect)
		die(_("%s is not a valid '%s' object"), oid_to_hex(oid),
		    type_name(expect));
}

int for_each_file_in_obj_subdir(unsigned int subdir_nr,
				struct strbuf *path,
				each_loose_object_fn obj_cb,
				each_loose_cruft_fn cruft_cb,
				each_loose_subdir_fn subdir_cb,
				void *data)
{
	size_t origlen, baselen;
	DIR *dir;
	struct dirent *de;
	int r = 0;
	struct object_id oid;

	if (subdir_nr > 0xff)
		BUG("invalid loose object subdirectory: %x", subdir_nr);

	origlen = path->len;
	strbuf_complete(path, '/');
	strbuf_addf(path, "%02x", subdir_nr);

	dir = opendir(path->buf);
	if (!dir) {
		if (errno != ENOENT)
			r = error_errno(_("unable to open %s"), path->buf);
		strbuf_setlen(path, origlen);
		return r;
	}

	oid.hash[0] = subdir_nr;
	strbuf_addch(path, '/');
	baselen = path->len;

	while ((de = readdir(dir))) {
		size_t namelen;
		if (is_dot_or_dotdot(de->d_name))
			continue;

		namelen = strlen(de->d_name);
		strbuf_setlen(path, baselen);
		strbuf_add(path, de->d_name, namelen);
		if (namelen == the_hash_algo->hexsz - 2 &&
		    !hex_to_bytes(oid.hash + 1, de->d_name,
				  the_hash_algo->rawsz - 1)) {
			oid_set_algo(&oid, the_hash_algo);
			if (obj_cb) {
				r = obj_cb(&oid, path->buf, data);
				if (r)
					break;
			}
			continue;
		}

		if (cruft_cb) {
			r = cruft_cb(de->d_name, path->buf, data);
			if (r)
				break;
		}
	}
	closedir(dir);

	strbuf_setlen(path, baselen - 1);
	if (!r && subdir_cb)
		r = subdir_cb(subdir_nr, path->buf, data);

	strbuf_setlen(path, origlen);

	return r;
}

int for_each_loose_file_in_objdir_buf(struct strbuf *path,
			    each_loose_object_fn obj_cb,
			    each_loose_cruft_fn cruft_cb,
			    each_loose_subdir_fn subdir_cb,
			    void *data)
{
	int r = 0;
	int i;

	for (i = 0; i < 256; i++) {
		r = for_each_file_in_obj_subdir(i, path, obj_cb, cruft_cb,
						subdir_cb, data);
		if (r)
			break;
	}

	return r;
}

int for_each_loose_file_in_objdir(const char *path,
				  each_loose_object_fn obj_cb,
				  each_loose_cruft_fn cruft_cb,
				  each_loose_subdir_fn subdir_cb,
				  void *data)
{
	struct strbuf buf = STRBUF_INIT;
	int r;

	strbuf_addstr(&buf, path);
	r = for_each_loose_file_in_objdir_buf(&buf, obj_cb, cruft_cb,
					      subdir_cb, data);
	strbuf_release(&buf);

	return r;
}

int for_each_loose_object(each_loose_object_fn cb, void *data,
			  enum for_each_object_flags flags)
{
	struct object_directory *odb;

	prepare_alt_odb(the_repository);
	for (odb = the_repository->objects->odb; odb; odb = odb->next) {
		int r = for_each_loose_file_in_objdir(odb->path, cb, NULL,
						      NULL, data);
		if (r)
			return r;

		if (flags & FOR_EACH_OBJECT_LOCAL_ONLY)
			break;
	}

	return 0;
}

static int append_loose_object(const struct object_id *oid, const char *path,
			       void *data)
{
	oid_array_append(data, oid);
	return 0;
}

struct oid_array *odb_loose_cache(struct object_directory *odb,
				  const struct object_id *oid)
{
	int subdir_nr = oid->hash[0];
	struct strbuf buf = STRBUF_INIT;

	if (subdir_nr < 0 ||
	    subdir_nr >= ARRAY_SIZE(odb->loose_objects_subdir_seen))
		BUG("subdir_nr out of range");

	if (odb->loose_objects_subdir_seen[subdir_nr])
		return &odb->loose_objects_cache[subdir_nr];

	strbuf_addstr(&buf, odb->path);
	for_each_file_in_obj_subdir(subdir_nr, &buf,
				    append_loose_object,
				    NULL, NULL,
				    &odb->loose_objects_cache[subdir_nr]);
	odb->loose_objects_subdir_seen[subdir_nr] = 1;
	strbuf_release(&buf);
	return &odb->loose_objects_cache[subdir_nr];
}

void odb_clear_loose_cache(struct object_directory *odb)
{
	int i;

	for (i = 0; i < ARRAY_SIZE(odb->loose_objects_cache); i++)
		oid_array_clear(&odb->loose_objects_cache[i]);
	memset(&odb->loose_objects_subdir_seen, 0,
	       sizeof(odb->loose_objects_subdir_seen));
}

static int check_stream_oid(git_zstream *stream,
			    const char *hdr,
			    unsigned long size,
			    const char *path,
			    const struct object_id *expected_oid)
{
	git_hash_ctx c;
	struct object_id real_oid;
	unsigned char buf[4096];
	unsigned long total_read;
	int status = Z_OK;

	the_hash_algo->init_fn(&c);
	the_hash_algo->update_fn(&c, hdr, stream->total_out);

	/*
	 * We already read some bytes into hdr, but the ones up to the NUL
	 * do not count against the object's content size.
	 */
	total_read = stream->total_out - strlen(hdr) - 1;

	/*
	 * This size comparison must be "<=" to read the final zlib packets;
	 * see the comment in unpack_loose_rest for details.
	 */
	while (total_read <= size &&
	       (status == Z_OK ||
		(status == Z_BUF_ERROR && !stream->avail_out))) {
		stream->next_out = buf;
		stream->avail_out = sizeof(buf);
		if (size - total_read < stream->avail_out)
			stream->avail_out = size - total_read;
		status = git_inflate(stream, Z_FINISH);
		the_hash_algo->update_fn(&c, buf, stream->next_out - buf);
		total_read += stream->next_out - buf;
	}
	git_inflate_end(stream);

	if (status != Z_STREAM_END) {
		error(_("corrupt loose object '%s'"), oid_to_hex(expected_oid));
		return -1;
	}
	if (stream->avail_in) {
		error(_("garbage at end of loose object '%s'"),
		      oid_to_hex(expected_oid));
		return -1;
	}

	the_hash_algo->final_oid_fn(&real_oid, &c);
	if (!oideq(expected_oid, &real_oid)) {
		error(_("hash mismatch for %s (expected %s)"), path,
		      oid_to_hex(expected_oid));
		return -1;
	}

	return 0;
}

int read_loose_object(const char *path,
		      const struct object_id *expected_oid,
		      struct object_id *real_oid,
		      void **contents,
		      struct object_info *oi,
		      unsigned int oi_flags)
{
	int ret = -1;
	void *map = NULL;
	unsigned long mapsize;
	git_zstream stream;
	char hdr[MAX_HEADER_LEN];
	enum object_type *type = oi->typep;
	unsigned long *size = oi->sizep;

	*contents = NULL;

	map = map_loose_object_1(the_repository, path, NULL, &mapsize);
	if (!map) {
		error_errno(_("unable to mmap %s"), path);
		goto out;
	}

	if (unpack_loose_header(&stream, map, mapsize, hdr, sizeof(hdr)) < 0) {
		error(_("unable to unpack header of %s"), path);
		goto out;
	}

	*type = parse_loose_header(hdr, oi, oi_flags);
	if (*type < 0 && !(oi_flags & OBJECT_INFO_ALLOW_UNKNOWN_TYPE)) {
		error(_("unable to parse header %s"), path);
		git_inflate_end(&stream);
		goto out;
	}

	if (*type == OBJ_BLOB && *size > big_file_threshold) {
		if (check_stream_oid(&stream, hdr, *size, path, expected_oid) < 0)
			goto out;
	} else {
		*contents = unpack_loose_rest(&stream, hdr, *size, expected_oid);
		if (!*contents) {
			error(_("unable to unpack contents of %s"), path);
			git_inflate_end(&stream);
			goto out;
		}
		if (check_object_signature(the_repository, expected_oid,
					   *contents, *size, oi->type_name->buf, real_oid)) {
			if (oideq(real_oid, &null_oid))
				BUG("should only get OID mismatch errors with mapped contents");
			free(*contents);
			goto out;
		}
	}

	ret = 0; /* everything checks out */

out:
	if (map)
		munmap(map, mapsize);
	return ret;
}<|MERGE_RESOLUTION|>--- conflicted
+++ resolved
@@ -1077,11 +1077,14 @@
 			break;
 		r->hash_algo->update_fn(&c, buf, readlen);
 	}
-<<<<<<< HEAD
-	r->hash_algo->final_oid_fn(&real_oid, &c);
-=======
+	r->hash_algo->final_oid_fn(real_oid, &c);
+/*
+	||||||| 89b43f80a5
+	r->hash_algo->final_fn(real_oid.hash, &c);
+	=======
 	r->hash_algo->final_fn(real_oid->hash, &c);
->>>>>>> 12cf9e54
+	>>>>>>> ab/fsck-unexpected-type
+*/
 	close_istream(st);
 	return !oideq(oid, real_oid) ? -1 : 0;
 }
@@ -2587,7 +2590,7 @@
 		}
 		if (check_object_signature(the_repository, expected_oid,
 					   *contents, *size, oi->type_name->buf, real_oid)) {
-			if (oideq(real_oid, &null_oid))
+			if (oideq(real_oid, null_oid()))
 				BUG("should only get OID mismatch errors with mapped contents");
 			free(*contents);
 			goto out;
