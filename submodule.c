--- conflicted
+++ resolved
@@ -370,19 +370,11 @@
 		return;
 	}
 
-<<<<<<< HEAD
 output_header:
-	strbuf_addf(&sb, "%s%sSubmodule %s %s..", line_prefix, meta, path,
-			find_unique_abbrev(one->hash, DEFAULT_ABBREV));
-	if (!fast_backward && !fast_forward)
-		strbuf_addch(&sb, '.');
+	strbuf_addf(&sb, "%s%sSubmodule %s ", line_prefix, meta, path);
+	strbuf_add_unique_abbrev(&sb, one->hash, DEFAULT_ABBREV);
+	strbuf_addstr(&sb, (fast_backward || fast_forward) ? ".." : "...");
 	strbuf_add_unique_abbrev(&sb, two->hash, DEFAULT_ABBREV);
-=======
-	strbuf_addf(&sb, "%s%sSubmodule %s ", line_prefix, meta, path);
-	strbuf_add_unique_abbrev(&sb, one, DEFAULT_ABBREV);
-	strbuf_addstr(&sb, (fast_backward || fast_forward) ? ".." : "...");
-	strbuf_add_unique_abbrev(&sb, two, DEFAULT_ABBREV);
->>>>>>> a94bb683
 	if (message)
 		strbuf_addf(&sb, " %s%s\n", message, reset);
 	else
