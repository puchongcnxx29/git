--- conflicted
+++ resolved
@@ -475,11 +475,7 @@
 }
 
 int create_bundle(struct repository *r, const char *path,
-<<<<<<< HEAD
-		  int argc, const char **argv, struct strvec *pack_options)
-=======
-		  int argc, const char **argv, struct argv_array *pack_options, int version)
->>>>>>> e023ff06
+		  int argc, const char **argv, struct strvec *pack_options, int version)
 {
 	struct lock_file lock = LOCK_INIT;
 	int bundle_fd = -1;
