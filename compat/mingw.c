--- conflicted
+++ resolved
@@ -2374,60 +2374,6 @@
 	return -1;
 }
 
-<<<<<<< HEAD
-=======
-int mingw_has_dos_drive_prefix(const char *path)
-{
-	int i;
-
-	/*
-	 * Does it start with an ASCII letter (i.e. highest bit not set),
-	 * followed by a colon?
-	 */
-	if (!(0x80 & (unsigned char)*path))
-		return *path && path[1] == ':' ? 2 : 0;
-
-	/*
-	 * While drive letters must be letters of the English alphabet, it is
-	 * possible to assign virtually _any_ Unicode character via `subst` as
-	 * a drive letter to "virtual drives". Even `1`, or `ä`. Or fun stuff
-	 * like this:
-	 *
-	 *      subst ֍: %USERPROFILE%\Desktop
-	 */
-	for (i = 1; i < 4 && (0x80 & (unsigned char)path[i]); i++)
-		; /* skip first UTF-8 character */
-	return path[i] == ':' ? i + 1 : 0;
-}
-
-int mingw_skip_dos_drive_prefix(char **path)
-{
-	int ret = has_dos_drive_prefix(*path);
-	*path += ret;
-	return ret;
-}
-
-int mingw_offset_1st_component(const char *path)
-{
-	char *pos = (char *)path;
-
-	/* unc paths */
-	if (!skip_dos_drive_prefix(&pos) &&
-			is_dir_sep(pos[0]) && is_dir_sep(pos[1])) {
-		/* skip server name */
-		pos = strpbrk(pos + 2, "\\/");
-		if (!pos)
-			return 0; /* Error: malformed unc path */
-
-		do {
-			pos++;
-		} while (*pos && !is_dir_sep(*pos));
-	}
-
-	return pos + is_dir_sep(*pos) - path;
-}
-
->>>>>>> 4cd1cf31
 int xutftowcsn(wchar_t *wcs, const char *utfs, size_t wcslen, int utflen)
 {
 	int upos = 0, wpos = 0;
