--- conflicted
+++ resolved
@@ -117,13 +117,6 @@
 	close(term_fd);
 	term_fd = -1;
 	sigchain_pop_common();
-<<<<<<< HEAD
-}
-
-static int is_controlling_terminal(int fd)
-{
-	return (getpgid(0) == tcgetpgrp(fd));
-=======
 	if (restore_error_msg) {
 		signal(SIGTTIN, SIG_DFL);
 		signal(SIGTTOU, SIG_DFL);
@@ -131,7 +124,11 @@
 		restore_error_msg = NULL;
 		background_resume_msg = NULL;
 	}
->>>>>>> 5594541a
+}
+
+static int is_controlling_terminal(int fd)
+{
+	return (getpgid(0) == tcgetpgrp(fd));
 }
 
 int save_term(enum save_term_flags flags)
@@ -139,23 +136,15 @@
 	struct sigaction sa;
 
 	if (term_fd < 0)
-<<<<<<< HEAD
-		term_fd = open("/dev/tty", O_RDWR);
-	if (term_fd < 0)
-		return -1;
-	if (full_duplex && !is_controlling_terminal(term_fd)) {
-		close(term_fd);
-		term_fd = -1;
-		return -1;
-	}
-	if (tcgetattr(term_fd, &old_term) < 0)
-		return -1;
-	sigchain_push_common(restore_term_on_signal);
-=======
 		term_fd = (flags & SAVE_TERM_STDIN) ? 0
 						    : open("/dev/tty", O_RDWR);
 	if (term_fd < 0)
 		return -1;
+	if ((flags & SAVE_TERM_DUPLEX) && !is_controlling_terminal(term_fd)) {
+		close(term_fd);
+		term_fd = -1;
+		return -1;
+	}
 	if (tcgetattr(term_fd, &old_term) < 0)
 		return -1;
 	sigchain_push_common(restore_term_on_signal);
@@ -179,7 +168,6 @@
 	sigaction(SIGTSTP, &sa, NULL);
 	sigaction(SIGTTIN, &sa, NULL);
 	sigaction(SIGTTOU, &sa, NULL);
->>>>>>> 5594541a
 
 	return 0;
 }
