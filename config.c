--- conflicted
+++ resolved
@@ -921,7 +921,6 @@
 	return ret;
 }
 
-<<<<<<< HEAD
 ssize_t git_config_ssize_t(const char *name, const char *value)
 {
 	ssize_t ret;
@@ -930,10 +929,7 @@
 	return ret;
 }
 
-int git_parse_maybe_bool(const char *value)
-=======
 static int git_parse_maybe_bool_text(const char *value)
->>>>>>> f094b89a
 {
 	if (!value)
 		return 1;
