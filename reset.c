--- conflicted
+++ resolved
@@ -70,7 +70,7 @@
 					    reflog_head);
 	}
 	if (!ret && run_hook)
-		run_hook_le(NULL, "post-checkout",
+		run_hooks_l("post-checkout",
 			    oid_to_hex(head ? head : null_oid()),
 			    oid_to_hex(oid), "1", NULL);
 	strbuf_release(&msg);
@@ -161,51 +161,8 @@
 		goto leave_reset_head;
 	}
 
-<<<<<<< HEAD
-reset_head_refs:
-	reflog_action = getenv(GIT_REFLOG_ACTION_ENVIRONMENT);
-	strbuf_addf(&msg, "%s: ", reflog_action ? reflog_action : default_reflog_action);
-	prefix_len = msg.len;
-
-	if (update_orig_head) {
-		if (!get_oid("ORIG_HEAD", &oid_old_orig))
-			old_orig = &oid_old_orig;
-		if (!get_oid("HEAD", &oid_orig)) {
-			orig = &oid_orig;
-			if (!reflog_orig_head) {
-				strbuf_addstr(&msg, "updating ORIG_HEAD");
-				reflog_orig_head = msg.buf;
-			}
-			update_ref(reflog_orig_head, "ORIG_HEAD", orig,
-				   old_orig, 0, UPDATE_REFS_MSG_ON_ERR);
-		} else if (old_orig)
-			delete_ref(NULL, "ORIG_HEAD", old_orig, 0);
-	}
-
-	if (!reflog_head) {
-		strbuf_setlen(&msg, prefix_len);
-		strbuf_addstr(&msg, "updating HEAD");
-		reflog_head = msg.buf;
-	}
-	if (!switch_to_branch)
-		ret = update_ref(reflog_head, "HEAD", oid, orig,
-				 detach_head ? REF_NO_DEREF : 0,
-				 UPDATE_REFS_MSG_ON_ERR);
-	else {
-		ret = update_ref(reflog_head, switch_to_branch, oid,
-				 NULL, 0, UPDATE_REFS_MSG_ON_ERR);
-		if (!ret)
-			ret = create_symref("HEAD", switch_to_branch,
-					    reflog_head);
-	}
-	if (run_hook)
-		run_hooks_l("post-checkout",
-			    oid_to_hex(orig ? orig : null_oid()),
-			    oid_to_hex(oid), "1", NULL);
-=======
 	if (oid != &head_oid || update_orig_head || switch_to_branch)
 		ret = update_refs(opts, oid, head);
->>>>>>> 38c541ce
 
 leave_reset_head:
 	rollback_lock_file(&lock);
