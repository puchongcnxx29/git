--- conflicted
+++ resolved
@@ -127,12 +127,8 @@
 					    reflog_head);
 	}
 	if (run_hook) {
-<<<<<<< HEAD
-		struct run_hooks_opt opt = RUN_HOOKS_OPT_INIT;
-=======
 		struct run_hooks_opt opt = RUN_HOOKS_OPT_INIT_ASYNC;
 
->>>>>>> 8d78bd95
 		strvec_pushl(&opt.args,
 			     oid_to_hex(orig ? orig : null_oid()),
 			     oid_to_hex(oid),
