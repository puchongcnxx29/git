--- conflicted
+++ resolved
@@ -126,13 +126,8 @@
 	unpack_tree_opts.merge = 1;
 	unpack_tree_opts.preserve_ignored = 0; /* FIXME: !overwrite_ignore */
 	init_checkout_metadata(&unpack_tree_opts.meta, switch_to_branch, oid, NULL);
-<<<<<<< HEAD
-	if (!detach_head)
+	if (reset_hard)
 		unpack_tree_opts.reset = UNPACK_RESET_PROTECT_UNTRACKED;
-=======
-	if (reset_hard)
-		unpack_tree_opts.reset = 1;
->>>>>>> 2a233d4a
 
 	if (repo_read_index_unmerged(r) < 0) {
 		ret = error(_("could not read index"));
