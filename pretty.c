--- conflicted
+++ resolved
@@ -630,23 +630,13 @@
 	}
 }
 
-<<<<<<< HEAD
 void pp_title_line(enum cmit_fmt fmt,
 		   const char **msg_p,
 		   struct strbuf *sb,
 		   const char *subject,
 		   const char *after_subject,
 		   const char *encoding,
-		   int plain_non_ascii)
-=======
-static void pp_title_line(enum cmit_fmt fmt,
-			  const char **msg_p,
-			  struct strbuf *sb,
-			  const char *subject,
-			  const char *after_subject,
-			  const char *encoding,
-			  int need_8bit_cte)
->>>>>>> 6bf4f1b4
+		   int need_8bit_cte)
 {
 	struct strbuf title;
 
