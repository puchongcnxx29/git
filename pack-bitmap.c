--- conflicted
+++ resolved
@@ -13,10 +13,7 @@
 #include "repository.h"
 #include "object-store.h"
 #include "list-objects-filter-options.h"
-<<<<<<< HEAD
-=======
 #include "midx.h"
->>>>>>> f966592b
 #include "config.h"
 
 /*
@@ -1908,11 +1905,6 @@
 	return total;
 }
 
-<<<<<<< HEAD
-const struct string_list *bitmap_preferred_tips(struct repository *r)
-{
-	return repo_config_get_value_multi(r, "pack.preferbitmaptips");
-=======
 int bitmap_is_midx(struct bitmap_index *bitmap_git)
 {
 	return !!bitmap_git->midx;
@@ -1946,5 +1938,4 @@
 	}
 
 	return 0;
->>>>>>> f966592b
 }