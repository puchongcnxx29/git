/*
 * Parse and rearrange a svnadmin dump.
 * Create the dump with:
 * svnadmin dump --incremental -r<startrev>:<endrev> <repository> >outfile
 *
 * Licensed under a two-clause BSD-style license.
 * See LICENSE for details.
 */

#include "cache.h"
#include "repo_tree.h"
#include "fast_export.h"
#include "line_buffer.h"
#include "string_pool.h"
#include "strbuf.h"

#define REPORT_FILENO 3

/*
 * Compare start of string to literal of equal length;
 * must be guarded by length test.
 */
#define constcmp(s, ref) memcmp(s, ref, sizeof(ref) - 1)

#define NODEACT_REPLACE 4
#define NODEACT_DELETE 3
#define NODEACT_ADD 2
#define NODEACT_CHANGE 1
#define NODEACT_UNKNOWN 0

/* States: */
#define DUMP_CTX 0	/* dump metadata */
#define REV_CTX  1	/* revision metadata */
#define NODE_CTX 2	/* node metadata */
#define INTERNODE_CTX 3	/* between nodes */

#define LENGTH_UNKNOWN (~0)
#define DATE_RFC2822_LEN 31

static struct line_buffer input = LINE_BUFFER_INIT;

<<<<<<< HEAD
#define REPORT_FILENO 3

static char *log_copy(uint32_t length, const char *log)
{
	char *buffer;
	log_free(log_pool.size);
	buffer = log_pointer(log_alloc(length));
	strncpy(buffer, log, length);
	return buffer;
}

=======
>>>>>>> 7c5817d3
static struct {
	uint32_t action, propLength, textLength, srcRev, type;
	uint32_t src[REPO_MAX_PATH_DEPTH], dst[REPO_MAX_PATH_DEPTH];
	uint32_t text_delta, prop_delta;
} node_ctx;

static struct {
	uint32_t revision;
	unsigned long timestamp;
	struct strbuf log, author;
} rev_ctx;

static struct {
	uint32_t version;
	struct strbuf uuid, url;
} dump_ctx;

static void reset_node_ctx(char *fname)
{
	node_ctx.type = 0;
	node_ctx.action = NODEACT_UNKNOWN;
	node_ctx.propLength = LENGTH_UNKNOWN;
	node_ctx.textLength = LENGTH_UNKNOWN;
	node_ctx.src[0] = ~0;
	node_ctx.srcRev = 0;
	pool_tok_seq(REPO_MAX_PATH_DEPTH, node_ctx.dst, "/", fname);
	node_ctx.text_delta = 0;
	node_ctx.prop_delta = 0;
}

static void reset_rev_ctx(uint32_t revision)
{
	rev_ctx.revision = revision;
	rev_ctx.timestamp = 0;
	strbuf_reset(&rev_ctx.log);
	strbuf_reset(&rev_ctx.author);
}

static void reset_dump_ctx(const char *url)
{
	strbuf_reset(&dump_ctx.url);
	if (url)
		strbuf_addstr(&dump_ctx.url, url);
	dump_ctx.version = 1;
	strbuf_reset(&dump_ctx.uuid);
}

static void handle_property(const struct strbuf *key_buf,
				const char *val, uint32_t len,
				uint32_t *type_set)
{
	const char *key = key_buf->buf;
	size_t keylen = key_buf->len;

	switch (keylen + 1) {
	case sizeof("svn:log"):
		if (constcmp(key, "svn:log"))
			break;
		if (!val)
			die("invalid dump: unsets svn:log");
<<<<<<< HEAD
		/* Value length excludes terminating nul. */
		rev_ctx.log = log_copy(len + 1, val);
		break;
	case sizeof("svn:author"):
		if (constcmp(key, "svn:author"))
			break;
		rev_ctx.author = pool_intern(val);
		break;
	case sizeof("svn:date"):
		if (constcmp(key, "svn:date"))
			break;
=======
		strbuf_reset(&rev_ctx.log);
		strbuf_add(&rev_ctx.log, val, len);
	} else if (key == keys.svn_author) {
		strbuf_reset(&rev_ctx.author);
		if (val)
			strbuf_add(&rev_ctx.author, val, len);
	} else if (key == keys.svn_date) {
>>>>>>> 7c5817d3
		if (!val)
			die("invalid dump: unsets svn:date");
		if (parse_date_basic(val, &rev_ctx.timestamp, NULL))
			warning("invalid timestamp: %s", val);
		break;
	case sizeof("svn:executable"):
	case sizeof("svn:special"):
		if (keylen == strlen("svn:executable") &&
		    constcmp(key, "svn:executable"))
			break;
		if (keylen == strlen("svn:special") &&
		    constcmp(key, "svn:special"))
			break;
		if (*type_set) {
			if (!val)
				return;
			die("invalid dump: sets type twice");
		}
		if (!val) {
			node_ctx.type = REPO_MODE_BLB;
			return;
		}
		*type_set = 1;
		node_ctx.type = keylen == strlen("svn:executable") ?
				REPO_MODE_EXE :
				REPO_MODE_LNK;
	}
}

static void die_short_read(void)
{
	if (buffer_ferror(&input))
		die_errno("error reading dump file");
	die("invalid dump: unexpected end of file");
}

static void read_props(void)
{
	static struct strbuf key = STRBUF_INIT;
	const char *t;
	/*
	 * NEEDSWORK: to support simple mode changes like
	 *	K 11
	 *	svn:special
	 *	V 1
	 *	*
	 *	D 14
	 *	svn:executable
	 * we keep track of whether a mode has been set and reset to
	 * plain file only if not.  We should be keeping track of the
	 * symlink and executable bits separately instead.
	 */
	uint32_t type_set = 0;
	while ((t = buffer_read_line(&input)) && strcmp(t, "PROPS-END")) {
		uint32_t len;
		const char *val;
		const char type = t[0];
		int ch;

		if (!type || t[1] != ' ')
			die("invalid property line: %s\n", t);
		len = atoi(&t[2]);
		val = buffer_read_string(&input, len);
		if (!val || strlen(val) != len)
			die_short_read();

		/* Discard trailing newline. */
		ch = buffer_read_char(&input);
		if (ch == EOF)
			die_short_read();
		if (ch != '\n')
			die("invalid dump: expected newline after %s", val);

		switch (type) {
		case 'K':
		case 'D':
			strbuf_reset(&key);
			if (val)
				strbuf_add(&key, val, len);
			if (type == 'K')
				continue;
			assert(type == 'D');
			val = NULL;
			len = 0;
			/* fall through */
		case 'V':
			handle_property(&key, val, len, &type_set);
			strbuf_reset(&key);
			continue;
		default:
			die("invalid property line: %s\n", t);
		}
	}
}

static void handle_node(void)
{
	const uint32_t type = node_ctx.type;
	const int have_props = node_ctx.propLength != LENGTH_UNKNOWN;
	const int have_text = node_ctx.textLength != LENGTH_UNKNOWN;
	/*
	 * Old text for this node:
	 *  NULL	- directory or bug
	 *  empty_blob	- empty
	 *  "<dataref>"	- data retrievable from fast-import
	 */
	static const char *const empty_blob = "::empty::";
	const char *old_data = NULL;

	if (node_ctx.text_delta)
		die("text deltas not supported");

	if (node_ctx.action == NODEACT_DELETE) {
		if (have_text || have_props || node_ctx.srcRev)
			die("invalid dump: deletion node has "
				"copyfrom info, text, or properties");
		return repo_delete(node_ctx.dst);
	}
	if (node_ctx.action == NODEACT_REPLACE) {
		repo_delete(node_ctx.dst);
		node_ctx.action = NODEACT_ADD;
	}
	if (node_ctx.srcRev) {
		repo_copy(node_ctx.srcRev, node_ctx.src, node_ctx.dst);
		if (node_ctx.action == NODEACT_ADD)
			node_ctx.action = NODEACT_CHANGE;
	}
	if (have_text && type == REPO_MODE_DIR)
		die("invalid dump: directories cannot have text attached");

	/*
	 * Find old content (old_data) and decide on the new mode.
	 */
	if (node_ctx.action == NODEACT_CHANGE && !~*node_ctx.dst) {
		if (type != REPO_MODE_DIR)
			die("invalid dump: root of tree is not a regular file");
		old_data = NULL;
	} else if (node_ctx.action == NODEACT_CHANGE) {
		uint32_t mode;
		old_data = repo_read_path(node_ctx.dst);
		mode = repo_read_mode(node_ctx.dst);
		if (mode == REPO_MODE_DIR && type != REPO_MODE_DIR)
			die("invalid dump: cannot modify a directory into a file");
		if (mode != REPO_MODE_DIR && type == REPO_MODE_DIR)
			die("invalid dump: cannot modify a file into a directory");
		node_ctx.type = mode;
	} else if (node_ctx.action == NODEACT_ADD) {
		if (type == REPO_MODE_DIR)
			old_data = NULL;
		else if (have_text)
			old_data = empty_blob;
		else
			die("invalid dump: adds node without text");
	} else {
		die("invalid dump: Node-path block lacks Node-action");
	}

	/*
	 * Adjust mode to reflect properties.
	 */
	if (have_props) {
		if (!node_ctx.prop_delta)
			node_ctx.type = type;
		if (node_ctx.propLength)
			read_props();
	}

	/*
	 * Save the result.
	 */
	if (type == REPO_MODE_DIR)	/* directories are not tracked. */
		return;
	assert(old_data);
	if (old_data == empty_blob)
		/* For the fast_export_* functions, NULL means empty. */
		old_data = NULL;
	if (!have_text) {
		fast_export_modify(REPO_MAX_PATH_DEPTH, node_ctx.dst,
					node_ctx.type, old_data);
		return;
	}
	fast_export_modify(REPO_MAX_PATH_DEPTH, node_ctx.dst,
				node_ctx.type, "inline");
	fast_export_data(node_ctx.type, node_ctx.textLength, &input);
}

static void begin_revision(void)
{
	if (!rev_ctx.revision)	/* revision 0 gets no git commit. */
		return;
	fast_export_begin_commit(rev_ctx.revision, rev_ctx.author, rev_ctx.log,
		dump_ctx.uuid, dump_ctx.url, rev_ctx.timestamp);
}

static void end_revision(void)
{
	if (rev_ctx.revision)
<<<<<<< HEAD
		fast_export_end_commit(rev_ctx.revision);
=======
		repo_commit(rev_ctx.revision, rev_ctx.author.buf,
			rev_ctx.log.buf, dump_ctx.uuid.buf, dump_ctx.url.buf,
			rev_ctx.timestamp);
>>>>>>> 7c5817d3
}

void svndump_read(const char *url)
{
	char *val;
	char *t;
	uint32_t active_ctx = DUMP_CTX;
	uint32_t len;

	reset_dump_ctx(url);
	while ((t = buffer_read_line(&input))) {
		val = strstr(t, ": ");
		if (!val)
			continue;
		val += 2;

		/* strlen(key) + 1 */
		switch (val - t - 1) {
		case sizeof("SVN-fs-dump-format-version"):
			if (constcmp(t, "SVN-fs-dump-format-version"))
				continue;
			dump_ctx.version = atoi(val);
			if (dump_ctx.version > 3)
				die("expected svn dump format version <= 3, found %"PRIu32,
				    dump_ctx.version);
<<<<<<< HEAD
			break;
		case sizeof("UUID"):
			if (constcmp(t, "UUID"))
				continue;
			dump_ctx.uuid = pool_intern(val);
			break;
		case sizeof("Revision-number"):
			if (constcmp(t, "Revision-number"))
				continue;
=======
		} else if (key == keys.uuid) {
			strbuf_reset(&dump_ctx.uuid);
			strbuf_addstr(&dump_ctx.uuid, val);
		} else if (key == keys.revision_number) {
>>>>>>> 7c5817d3
			if (active_ctx == NODE_CTX)
				handle_node();
			if (active_ctx == REV_CTX)
				begin_revision();
			if (active_ctx != DUMP_CTX)
				end_revision();
			active_ctx = REV_CTX;
			reset_rev_ctx(atoi(val));
			break;
		case sizeof("Node-path"):
			if (prefixcmp(t, "Node-"))
				continue;
			if (!constcmp(t + strlen("Node-"), "path")) {
				if (active_ctx == NODE_CTX)
					handle_node();
				if (active_ctx == REV_CTX)
					begin_revision();
				active_ctx = NODE_CTX;
				reset_node_ctx(val);
				break;
			}
			if (constcmp(t + strlen("Node-"), "kind"))
				continue;
			if (!strcmp(val, "dir"))
				node_ctx.type = REPO_MODE_DIR;
			else if (!strcmp(val, "file"))
				node_ctx.type = REPO_MODE_BLB;
			else
				fprintf(stderr, "Unknown node-kind: %s\n", val);
			break;
		case sizeof("Node-action"):
			if (constcmp(t, "Node-action"))
				continue;
			if (!strcmp(val, "delete")) {
				node_ctx.action = NODEACT_DELETE;
			} else if (!strcmp(val, "add")) {
				node_ctx.action = NODEACT_ADD;
			} else if (!strcmp(val, "change")) {
				node_ctx.action = NODEACT_CHANGE;
			} else if (!strcmp(val, "replace")) {
				node_ctx.action = NODEACT_REPLACE;
			} else {
				fprintf(stderr, "Unknown node-action: %s\n", val);
				node_ctx.action = NODEACT_UNKNOWN;
			}
			break;
		case sizeof("Node-copyfrom-path"):
			if (constcmp(t, "Node-copyfrom-path"))
				continue;
			pool_tok_seq(REPO_MAX_PATH_DEPTH, node_ctx.src, "/", val);
			break;
		case sizeof("Node-copyfrom-rev"):
			if (constcmp(t, "Node-copyfrom-rev"))
				continue;
			node_ctx.srcRev = atoi(val);
			break;
		case sizeof("Text-content-length"):
			if (!constcmp(t, "Text-content-length")) {
				node_ctx.textLength = atoi(val);
				break;
			}
			if (constcmp(t, "Prop-content-length"))
				continue;
			node_ctx.propLength = atoi(val);
			break;
		case sizeof("Text-delta"):
			if (!constcmp(t, "Text-delta")) {
				node_ctx.text_delta = !strcmp(val, "true");
				break;
			}
			if (constcmp(t, "Prop-delta"))
				continue;
			node_ctx.prop_delta = !strcmp(val, "true");
			break;
		case sizeof("Content-length"):
			if (constcmp(t, "Content-length"))
				continue;
			len = atoi(val);
			t = buffer_read_line(&input);
			if (!t)
				die_short_read();
			if (*t)
				die("invalid dump: expected blank line after content length header");
			if (active_ctx == REV_CTX) {
				read_props();
			} else if (active_ctx == NODE_CTX) {
				handle_node();
				active_ctx = INTERNODE_CTX;
			} else {
				fprintf(stderr, "Unexpected content length header: %"PRIu32"\n", len);
				if (buffer_skip_bytes(&input, len) != len)
					die_short_read();
			}
		}
	}
	if (buffer_ferror(&input))
		die_short_read();
	if (active_ctx == NODE_CTX)
		handle_node();
	if (active_ctx == REV_CTX)
		begin_revision();
	if (active_ctx != DUMP_CTX)
		end_revision();
}

int svndump_init(const char *filename)
{
	if (buffer_init(&input, filename))
		return error("cannot open %s: %s", filename, strerror(errno));
<<<<<<< HEAD
	fast_export_init(REPORT_FILENO);
	reset_dump_ctx(~0);
=======
	repo_init();
	strbuf_init(&dump_ctx.uuid, 4096);
	strbuf_init(&dump_ctx.url, 4096);
	strbuf_init(&rev_ctx.log, 4096);
	strbuf_init(&rev_ctx.author, 4096);
	reset_dump_ctx(NULL);
>>>>>>> 7c5817d3
	reset_rev_ctx(0);
	reset_node_ctx(NULL);
	return 0;
}

void svndump_deinit(void)
{
<<<<<<< HEAD
	log_reset();
	fast_export_deinit();
	reset_dump_ctx(~0);
=======
	repo_reset();
	reset_dump_ctx(NULL);
>>>>>>> 7c5817d3
	reset_rev_ctx(0);
	reset_node_ctx(NULL);
	strbuf_release(&rev_ctx.log);
	if (buffer_deinit(&input))
		fprintf(stderr, "Input error\n");
	if (ferror(stdout))
		fprintf(stderr, "Output error\n");
}

void svndump_reset(void)
{
<<<<<<< HEAD
	log_reset();
	fast_export_reset();
	buffer_reset(&input);
	reset_dump_ctx(~0);
	reset_rev_ctx(0);
	reset_node_ctx(NULL);
=======
	buffer_reset(&input);
	repo_reset();
	strbuf_release(&dump_ctx.uuid);
	strbuf_release(&dump_ctx.url);
	strbuf_release(&rev_ctx.log);
	strbuf_release(&rev_ctx.author);
>>>>>>> 7c5817d3
}<|MERGE_RESOLUTION|>--- conflicted
+++ resolved
@@ -39,20 +39,6 @@
 
 static struct line_buffer input = LINE_BUFFER_INIT;
 
-<<<<<<< HEAD
-#define REPORT_FILENO 3
-
-static char *log_copy(uint32_t length, const char *log)
-{
-	char *buffer;
-	log_free(log_pool.size);
-	buffer = log_pointer(log_alloc(length));
-	strncpy(buffer, log, length);
-	return buffer;
-}
-
-=======
->>>>>>> 7c5817d3
 static struct {
 	uint32_t action, propLength, textLength, srcRev, type;
 	uint32_t src[REPO_MAX_PATH_DEPTH], dst[REPO_MAX_PATH_DEPTH];
@@ -113,27 +99,19 @@
 			break;
 		if (!val)
 			die("invalid dump: unsets svn:log");
-<<<<<<< HEAD
-		/* Value length excludes terminating nul. */
-		rev_ctx.log = log_copy(len + 1, val);
+		strbuf_reset(&rev_ctx.log);
+		strbuf_add(&rev_ctx.log, val, len);
 		break;
 	case sizeof("svn:author"):
 		if (constcmp(key, "svn:author"))
 			break;
-		rev_ctx.author = pool_intern(val);
+		strbuf_reset(&rev_ctx.author);
+		if (val)
+			strbuf_add(&rev_ctx.author, val, len);
 		break;
 	case sizeof("svn:date"):
 		if (constcmp(key, "svn:date"))
 			break;
-=======
-		strbuf_reset(&rev_ctx.log);
-		strbuf_add(&rev_ctx.log, val, len);
-	} else if (key == keys.svn_author) {
-		strbuf_reset(&rev_ctx.author);
-		if (val)
-			strbuf_add(&rev_ctx.author, val, len);
-	} else if (key == keys.svn_date) {
->>>>>>> 7c5817d3
 		if (!val)
 			die("invalid dump: unsets svn:date");
 		if (parse_date_basic(val, &rev_ctx.timestamp, NULL))
@@ -324,20 +302,15 @@
 {
 	if (!rev_ctx.revision)	/* revision 0 gets no git commit. */
 		return;
-	fast_export_begin_commit(rev_ctx.revision, rev_ctx.author, rev_ctx.log,
-		dump_ctx.uuid, dump_ctx.url, rev_ctx.timestamp);
+	fast_export_begin_commit(rev_ctx.revision, rev_ctx.author.buf,
+		rev_ctx.log.buf, dump_ctx.uuid.buf, dump_ctx.url.buf,
+		rev_ctx.timestamp);
 }
 
 static void end_revision(void)
 {
 	if (rev_ctx.revision)
-<<<<<<< HEAD
 		fast_export_end_commit(rev_ctx.revision);
-=======
-		repo_commit(rev_ctx.revision, rev_ctx.author.buf,
-			rev_ctx.log.buf, dump_ctx.uuid.buf, dump_ctx.url.buf,
-			rev_ctx.timestamp);
->>>>>>> 7c5817d3
 }
 
 void svndump_read(const char *url)
@@ -363,22 +336,16 @@
 			if (dump_ctx.version > 3)
 				die("expected svn dump format version <= 3, found %"PRIu32,
 				    dump_ctx.version);
-<<<<<<< HEAD
 			break;
 		case sizeof("UUID"):
 			if (constcmp(t, "UUID"))
 				continue;
-			dump_ctx.uuid = pool_intern(val);
+			strbuf_reset(&dump_ctx.uuid);
+			strbuf_addstr(&dump_ctx.uuid, val);
 			break;
 		case sizeof("Revision-number"):
 			if (constcmp(t, "Revision-number"))
 				continue;
-=======
-		} else if (key == keys.uuid) {
-			strbuf_reset(&dump_ctx.uuid);
-			strbuf_addstr(&dump_ctx.uuid, val);
-		} else if (key == keys.revision_number) {
->>>>>>> 7c5817d3
 			if (active_ctx == NODE_CTX)
 				handle_node();
 			if (active_ctx == REV_CTX)
@@ -488,17 +455,12 @@
 {
 	if (buffer_init(&input, filename))
 		return error("cannot open %s: %s", filename, strerror(errno));
-<<<<<<< HEAD
 	fast_export_init(REPORT_FILENO);
-	reset_dump_ctx(~0);
-=======
-	repo_init();
 	strbuf_init(&dump_ctx.uuid, 4096);
 	strbuf_init(&dump_ctx.url, 4096);
 	strbuf_init(&rev_ctx.log, 4096);
 	strbuf_init(&rev_ctx.author, 4096);
 	reset_dump_ctx(NULL);
->>>>>>> 7c5817d3
 	reset_rev_ctx(0);
 	reset_node_ctx(NULL);
 	return 0;
@@ -506,14 +468,8 @@
 
 void svndump_deinit(void)
 {
-<<<<<<< HEAD
-	log_reset();
 	fast_export_deinit();
-	reset_dump_ctx(~0);
-=======
-	repo_reset();
 	reset_dump_ctx(NULL);
->>>>>>> 7c5817d3
 	reset_rev_ctx(0);
 	reset_node_ctx(NULL);
 	strbuf_release(&rev_ctx.log);
@@ -525,19 +481,10 @@
 
 void svndump_reset(void)
 {
-<<<<<<< HEAD
-	log_reset();
 	fast_export_reset();
 	buffer_reset(&input);
-	reset_dump_ctx(~0);
-	reset_rev_ctx(0);
-	reset_node_ctx(NULL);
-=======
-	buffer_reset(&input);
-	repo_reset();
 	strbuf_release(&dump_ctx.uuid);
 	strbuf_release(&dump_ctx.url);
 	strbuf_release(&rev_ctx.log);
 	strbuf_release(&rev_ctx.author);
->>>>>>> 7c5817d3
 }