--- conflicted
+++ resolved
@@ -351,18 +351,12 @@
 # Define GMTIME_UNRELIABLE_ERRORS if your gmtime() function does not
 # return NULL when it receives a bogus time_t.
 #
-<<<<<<< HEAD
-# Define HAVE_CLOCK_GETTIME if your platform has clock_gettime in librt.
-#
-# Define HAVE_CLOCK_MONOTONIC if your platform has CLOCK_MONOTONIC in librt.
-=======
 # Define HAVE_CLOCK_GETTIME if your platform has clock_gettime.
 #
 # Define HAVE_CLOCK_MONOTONIC if your platform has CLOCK_MONOTONIC.
 #
 # Define NEEDS_LIBRT if your platform requires linking with librt (glibc version
 # before 2.17) for clock_gettime and CLOCK_MONOTONIC.
->>>>>>> 6ebdac1b
 #
 # Define USE_PARENS_AROUND_GETTEXT_N to "yes" if your compiler happily
 # compiles the following initialization:
@@ -376,8 +370,6 @@
 # Define HAVE_BSD_SYSCTL if your platform has a BSD-compatible sysctl function.
 #
 # Define HAVE_GETDELIM if your system has the getdelim() function.
-<<<<<<< HEAD
-=======
 #
 # Define PAGER_ENV to a SP separated VAR=VAL pairs to define
 # default environment variables to be passed when a pager is spawned, e.g.
@@ -386,7 +378,6 @@
 #
 # to say "export LESS=FRX (and LV=-c) if the environment variable
 # LESS (and LV) is not set, respectively".
->>>>>>> 6ebdac1b
 
 GIT-VERSION-FILE: FORCE
 	@$(SHELL_PATH) ./GIT-VERSION-GEN
@@ -687,15 +678,9 @@
 LIB_FILE = libgit.a
 XDIFF_LIB = xdiff/lib.a
 VCSSVN_LIB = vcs-svn/lib.a
-<<<<<<< HEAD
 
 GENERATED_H += common-cmds.h
 
-=======
-
-GENERATED_H += common-cmds.h
-
->>>>>>> 6ebdac1b
 LIB_H = $(shell $(FIND) . \
 	-name .git -prune -o \
 	-name t -prune -o \
@@ -778,10 +763,7 @@
 LIB_OBJS += merge-blobs.o
 LIB_OBJS += merge-recursive.o
 LIB_OBJS += mergesort.o
-<<<<<<< HEAD
-=======
 LIB_OBJS += mru.o
->>>>>>> 6ebdac1b
 LIB_OBJS += name-hash.o
 LIB_OBJS += notes.o
 LIB_OBJS += notes-cache.o
@@ -813,10 +795,7 @@
 LIB_OBJS += reflog-walk.o
 LIB_OBJS += refs.o
 LIB_OBJS += refs/files-backend.o
-<<<<<<< HEAD
-=======
 LIB_OBJS += refs/iterator.o
->>>>>>> 6ebdac1b
 LIB_OBJS += ref-filter.o
 LIB_OBJS += remote.o
 LIB_OBJS += replace_object.o
@@ -1452,21 +1431,12 @@
 ifdef HAVE_LIBCHARSET_H
 	BASIC_CFLAGS += -DHAVE_LIBCHARSET_H
 	EXTLIBS += $(CHARSET_LIB)
-<<<<<<< HEAD
 endif
 
 ifdef HAVE_STRINGS_H
 	BASIC_CFLAGS += -DHAVE_STRINGS_H
 endif
 
-=======
-endif
-
-ifdef HAVE_STRINGS_H
-	BASIC_CFLAGS += -DHAVE_STRINGS_H
-endif
-
->>>>>>> 6ebdac1b
 ifdef HAVE_DEV_TTY
 	BASIC_CFLAGS += -DHAVE_DEV_TTY
 endif
@@ -1509,23 +1479,16 @@
 
 ifdef HAVE_CLOCK_GETTIME
 	BASIC_CFLAGS += -DHAVE_CLOCK_GETTIME
-<<<<<<< HEAD
-	EXTLIBS += -lrt
-=======
->>>>>>> 6ebdac1b
 endif
 
 ifdef HAVE_CLOCK_MONOTONIC
 	BASIC_CFLAGS += -DHAVE_CLOCK_MONOTONIC
 endif
 
-<<<<<<< HEAD
-=======
 ifdef NEEDS_LIBRT
 	EXTLIBS += -lrt
 endif
 
->>>>>>> 6ebdac1b
 ifdef HAVE_BSD_SYSCTL
 	BASIC_CFLAGS += -DHAVE_BSD_SYSCTL
 endif
@@ -1544,13 +1507,10 @@
 
 ifeq ($(PYTHON_PATH),)
 NO_PYTHON = NoThanks
-<<<<<<< HEAD
-=======
 endif
 
 ifndef PAGER_ENV
 PAGER_ENV = LESS=FRX LV=-c
->>>>>>> 6ebdac1b
 endif
 
 QUIET_SUBDIR0  = +$(MAKE) -C # space to separate -C and subdir
@@ -1682,14 +1642,11 @@
 BASIC_CFLAGS += -DDEFAULT_HELP_FORMAT='"$(DEFAULT_HELP_FORMAT)"'
 endif
 
-<<<<<<< HEAD
-=======
 PAGER_ENV_SQ = $(subst ','\'',$(PAGER_ENV))
 PAGER_ENV_CQ = "$(subst ",\",$(subst \,\\,$(PAGER_ENV)))"
 PAGER_ENV_CQ_SQ = $(subst ','\'',$(PAGER_ENV_CQ))
 BASIC_CFLAGS += -DPAGER_ENV='$(PAGER_ENV_CQ_SQ)'
 
->>>>>>> 6ebdac1b
 ALL_CFLAGS += $(BASIC_CFLAGS)
 ALL_LDFLAGS += $(BASIC_LDFLAGS)
 
@@ -1814,11 +1771,7 @@
 
 SCRIPT_DEFINES = $(SHELL_PATH_SQ):$(DIFF_SQ):$(GIT_VERSION):\
 	$(localedir_SQ):$(NO_CURL):$(USE_GETTEXT_SCHEME):$(SANE_TOOL_PATH_SQ):\
-<<<<<<< HEAD
-	$(gitwebdir_SQ):$(PERL_PATH_SQ):$(SANE_TEXT_GREP)
-=======
 	$(gitwebdir_SQ):$(PERL_PATH_SQ):$(SANE_TEXT_GREP):$(PAGER_ENV)
->>>>>>> 6ebdac1b
 define cmd_munge_script
 $(RM) $@ $@+ && \
 sed -e '1s|#!.*/sh|#!$(SHELL_PATH_SQ)|' \
@@ -1831,10 +1784,7 @@
     -e 's|@@GITWEBDIR@@|$(gitwebdir_SQ)|g' \
     -e 's|@@PERL@@|$(PERL_PATH_SQ)|g' \
     -e 's|@@SANE_TEXT_GREP@@|$(SANE_TEXT_GREP)|g' \
-<<<<<<< HEAD
-=======
     -e 's|@@PAGER_ENV@@|$(PAGER_ENV_SQ)|g' \
->>>>>>> 6ebdac1b
     $@.sh >$@+
 endef
 
@@ -1867,21 +1817,12 @@
 $(SCRIPT_PERL_GEN): perl/perl.mak
 
 perl/perl.mak: perl/PM.stamp
-<<<<<<< HEAD
 
 perl/PM.stamp: FORCE
 	@$(FIND) perl -type f -name '*.pm' | sort >$@+ && \
 	{ cmp $@+ $@ >/dev/null 2>/dev/null || mv $@+ $@; } && \
 	$(RM) $@+
 
-=======
-
-perl/PM.stamp: FORCE
-	@$(FIND) perl -type f -name '*.pm' | sort >$@+ && \
-	{ cmp $@+ $@ >/dev/null 2>/dev/null || mv $@+ $@; } && \
-	$(RM) $@+
-
->>>>>>> 6ebdac1b
 perl/perl.mak: GIT-CFLAGS GIT-PREFIX perl/Makefile perl/Makefile.PL
 	$(QUIET_SUBDIR0)perl $(QUIET_SUBDIR1) PERL_PATH='$(PERL_PATH_SQ)' prefix='$(prefix_SQ)' $(@F)
 
@@ -2008,7 +1949,6 @@
 ifeq ($(COMPUTE_HEADER_DEPENDENCIES),yes)
 $(dep_dirs):
 	@mkdir -p $@
-<<<<<<< HEAD
 
 missing_dep_dirs := $(filter-out $(wildcard $(dep_dirs)),$(dep_dirs))
 dep_file = $(dir $@).depend/$(notdir $@).d
@@ -2050,49 +1990,6 @@
 # should _not_ be included here, since they are necessary even when
 # building an object for the first time.
 
-=======
-
-missing_dep_dirs := $(filter-out $(wildcard $(dep_dirs)),$(dep_dirs))
-dep_file = $(dir $@).depend/$(notdir $@).d
-dep_args = -MF $(dep_file) -MQ $@ -MMD -MP
-endif
-
-ifneq ($(COMPUTE_HEADER_DEPENDENCIES),yes)
-dep_dirs =
-missing_dep_dirs =
-dep_args =
-endif
-
-ASM_SRC := $(wildcard $(OBJECTS:o=S))
-ASM_OBJ := $(ASM_SRC:S=o)
-C_OBJ := $(filter-out $(ASM_OBJ),$(OBJECTS))
-
-.SUFFIXES:
-
-$(C_OBJ): %.o: %.c GIT-CFLAGS $(missing_dep_dirs)
-	$(QUIET_CC)$(CC) -o $*.o -c $(dep_args) $(ALL_CFLAGS) $(EXTRA_CPPFLAGS) $<
-$(ASM_OBJ): %.o: %.S GIT-CFLAGS $(missing_dep_dirs)
-	$(QUIET_CC)$(CC) -o $*.o -c $(dep_args) $(ALL_CFLAGS) $(EXTRA_CPPFLAGS) $<
-
-%.s: %.c GIT-CFLAGS FORCE
-	$(QUIET_CC)$(CC) -o $@ -S $(ALL_CFLAGS) $(EXTRA_CPPFLAGS) $<
-
-ifdef USE_COMPUTED_HEADER_DEPENDENCIES
-# Take advantage of gcc's on-the-fly dependency generation
-# See <http://gcc.gnu.org/gcc-3.0/features.html>.
-dep_files_present := $(wildcard $(dep_files))
-ifneq ($(dep_files_present),)
-include $(dep_files_present)
-endif
-else
-# Dependencies on header files, for platforms that do not support
-# the gcc -MMD option.
-#
-# Dependencies on automatically generated headers such as common-cmds.h
-# should _not_ be included here, since they are necessary even when
-# building an object for the first time.
-
->>>>>>> 6ebdac1b
 $(OBJECTS): $(LIB_H)
 endif
 
@@ -2169,21 +2066,12 @@
 
 $(XDIFF_LIB): $(XDIFF_OBJS)
 	$(QUIET_AR)$(RM) $@ && $(AR) $(ARFLAGS) $@ $^
-<<<<<<< HEAD
 
 $(VCSSVN_LIB): $(VCSSVN_OBJS)
 	$(QUIET_AR)$(RM) $@ && $(AR) $(ARFLAGS) $@ $^
 
 export DEFAULT_EDITOR DEFAULT_PAGER
 
-=======
-
-$(VCSSVN_LIB): $(VCSSVN_OBJS)
-	$(QUIET_AR)$(RM) $@ && $(AR) $(ARFLAGS) $@ $^
-
-export DEFAULT_EDITOR DEFAULT_PAGER
-
->>>>>>> 6ebdac1b
 .PHONY: doc man html info pdf
 doc:
 	$(MAKE) -C Documentation all
@@ -2211,14 +2099,10 @@
 	--keyword=gettextln --keyword=eval_gettextln
 XGETTEXT_FLAGS_PERL = $(XGETTEXT_FLAGS) --keyword=__ --language=Perl
 LOCALIZED_C = $(C_OBJ:o=c) $(LIB_H) $(GENERATED_H)
-<<<<<<< HEAD
-LOCALIZED_SH = $(SCRIPT_SH) git-parse-remote.sh
-=======
 LOCALIZED_SH = $(SCRIPT_SH)
 LOCALIZED_SH += git-parse-remote.sh
 LOCALIZED_SH += git-rebase--interactive.sh
 LOCALIZED_SH += git-sh-setup.sh
->>>>>>> 6ebdac1b
 LOCALIZED_PERL = $(SCRIPT_PERL)
 
 ifdef XGETTEXT_INCLUDE_TESTS
@@ -2237,7 +2121,6 @@
 
 .PHONY: pot
 pot: po/git.pot
-<<<<<<< HEAD
 
 POFILES := $(wildcard po/*.po)
 MOFILES := $(patsubst po/%.po,po/build/locale/%/LC_MESSAGES/git.mo,$(POFILES))
@@ -2253,23 +2136,6 @@
 			$(FIND) . \( -name .git -type d -prune \) \
 				-o \( -name '*.[hcS]' -type f -print \) )
 
-=======
-
-POFILES := $(wildcard po/*.po)
-MOFILES := $(patsubst po/%.po,po/build/locale/%/LC_MESSAGES/git.mo,$(POFILES))
-
-ifndef NO_GETTEXT
-all:: $(MOFILES)
-endif
-
-po/build/locale/%/LC_MESSAGES/git.mo: po/%.po
-	$(QUIET_MSGFMT)mkdir -p $(dir $@) && $(MSGFMT) -o $@ $<
-
-FIND_SOURCE_FILES = ( git ls-files '*.[hcS]' 2>/dev/null || \
-			$(FIND) . \( -name .git -type d -prune \) \
-				-o \( -name '*.[hcS]' -type f -print \) )
-
->>>>>>> 6ebdac1b
 $(ETAGS_TARGET): FORCE
 	$(RM) $(ETAGS_TARGET)
 	$(FIND_SOURCE_FILES) | xargs etags -a -o $(ETAGS_TARGET)
@@ -2326,10 +2192,7 @@
 	@echo NO_PERL=\''$(subst ','\'',$(subst ','\'',$(NO_PERL)))'\' >>$@+
 	@echo NO_PYTHON=\''$(subst ','\'',$(subst ','\'',$(NO_PYTHON)))'\' >>$@+
 	@echo NO_UNIX_SOCKETS=\''$(subst ','\'',$(subst ','\'',$(NO_UNIX_SOCKETS)))'\' >>$@+
-<<<<<<< HEAD
-=======
 	@echo PAGER_ENV=\''$(subst ','\'',$(subst ','\'',$(PAGER_ENV)))'\' >>$@+
->>>>>>> 6ebdac1b
 ifdef TEST_OUTPUT_DIRECTORY
 	@echo TEST_OUTPUT_DIRECTORY=\''$(subst ','\'',$(subst ','\'',$(TEST_OUTPUT_DIRECTORY)))'\' >>$@+
 endif
