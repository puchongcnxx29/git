# The default target of this Makefile is...
all::

# Define V=1 to have a more verbose compile.
#
# Define SNPRINTF_RETURNS_BOGUS if your are on a system which snprintf()
# or vsnprintf() return -1 instead of number of characters which would
# have been written to the final string if enough space had been available.
#
# Define FREAD_READS_DIRECTORIES if your are on a system which succeeds
# when attempting to read from an fopen'ed directory.
#
# Define NO_OPENSSL environment variable if you do not have OpenSSL.
# This also implies MOZILLA_SHA1.
#
# Define NO_CURL if you do not have libcurl installed.  git-http-pull and
# git-http-push are not built, and you cannot use http:// and https://
# transports.
#
# Define CURLDIR=/foo/bar if your curl header and library files are in
# /foo/bar/include and /foo/bar/lib directories.
#
# Define NO_EXPAT if you do not have expat installed.  git-http-push is
# not built, and you cannot push using http:// and https:// transports.
#
# Define NO_D_INO_IN_DIRENT if you don't have d_ino in your struct dirent.
#
# Define NO_D_TYPE_IN_DIRENT if your platform defines DT_UNKNOWN but lacks
# d_type in struct dirent (latest Cygwin -- will be fixed soonish).
#
# Define NO_C99_FORMAT if your formatted IO functions (printf/scanf et.al.)
# do not support the 'size specifiers' introduced by C99, namely ll, hh,
# j, z, t. (representing long long int, char, intmax_t, size_t, ptrdiff_t).
# some C compilers supported these specifiers prior to C99 as an extension.
#
# Define NO_STRCASESTR if you don't have strcasestr.
#
# Define NO_MEMMEM if you don't have memmem.
#
# Define NO_STRLCPY if you don't have strlcpy.
#
# Define NO_STRTOUMAX if you don't have strtoumax in the C library.
# If your compiler also does not support long long or does not have
# strtoull, define NO_STRTOULL.
#
# Define NO_SETENV if you don't have setenv in the C library.
#
# Define NO_UNSETENV if you don't have unsetenv in the C library.
#
# Define NO_MKDTEMP if you don't have mkdtemp in the C library.
#
# Define NO_SYS_SELECT_H if you don't have sys/select.h.
#
# Define NO_SYMLINK_HEAD if you never want .git/HEAD to be a symbolic link.
# Enable it on Windows.  By default, symrefs are still used.
#
# Define NO_SVN_TESTS if you want to skip time-consuming SVN interoperability
# tests.  These tests take up a significant amount of the total test time
# but are not needed unless you plan to talk to SVN repos.
#
# Define NO_FINK if you are building on Darwin/Mac OS X, have Fink
# installed in /sw, but don't want GIT to link against any libraries
# installed there.  If defined you may specify your own (or Fink's)
# include directories and library directories by defining CFLAGS
# and LDFLAGS appropriately.
#
# Define NO_DARWIN_PORTS if you are building on Darwin/Mac OS X,
# have DarwinPorts installed in /opt/local, but don't want GIT to
# link against any libraries installed there.  If defined you may
# specify your own (or DarwinPort's) include directories and
# library directories by defining CFLAGS and LDFLAGS appropriately.
#
# Define PPC_SHA1 environment variable when running make to make use of
# a bundled SHA1 routine optimized for PowerPC.
#
# Define ARM_SHA1 environment variable when running make to make use of
# a bundled SHA1 routine optimized for ARM.
#
# Define MOZILLA_SHA1 environment variable when running make to make use of
# a bundled SHA1 routine coming from Mozilla. It is GPL'd and should be fast
# on non-x86 architectures (e.g. PowerPC), while the OpenSSL version (default
# choice) has very fast version optimized for i586.
#
# Define NEEDS_SSL_WITH_CRYPTO if you need -lcrypto with -lssl (Darwin).
#
# Define NEEDS_LIBICONV if linking with libc is not enough (Darwin).
#
# Define NEEDS_SOCKET if linking with libc is not enough (SunOS,
# Patrick Mauritz).
#
# Define NO_MMAP if you want to avoid mmap.
#
# Define NO_PREAD if you have a problem with pread() system call (e.g.
# cygwin.dll before v1.5.22).
#
# Define NO_FAST_WORKING_DIRECTORY if accessing objects in pack files is
# generally faster on your platform than accessing the working directory.
#
# Define NO_TRUSTABLE_FILEMODE if your filesystem may claim to support
# the executable mode bit, but doesn't really do so.
#
# Define NO_IPV6 if you lack IPv6 support and getaddrinfo().
#
# Define NO_SOCKADDR_STORAGE if your platform does not have struct
# sockaddr_storage.
#
# Define NO_ICONV if your libc does not properly support iconv.
#
# Define OLD_ICONV if your library has an old iconv(), where the second
# (input buffer pointer) parameter is declared with type (const char **).
#
# Define NO_DEFLATE_BOUND if your zlib does not have deflateBound.
#
# Define NO_R_TO_GCC_LINKER if your gcc does not like "-R/path/lib"
# that tells runtime paths to dynamic libraries;
# "-Wl,-rpath=/path/lib" is used instead.
#
# Define USE_NSEC below if you want git to care about sub-second file mtimes
# and ctimes. Note that you need recent glibc (at least 2.2.4) for this, and
# it will BREAK YOUR LOCAL DIFFS! show-diff and anything using it will likely
# randomly break unless your underlying filesystem supports those sub-second
# times (my ext3 doesn't).
#
# Define USE_STDEV below if you want git to care about the underlying device
# change being considered an inode change from the update-index perspective.
#
# Define NO_ST_BLOCKS_IN_STRUCT_STAT if your platform does not have st_blocks
# field that counts the on-disk footprint in 512-byte blocks.
#
# Define ASCIIDOC8 if you want to format documentation with AsciiDoc 8
#
# Define DOCBOOK_XSL_172 if you want to format man pages with DocBook XSL v1.72.
#
# Define NO_PERL_MAKEMAKER if you cannot use Makefiles generated by perl's
# MakeMaker (e.g. using ActiveState under Cygwin).
#
# Define NO_TCLTK if you do not want Tcl/Tk GUI.
#
# The TCL_PATH variable governs the location of the Tcl interpreter
# used to optimize git-gui for your system.  Only used if NO_TCLTK
# is not set.  Defaults to the bare 'tclsh'.
#
# The TCLTK_PATH variable governs the location of the Tcl/Tk interpreter.
# If not set it defaults to the bare 'wish'. If it is set to the empty
# string then NO_TCLTK will be forced (this is used by configure script).
#
# Define THREADED_DELTA_SEARCH if you have pthreads and wish to exploit
# parallel delta searching when packing objects.
#
# Define INTERNAL_QSORT to use Git's implementation of qsort(), which
# is a simplified version of the merge sort used in glibc. This is
# recommended if Git triggers O(n^2) behavior in your platform's qsort().
#
# Define NO_EXTERNAL_GREP if you don't want "git grep" to ever call
# your external grep (e.g., if your system lacks grep, if its grep is
# broken, or spawning external process is slower than built-in grep git has).

GIT-VERSION-FILE: .FORCE-GIT-VERSION-FILE
	@$(SHELL_PATH) ./GIT-VERSION-GEN
-include GIT-VERSION-FILE

uname_S := $(shell sh -c 'uname -s 2>/dev/null || echo not')
uname_M := $(shell sh -c 'uname -m 2>/dev/null || echo not')
uname_O := $(shell sh -c 'uname -o 2>/dev/null || echo not')
uname_R := $(shell sh -c 'uname -r 2>/dev/null || echo not')
uname_P := $(shell sh -c 'uname -p 2>/dev/null || echo not')

# CFLAGS and LDFLAGS are for the users to override from the command line.

CFLAGS = -g -O2 -Wall
LDFLAGS =
ALL_CFLAGS = $(CFLAGS)
ALL_LDFLAGS = $(LDFLAGS)
STRIP ?= strip

# Among the variables below, these:
#   gitexecdir
#   template_dir
#   htmldir
#   ETC_GITCONFIG (but not sysconfdir)
# can be specified as a relative path ../some/where/else (which must begin
# with ../); this is interpreted as relative to $(bindir) and "git" at
# runtime figures out where they are based on the path to the executable.
# This can help installing the suite in a relocatable way.

prefix = $(HOME)
bindir = $(prefix)/bin
mandir = $(prefix)/share/man
infodir = $(prefix)/share/info
gitexecdir = $(prefix)/libexec/git-core
sharedir = $(prefix)/share
template_dir = $(sharedir)/git-core/templates
htmldir=$(sharedir)/doc/git-doc
ifeq ($(prefix),/usr)
sysconfdir = /etc
else
sysconfdir = $(prefix)/etc
endif
lib = lib
ETC_GITCONFIG = $(sysconfdir)/gitconfig
# DESTDIR=

# default configuration for gitweb
GITWEB_CONFIG = gitweb_config.perl
GITWEB_CONFIG_SYSTEM = /etc/gitweb.conf
GITWEB_HOME_LINK_STR = projects
GITWEB_SITENAME =
GITWEB_PROJECTROOT = /pub/git
GITWEB_PROJECT_MAXDEPTH = 2007
GITWEB_EXPORT_OK =
GITWEB_STRICT_EXPORT =
GITWEB_BASE_URL =
GITWEB_LIST =
GITWEB_HOMETEXT = indextext.html
GITWEB_CSS = gitweb.css
GITWEB_LOGO = git-logo.png
GITWEB_FAVICON = git-favicon.png
GITWEB_SITE_HEADER =
GITWEB_SITE_FOOTER =

export prefix bindir sharedir htmldir sysconfdir

CC = gcc
AR = ar
RM = rm -f
TAR = tar
FIND = find
INSTALL = install
RPMBUILD = rpmbuild
TCL_PATH = tclsh
TCLTK_PATH = wish

export TCL_PATH TCLTK_PATH

# sparse is architecture-neutral, which means that we need to tell it
# explicitly what architecture to check for. Fix this up for yours..
SPARSE_FLAGS = -D__BIG_ENDIAN__ -D__powerpc__



### --- END CONFIGURATION SECTION ---

# Those must not be GNU-specific; they are shared with perl/ which may
# be built by a different compiler. (Note that this is an artifact now
# but it still might be nice to keep that distinction.)
BASIC_CFLAGS =
BASIC_LDFLAGS =

SCRIPT_SH += git-am.sh
SCRIPT_SH += git-bisect.sh
SCRIPT_SH += git-filter-branch.sh
SCRIPT_SH += git-lost-found.sh
SCRIPT_SH += git-merge-octopus.sh
SCRIPT_SH += git-merge-one-file.sh
SCRIPT_SH += git-merge-resolve.sh
SCRIPT_SH += git-mergetool.sh
SCRIPT_SH += git-parse-remote.sh
SCRIPT_SH += git-pull.sh
SCRIPT_SH += git-quiltimport.sh
SCRIPT_SH += git-rebase--interactive.sh
SCRIPT_SH += git-rebase.sh
SCRIPT_SH += git-repack.sh
SCRIPT_SH += git-request-pull.sh
SCRIPT_SH += git-sh-setup.sh
SCRIPT_SH += git-stash.sh
SCRIPT_SH += git-submodule.sh
SCRIPT_SH += git-web--browse.sh

SCRIPT_PERL += git-add--interactive.perl
SCRIPT_PERL += git-archimport.perl
SCRIPT_PERL += git-cvsexportcommit.perl
SCRIPT_PERL += git-cvsimport.perl
SCRIPT_PERL += git-cvsserver.perl
SCRIPT_PERL += git-relink.perl
SCRIPT_PERL += git-send-email.perl
SCRIPT_PERL += git-svn.perl

SCRIPTS = $(patsubst %.sh,%,$(SCRIPT_SH)) \
	  $(patsubst %.perl,%,$(SCRIPT_PERL)) \
	  git-instaweb

# Empty...
EXTRA_PROGRAMS =

# ... and all the rest that could be moved out of bindir to gitexecdir
PROGRAMS += $(EXTRA_PROGRAMS)
PROGRAMS += git-fast-import$X
PROGRAMS += git-fetch-pack$X
PROGRAMS += git-hash-object$X
PROGRAMS += git-index-pack$X
PROGRAMS += git-merge-index$X
PROGRAMS += git-merge-tree$X
PROGRAMS += git-mktag$X
PROGRAMS += git-mktree$X
PROGRAMS += git-pack-redundant$X
PROGRAMS += git-patch-id$X
PROGRAMS += git-receive-pack$X
PROGRAMS += git-send-pack$X
PROGRAMS += git-show-index$X
PROGRAMS += git-unpack-file$X
PROGRAMS += git-update-server-info$X
PROGRAMS += git-upload-pack$X
PROGRAMS += git-var$X

# List built-in command $C whose implementation cmd_$C() is not in
# builtin-$C.o but is linked in as part of some other command.
BUILT_INS += $(patsubst builtin-%.o,git-%$X,$(BUILTIN_OBJS))

BUILT_INS += git-cherry-pick$X
BUILT_INS += git-cherry$X
BUILT_INS += git-format-patch$X
BUILT_INS += git-fsck-objects$X
BUILT_INS += git-get-tar-commit-id$X
BUILT_INS += git-init$X
BUILT_INS += git-merge-subtree$X
BUILT_INS += git-peek-remote$X
BUILT_INS += git-repo-config$X
BUILT_INS += git-show$X
BUILT_INS += git-status$X
BUILT_INS += git-whatchanged$X

# what 'all' will build and 'install' will install, in gitexecdir
ALL_PROGRAMS = $(PROGRAMS) $(SCRIPTS)

# what 'all' will build but not install in gitexecdir
OTHER_PROGRAMS = git$X gitweb/gitweb.cgi

# Set paths to tools early so that they can be used for version tests.
ifndef SHELL_PATH
	SHELL_PATH = /bin/sh
endif
ifndef PERL_PATH
	PERL_PATH = /usr/bin/perl
endif

export PERL_PATH

LIB_FILE=libgit.a
XDIFF_LIB=xdiff/lib.a

LIB_H += archive.h
LIB_H += attr.h
LIB_H += blob.h
LIB_H += builtin.h
LIB_H += cache.h
LIB_H += cache-tree.h
LIB_H += commit.h
LIB_H += compat/mingw.h
LIB_H += csum-file.h
LIB_H += decorate.h
LIB_H += delta.h
LIB_H += diffcore.h
LIB_H += diff.h
LIB_H += dir.h
LIB_H += fsck.h
LIB_H += git-compat-util.h
LIB_H += graph.h
LIB_H += grep.h
LIB_H += hash.h
LIB_H += help.h
LIB_H += list-objects.h
LIB_H += ll-merge.h
LIB_H += log-tree.h
LIB_H += mailmap.h
LIB_H += merge-recursive.h
LIB_H += object.h
LIB_H += pack.h
LIB_H += pack-refs.h
LIB_H += pack-revindex.h
LIB_H += parse-options.h
LIB_H += patch-ids.h
LIB_H += string-list.h
LIB_H += pkt-line.h
LIB_H += progress.h
LIB_H += quote.h
LIB_H += reflog-walk.h
LIB_H += refs.h
LIB_H += remote.h
LIB_H += rerere.h
LIB_H += revision.h
LIB_H += run-command.h
LIB_H += sha1-lookup.h
LIB_H += sideband.h
LIB_H += strbuf.h
LIB_H += tag.h
LIB_H += transport.h
LIB_H += tree.h
LIB_H += tree-walk.h
LIB_H += unpack-trees.h
LIB_H += utf8.h
LIB_H += wt-status.h

LIB_OBJS += abspath.o
LIB_OBJS += alias.o
LIB_OBJS += alloc.o
LIB_OBJS += archive.o
LIB_OBJS += archive-tar.o
LIB_OBJS += archive-zip.o
LIB_OBJS += attr.o
LIB_OBJS += base85.o
LIB_OBJS += blob.o
LIB_OBJS += branch.o
LIB_OBJS += bundle.o
LIB_OBJS += cache-tree.o
LIB_OBJS += color.o
LIB_OBJS += combine-diff.o
LIB_OBJS += commit.o
LIB_OBJS += config.o
LIB_OBJS += connect.o
LIB_OBJS += convert.o
LIB_OBJS += copy.o
LIB_OBJS += csum-file.o
LIB_OBJS += ctype.o
LIB_OBJS += date.o
LIB_OBJS += decorate.o
LIB_OBJS += diffcore-break.o
LIB_OBJS += diffcore-delta.o
LIB_OBJS += diffcore-order.o
LIB_OBJS += diffcore-pickaxe.o
LIB_OBJS += diffcore-rename.o
LIB_OBJS += diff-delta.o
LIB_OBJS += diff-no-index.o
LIB_OBJS += diff-lib.o
LIB_OBJS += diff.o
LIB_OBJS += dir.o
LIB_OBJS += editor.o
LIB_OBJS += entry.o
LIB_OBJS += environment.o
LIB_OBJS += exec_cmd.o
LIB_OBJS += fsck.o
LIB_OBJS += graph.o
LIB_OBJS += grep.o
LIB_OBJS += hash.o
LIB_OBJS += help.o
LIB_OBJS += ident.o
LIB_OBJS += interpolate.o
LIB_OBJS += list-objects.o
LIB_OBJS += ll-merge.o
LIB_OBJS += lockfile.o
LIB_OBJS += log-tree.o
LIB_OBJS += mailmap.o
LIB_OBJS += match-trees.o
LIB_OBJS += merge-file.o
LIB_OBJS += name-hash.o
LIB_OBJS += object.o
LIB_OBJS += pack-check.o
LIB_OBJS += pack-refs.o
LIB_OBJS += pack-revindex.o
LIB_OBJS += pack-write.o
LIB_OBJS += pager.o
LIB_OBJS += parse-options.o
LIB_OBJS += patch-delta.o
LIB_OBJS += patch-ids.o
LIB_OBJS += string-list.o
LIB_OBJS += path.o
LIB_OBJS += pkt-line.o
LIB_OBJS += pretty.o
LIB_OBJS += progress.o
LIB_OBJS += quote.o
LIB_OBJS += reachable.o
LIB_OBJS += read-cache.o
LIB_OBJS += reflog-walk.o
LIB_OBJS += refs.o
LIB_OBJS += remote.o
LIB_OBJS += rerere.o
LIB_OBJS += revision.o
LIB_OBJS += run-command.o
LIB_OBJS += server-info.o
LIB_OBJS += setup.o
LIB_OBJS += sha1_file.o
LIB_OBJS += sha1-lookup.o
LIB_OBJS += sha1_name.o
LIB_OBJS += shallow.o
LIB_OBJS += sideband.o
LIB_OBJS += strbuf.o
LIB_OBJS += symlinks.o
LIB_OBJS += tag.o
LIB_OBJS += trace.o
LIB_OBJS += transport.o
LIB_OBJS += tree-diff.o
LIB_OBJS += tree.o
LIB_OBJS += tree-walk.o
LIB_OBJS += unpack-trees.o
LIB_OBJS += usage.o
LIB_OBJS += utf8.o
LIB_OBJS += walker.o
LIB_OBJS += wrapper.o
LIB_OBJS += write_or_die.o
LIB_OBJS += ws.o
LIB_OBJS += wt-status.o
LIB_OBJS += xdiff-interface.o

BUILTIN_OBJS += builtin-add.o
BUILTIN_OBJS += builtin-annotate.o
BUILTIN_OBJS += builtin-apply.o
BUILTIN_OBJS += builtin-archive.o
BUILTIN_OBJS += builtin-blame.o
BUILTIN_OBJS += builtin-branch.o
BUILTIN_OBJS += builtin-bundle.o
BUILTIN_OBJS += builtin-cat-file.o
BUILTIN_OBJS += builtin-check-attr.o
BUILTIN_OBJS += builtin-check-ref-format.o
BUILTIN_OBJS += builtin-checkout-index.o
BUILTIN_OBJS += builtin-checkout.o
BUILTIN_OBJS += builtin-clean.o
BUILTIN_OBJS += builtin-clone.o
BUILTIN_OBJS += builtin-commit-tree.o
BUILTIN_OBJS += builtin-commit.o
BUILTIN_OBJS += builtin-config.o
BUILTIN_OBJS += builtin-count-objects.o
BUILTIN_OBJS += builtin-describe.o
BUILTIN_OBJS += builtin-diff-files.o
BUILTIN_OBJS += builtin-diff-index.o
BUILTIN_OBJS += builtin-diff-tree.o
BUILTIN_OBJS += builtin-diff.o
BUILTIN_OBJS += builtin-fast-export.o
BUILTIN_OBJS += builtin-fetch--tool.o
BUILTIN_OBJS += builtin-fetch-pack.o
BUILTIN_OBJS += builtin-fetch.o
BUILTIN_OBJS += builtin-fmt-merge-msg.o
BUILTIN_OBJS += builtin-for-each-ref.o
BUILTIN_OBJS += builtin-fsck.o
BUILTIN_OBJS += builtin-gc.o
BUILTIN_OBJS += builtin-grep.o
BUILTIN_OBJS += builtin-help.o
BUILTIN_OBJS += builtin-init-db.o
BUILTIN_OBJS += builtin-log.o
BUILTIN_OBJS += builtin-ls-files.o
BUILTIN_OBJS += builtin-ls-remote.o
BUILTIN_OBJS += builtin-ls-tree.o
BUILTIN_OBJS += builtin-mailinfo.o
BUILTIN_OBJS += builtin-mailsplit.o
BUILTIN_OBJS += builtin-merge.o
BUILTIN_OBJS += builtin-merge-base.o
BUILTIN_OBJS += builtin-merge-file.o
BUILTIN_OBJS += builtin-merge-ours.o
BUILTIN_OBJS += builtin-merge-recursive.o
BUILTIN_OBJS += builtin-mv.o
BUILTIN_OBJS += builtin-name-rev.o
BUILTIN_OBJS += builtin-pack-objects.o
BUILTIN_OBJS += builtin-pack-refs.o
BUILTIN_OBJS += builtin-prune-packed.o
BUILTIN_OBJS += builtin-prune.o
BUILTIN_OBJS += builtin-push.o
BUILTIN_OBJS += builtin-read-tree.o
BUILTIN_OBJS += builtin-reflog.o
BUILTIN_OBJS += builtin-remote.o
BUILTIN_OBJS += builtin-rerere.o
BUILTIN_OBJS += builtin-reset.o
BUILTIN_OBJS += builtin-rev-list.o
BUILTIN_OBJS += builtin-rev-parse.o
BUILTIN_OBJS += builtin-revert.o
BUILTIN_OBJS += builtin-rm.o
BUILTIN_OBJS += builtin-send-pack.o
BUILTIN_OBJS += builtin-shortlog.o
BUILTIN_OBJS += builtin-show-branch.o
BUILTIN_OBJS += builtin-show-ref.o
BUILTIN_OBJS += builtin-stripspace.o
BUILTIN_OBJS += builtin-symbolic-ref.o
BUILTIN_OBJS += builtin-tag.o
BUILTIN_OBJS += builtin-tar-tree.o
BUILTIN_OBJS += builtin-unpack-objects.o
BUILTIN_OBJS += builtin-update-index.o
BUILTIN_OBJS += builtin-update-ref.o
BUILTIN_OBJS += builtin-upload-archive.o
BUILTIN_OBJS += builtin-verify-pack.o
BUILTIN_OBJS += builtin-verify-tag.o
BUILTIN_OBJS += builtin-write-tree.o

GITLIBS = $(LIB_FILE) $(XDIFF_LIB)
EXTLIBS =

#
# Platform specific tweaks
#

# We choose to avoid "if .. else if .. else .. endif endif"
# because maintaining the nesting to match is a pain.  If
# we had "elif" things would have been much nicer...

ifeq ($(uname_S),Linux)
	NO_STRLCPY = YesPlease
	THREADED_DELTA_SEARCH = YesPlease
endif
ifeq ($(uname_S),GNU/kFreeBSD)
	NO_STRLCPY = YesPlease
	THREADED_DELTA_SEARCH = YesPlease
endif
ifeq ($(uname_S),UnixWare)
	CC = cc
	NEEDS_SOCKET = YesPlease
	NEEDS_NSL = YesPlease
	NEEDS_SSL_WITH_CRYPTO = YesPlease
	NEEDS_LIBICONV = YesPlease
	SHELL_PATH = /usr/local/bin/bash
	NO_IPV6 = YesPlease
	NO_HSTRERROR = YesPlease
	BASIC_CFLAGS += -Kthread
	BASIC_CFLAGS += -I/usr/local/include
	BASIC_LDFLAGS += -L/usr/local/lib
	INSTALL = ginstall
	TAR = gtar
	NO_STRCASESTR = YesPlease
	NO_MEMMEM = YesPlease
endif
ifeq ($(uname_S),SCO_SV)
	ifeq ($(uname_R),3.2)
		CFLAGS = -O2
	endif
	ifeq ($(uname_R),5)
		CC = cc
		BASIC_CFLAGS += -Kthread
	endif
	NEEDS_SOCKET = YesPlease
	NEEDS_NSL = YesPlease
	NEEDS_SSL_WITH_CRYPTO = YesPlease
	NEEDS_LIBICONV = YesPlease
	SHELL_PATH = /usr/bin/bash
	NO_IPV6 = YesPlease
	NO_HSTRERROR = YesPlease
	BASIC_CFLAGS += -I/usr/local/include
	BASIC_LDFLAGS += -L/usr/local/lib
	NO_STRCASESTR = YesPlease
	NO_MEMMEM = YesPlease
	INSTALL = ginstall
	TAR = gtar
endif
ifeq ($(uname_S),Darwin)
	NEEDS_SSL_WITH_CRYPTO = YesPlease
	NEEDS_LIBICONV = YesPlease
	ifneq ($(shell expr "$(uname_R)" : '9\.'),2)
		OLD_ICONV = UnfortunatelyYes
	endif
	NO_STRLCPY = YesPlease
	NO_MEMMEM = YesPlease
endif
ifeq ($(uname_S),SunOS)
	NEEDS_SOCKET = YesPlease
	NEEDS_NSL = YesPlease
	SHELL_PATH = /bin/bash
	NO_STRCASESTR = YesPlease
	NO_MEMMEM = YesPlease
	NO_HSTRERROR = YesPlease
	NO_MKDTEMP = YesPlease
	ifeq ($(uname_R),5.8)
		NEEDS_LIBICONV = YesPlease
		NO_UNSETENV = YesPlease
		NO_SETENV = YesPlease
		NO_C99_FORMAT = YesPlease
		NO_STRTOUMAX = YesPlease
	endif
	ifeq ($(uname_R),5.9)
		NO_UNSETENV = YesPlease
		NO_SETENV = YesPlease
		NO_C99_FORMAT = YesPlease
		NO_STRTOUMAX = YesPlease
	endif
	INSTALL = ginstall
	TAR = gtar
	BASIC_CFLAGS += -D__EXTENSIONS__
endif
ifeq ($(uname_O),Cygwin)
	NO_D_TYPE_IN_DIRENT = YesPlease
	NO_D_INO_IN_DIRENT = YesPlease
	NO_STRCASESTR = YesPlease
	NO_MEMMEM = YesPlease
	NO_SYMLINK_HEAD = YesPlease
	NEEDS_LIBICONV = YesPlease
	NO_FAST_WORKING_DIRECTORY = UnfortunatelyYes
	NO_TRUSTABLE_FILEMODE = UnfortunatelyYes
	OLD_ICONV = UnfortunatelyYes
	# There are conflicting reports about this.
	# On some boxes NO_MMAP is needed, and not so elsewhere.
	# Try commenting this out if you suspect MMAP is more efficient
	NO_MMAP = YesPlease
	NO_IPV6 = YesPlease
	X = .exe
endif
ifeq ($(uname_S),FreeBSD)
	NEEDS_LIBICONV = YesPlease
	NO_MEMMEM = YesPlease
	BASIC_CFLAGS += -I/usr/local/include
	BASIC_LDFLAGS += -L/usr/local/lib
	DIR_HAS_BSD_GROUP_SEMANTICS = YesPlease
	THREADED_DELTA_SEARCH = YesPlease
endif
ifeq ($(uname_S),OpenBSD)
	NO_STRCASESTR = YesPlease
	NO_MEMMEM = YesPlease
	NEEDS_LIBICONV = YesPlease
	BASIC_CFLAGS += -I/usr/local/include
	BASIC_LDFLAGS += -L/usr/local/lib
	THREADED_DELTA_SEARCH = YesPlease
endif
ifeq ($(uname_S),NetBSD)
	ifeq ($(shell expr "$(uname_R)" : '[01]\.'),2)
		NEEDS_LIBICONV = YesPlease
	endif
	BASIC_CFLAGS += -I/usr/pkg/include
<<<<<<< HEAD
	BASIC_LDFLAGS += -L/usr/pkg/lib
	ALL_LDFLAGS += -Wl,-rpath,/usr/pkg/lib
	THREADED_DELTA_SEARCH = YesPlease
=======
	BASIC_LDFLAGS += -L/usr/pkg/lib $(CC_LD_DYNPATH)/usr/pkg/lib
>>>>>>> 798a9450
endif
ifeq ($(uname_S),AIX)
	NO_STRCASESTR=YesPlease
	NO_MEMMEM = YesPlease
	NO_MKDTEMP = YesPlease
	NO_STRLCPY = YesPlease
	FREAD_READS_DIRECTORIES = UnfortunatelyYes
	INTERNAL_QSORT = UnfortunatelyYes
	NEEDS_LIBICONV=YesPlease
	BASIC_CFLAGS += -D_LARGE_FILES
endif
ifeq ($(uname_S),GNU)
	# GNU/Hurd
	NO_STRLCPY=YesPlease
endif
ifeq ($(uname_S),IRIX64)
	NO_IPV6=YesPlease
	NO_SETENV=YesPlease
	NO_STRCASESTR=YesPlease
	NO_MEMMEM = YesPlease
	NO_STRLCPY = YesPlease
	NO_SOCKADDR_STORAGE=YesPlease
	SHELL_PATH=/usr/gnu/bin/bash
	BASIC_CFLAGS += -DPATH_MAX=1024
	# for now, build 32-bit version
	BASIC_LDFLAGS += -L/usr/lib32
endif
ifeq ($(uname_S),HP-UX)
	NO_IPV6=YesPlease
	NO_SETENV=YesPlease
	NO_STRCASESTR=YesPlease
	NO_MEMMEM = YesPlease
	NO_STRLCPY = YesPlease
	NO_MKDTEMP = YesPlease
	NO_UNSETENV = YesPlease
	NO_HSTRERROR = YesPlease
	NO_SYS_SELECT_H = YesPlease
	SNPRINTF_RETURNS_BOGUS = YesPlease
endif
ifneq (,$(findstring MINGW,$(uname_S)))
	NO_MMAP = YesPlease
	NO_PREAD = YesPlease
	NO_OPENSSL = YesPlease
	NO_CURL = YesPlease
	NO_SYMLINK_HEAD = YesPlease
	NO_IPV6 = YesPlease
	NO_SETENV = YesPlease
	NO_UNSETENV = YesPlease
	NO_STRCASESTR = YesPlease
	NO_STRLCPY = YesPlease
	NO_MEMMEM = YesPlease
	NEEDS_LIBICONV = YesPlease
	OLD_ICONV = YesPlease
	NO_C99_FORMAT = YesPlease
	NO_STRTOUMAX = YesPlease
	NO_MKDTEMP = YesPlease
	SNPRINTF_RETURNS_BOGUS = YesPlease
	NO_SVN_TESTS = YesPlease
	NO_PERL_MAKEMAKER = YesPlease
	NO_POSIX_ONLY_PROGRAMS = YesPlease
	NO_ST_BLOCKS_IN_STRUCT_STAT = YesPlease
	COMPAT_CFLAGS += -D__USE_MINGW_ACCESS -DNOGDI -Icompat
	COMPAT_CFLAGS += -DSNPRINTF_SIZE_CORR=1
	COMPAT_CFLAGS += -DSTRIP_EXTENSION=\".exe\"
	COMPAT_OBJS += compat/mingw.o compat/fnmatch.o compat/regex.o compat/winansi.o
	EXTLIBS += -lws2_32
	X = .exe
	gitexecdir = ../libexec/git-core
	template_dir = ../share/git-core/templates/
	ETC_GITCONFIG = ../etc/gitconfig
endif
ifneq (,$(findstring arm,$(uname_M)))
	ARM_SHA1 = YesPlease
endif

-include config.mak.autogen
-include config.mak

ifeq ($(uname_S),Darwin)
	ifndef NO_FINK
		ifeq ($(shell test -d /sw/lib && echo y),y)
			BASIC_CFLAGS += -I/sw/include
			BASIC_LDFLAGS += -L/sw/lib
		endif
	endif
	ifndef NO_DARWIN_PORTS
		ifeq ($(shell test -d /opt/local/lib && echo y),y)
			BASIC_CFLAGS += -I/opt/local/include
			BASIC_LDFLAGS += -L/opt/local/lib
		endif
	endif
endif

ifndef CC_LD_DYNPATH
	ifdef NO_R_TO_GCC_LINKER
		# Some gcc does not accept and pass -R to the linker to specify
		# the runtime dynamic library path.
		CC_LD_DYNPATH = -Wl,-rpath,
	else
		CC_LD_DYNPATH = -R
	endif
endif

ifdef NO_CURL
	BASIC_CFLAGS += -DNO_CURL
else
	ifdef CURLDIR
		# Try "-Wl,-rpath=$(CURLDIR)/$(lib)" in such a case.
		BASIC_CFLAGS += -I$(CURLDIR)/include
		CURL_LIBCURL = -L$(CURLDIR)/$(lib) $(CC_LD_DYNPATH)$(CURLDIR)/$(lib) -lcurl
	else
		CURL_LIBCURL = -lcurl
	endif
	BUILTIN_OBJS += builtin-http-fetch.o
	EXTLIBS += $(CURL_LIBCURL)
	LIB_OBJS += http.o http-walker.o
	curl_check := $(shell (echo 070908; curl-config --vernum) | sort -r | sed -ne 2p)
	ifeq "$(curl_check)" "070908"
		ifndef NO_EXPAT
			PROGRAMS += git-http-push$X
		endif
	endif
	ifndef NO_EXPAT
		EXPAT_LIBEXPAT = -lexpat
	endif
endif

ifdef ZLIB_PATH
	BASIC_CFLAGS += -I$(ZLIB_PATH)/include
	EXTLIBS += -L$(ZLIB_PATH)/$(lib) $(CC_LD_DYNPATH)$(ZLIB_PATH)/$(lib)
endif
EXTLIBS += -lz

ifndef NO_POSIX_ONLY_PROGRAMS
	PROGRAMS += git-daemon$X
	PROGRAMS += git-imap-send$X
	PROGRAMS += git-shell$X
endif
ifndef NO_OPENSSL
	OPENSSL_LIBSSL = -lssl
	ifdef OPENSSLDIR
		BASIC_CFLAGS += -I$(OPENSSLDIR)/include
		OPENSSL_LINK = -L$(OPENSSLDIR)/$(lib) $(CC_LD_DYNPATH)$(OPENSSLDIR)/$(lib)
	else
		OPENSSL_LINK =
	endif
else
	BASIC_CFLAGS += -DNO_OPENSSL
	MOZILLA_SHA1 = 1
	OPENSSL_LIBSSL =
endif
ifdef NEEDS_SSL_WITH_CRYPTO
	LIB_4_CRYPTO = $(OPENSSL_LINK) -lcrypto -lssl
else
	LIB_4_CRYPTO = $(OPENSSL_LINK) -lcrypto
endif
ifdef NEEDS_LIBICONV
	ifdef ICONVDIR
		BASIC_CFLAGS += -I$(ICONVDIR)/include
		ICONV_LINK = -L$(ICONVDIR)/$(lib) $(CC_LD_DYNPATH)$(ICONVDIR)/$(lib)
	else
		ICONV_LINK =
	endif
	EXTLIBS += $(ICONV_LINK) -liconv
endif
ifdef NEEDS_SOCKET
	EXTLIBS += -lsocket
endif
ifdef NEEDS_NSL
	EXTLIBS += -lnsl
endif
ifdef NO_D_TYPE_IN_DIRENT
	BASIC_CFLAGS += -DNO_D_TYPE_IN_DIRENT
endif
ifdef NO_D_INO_IN_DIRENT
	BASIC_CFLAGS += -DNO_D_INO_IN_DIRENT
endif
ifdef NO_ST_BLOCKS_IN_STRUCT_STAT
	BASIC_CFLAGS += -DNO_ST_BLOCKS_IN_STRUCT_STAT
endif
ifdef NO_C99_FORMAT
	BASIC_CFLAGS += -DNO_C99_FORMAT
endif
ifdef SNPRINTF_RETURNS_BOGUS
	COMPAT_CFLAGS += -DSNPRINTF_RETURNS_BOGUS
	COMPAT_OBJS += compat/snprintf.o
endif
ifdef FREAD_READS_DIRECTORIES
	COMPAT_CFLAGS += -DFREAD_READS_DIRECTORIES
	COMPAT_OBJS += compat/fopen.o
endif
ifdef NO_SYMLINK_HEAD
	BASIC_CFLAGS += -DNO_SYMLINK_HEAD
endif
ifdef NO_STRCASESTR
	COMPAT_CFLAGS += -DNO_STRCASESTR
	COMPAT_OBJS += compat/strcasestr.o
endif
ifdef NO_STRLCPY
	COMPAT_CFLAGS += -DNO_STRLCPY
	COMPAT_OBJS += compat/strlcpy.o
endif
ifdef NO_STRTOUMAX
	COMPAT_CFLAGS += -DNO_STRTOUMAX
	COMPAT_OBJS += compat/strtoumax.o
endif
ifdef NO_STRTOULL
	COMPAT_CFLAGS += -DNO_STRTOULL
endif
ifdef NO_SETENV
	COMPAT_CFLAGS += -DNO_SETENV
	COMPAT_OBJS += compat/setenv.o
endif
ifdef NO_MKDTEMP
	COMPAT_CFLAGS += -DNO_MKDTEMP
	COMPAT_OBJS += compat/mkdtemp.o
endif
ifdef NO_UNSETENV
	COMPAT_CFLAGS += -DNO_UNSETENV
	COMPAT_OBJS += compat/unsetenv.o
endif
ifdef NO_SYS_SELECT_H
	BASIC_CFLAGS += -DNO_SYS_SELECT_H
endif
ifdef NO_MMAP
	COMPAT_CFLAGS += -DNO_MMAP
	COMPAT_OBJS += compat/mmap.o
endif
ifdef NO_PREAD
	COMPAT_CFLAGS += -DNO_PREAD
	COMPAT_OBJS += compat/pread.o
endif
ifdef NO_FAST_WORKING_DIRECTORY
	BASIC_CFLAGS += -DNO_FAST_WORKING_DIRECTORY
endif
ifdef NO_TRUSTABLE_FILEMODE
	BASIC_CFLAGS += -DNO_TRUSTABLE_FILEMODE
endif
ifdef NO_IPV6
	BASIC_CFLAGS += -DNO_IPV6
endif
ifdef NO_SOCKADDR_STORAGE
ifdef NO_IPV6
	BASIC_CFLAGS += -Dsockaddr_storage=sockaddr_in
else
	BASIC_CFLAGS += -Dsockaddr_storage=sockaddr_in6
endif
endif
ifdef NO_INET_NTOP
	LIB_OBJS += compat/inet_ntop.o
endif
ifdef NO_INET_PTON
	LIB_OBJS += compat/inet_pton.o
endif

ifdef NO_ICONV
	BASIC_CFLAGS += -DNO_ICONV
endif

ifdef OLD_ICONV
	BASIC_CFLAGS += -DOLD_ICONV
endif

ifdef NO_DEFLATE_BOUND
	BASIC_CFLAGS += -DNO_DEFLATE_BOUND
endif

ifdef PPC_SHA1
	SHA1_HEADER = "ppc/sha1.h"
	LIB_OBJS += ppc/sha1.o ppc/sha1ppc.o
else
ifdef ARM_SHA1
	SHA1_HEADER = "arm/sha1.h"
	LIB_OBJS += arm/sha1.o arm/sha1_arm.o
else
ifdef MOZILLA_SHA1
	SHA1_HEADER = "mozilla-sha1/sha1.h"
	LIB_OBJS += mozilla-sha1/sha1.o
else
	SHA1_HEADER = <openssl/sha.h>
	EXTLIBS += $(LIB_4_CRYPTO)
endif
endif
endif
ifdef NO_PERL_MAKEMAKER
	export NO_PERL_MAKEMAKER
endif
ifdef NO_HSTRERROR
	COMPAT_CFLAGS += -DNO_HSTRERROR
	COMPAT_OBJS += compat/hstrerror.o
endif
ifdef NO_MEMMEM
	COMPAT_CFLAGS += -DNO_MEMMEM
	COMPAT_OBJS += compat/memmem.o
endif
ifdef INTERNAL_QSORT
	COMPAT_CFLAGS += -DINTERNAL_QSORT
	COMPAT_OBJS += compat/qsort.o
endif

ifdef THREADED_DELTA_SEARCH
	BASIC_CFLAGS += -DTHREADED_DELTA_SEARCH
	EXTLIBS += -lpthread
	LIB_OBJS += thread-utils.o
endif
ifdef DIR_HAS_BSD_GROUP_SEMANTICS
	COMPAT_CFLAGS += -DDIR_HAS_BSD_GROUP_SEMANTICS
endif
ifdef NO_EXTERNAL_GREP
	BASIC_CFLAGS += -DNO_EXTERNAL_GREP
endif

ifeq ($(TCLTK_PATH),)
NO_TCLTK=NoThanks
endif

QUIET_SUBDIR0  = +$(MAKE) -C # space to separate -C and subdir
QUIET_SUBDIR1  =

ifneq ($(findstring $(MAKEFLAGS),w),w)
PRINT_DIR = --no-print-directory
else # "make -w"
NO_SUBDIR = :
endif

ifneq ($(findstring $(MAKEFLAGS),s),s)
ifndef V
	QUIET_CC       = @echo '   ' CC $@;
	QUIET_AR       = @echo '   ' AR $@;
	QUIET_LINK     = @echo '   ' LINK $@;
	QUIET_BUILT_IN = @echo '   ' BUILTIN $@;
	QUIET_GEN      = @echo '   ' GEN $@;
	QUIET_SUBDIR0  = +@subdir=
	QUIET_SUBDIR1  = ;$(NO_SUBDIR) echo '   ' SUBDIR $$subdir; \
			 $(MAKE) $(PRINT_DIR) -C $$subdir
	export V
	export QUIET_GEN
	export QUIET_BUILT_IN
endif
endif

ifdef ASCIIDOC8
	export ASCIIDOC8
endif

# Shell quote (do not use $(call) to accommodate ancient setups);

SHA1_HEADER_SQ = $(subst ','\'',$(SHA1_HEADER))
ETC_GITCONFIG_SQ = $(subst ','\'',$(ETC_GITCONFIG))

DESTDIR_SQ = $(subst ','\'',$(DESTDIR))
bindir_SQ = $(subst ','\'',$(bindir))
mandir_SQ = $(subst ','\'',$(mandir))
infodir_SQ = $(subst ','\'',$(infodir))
gitexecdir_SQ = $(subst ','\'',$(gitexecdir))
template_dir_SQ = $(subst ','\'',$(template_dir))
htmldir_SQ = $(subst ','\'',$(htmldir))
prefix_SQ = $(subst ','\'',$(prefix))

SHELL_PATH_SQ = $(subst ','\'',$(SHELL_PATH))
PERL_PATH_SQ = $(subst ','\'',$(PERL_PATH))
TCLTK_PATH_SQ = $(subst ','\'',$(TCLTK_PATH))

LIBS = $(GITLIBS) $(EXTLIBS)

BASIC_CFLAGS += -DSHA1_HEADER='$(SHA1_HEADER_SQ)' \
	$(COMPAT_CFLAGS)
LIB_OBJS += $(COMPAT_OBJS)

ALL_CFLAGS += $(BASIC_CFLAGS)
ALL_LDFLAGS += $(BASIC_LDFLAGS)

export TAR INSTALL DESTDIR SHELL_PATH


### Build rules

SHELL = $(SHELL_PATH)

all:: shell_compatibility_test $(ALL_PROGRAMS) $(BUILT_INS) $(OTHER_PROGRAMS) GIT-BUILD-OPTIONS
ifneq (,$X)
	$(foreach p,$(patsubst %$X,%,$(filter %$X,$(ALL_PROGRAMS) $(BUILT_INS) git$X)), test '$p' -ef '$p$X' || $(RM) '$p';)
endif

all::
ifndef NO_TCLTK
	$(QUIET_SUBDIR0)git-gui $(QUIET_SUBDIR1) gitexecdir='$(gitexec_instdir_SQ)' all
	$(QUIET_SUBDIR0)gitk-git $(QUIET_SUBDIR1) all
endif
	$(QUIET_SUBDIR0)perl $(QUIET_SUBDIR1) PERL_PATH='$(PERL_PATH_SQ)' prefix='$(prefix_SQ)' all
	$(QUIET_SUBDIR0)templates $(QUIET_SUBDIR1)

please_set_SHELL_PATH_to_a_more_modern_shell:
	@$$(:)

shell_compatibility_test: please_set_SHELL_PATH_to_a_more_modern_shell

strip: $(PROGRAMS) git$X
	$(STRIP) $(STRIP_OPTS) $(PROGRAMS) git$X

git.o: git.c common-cmds.h GIT-CFLAGS
	$(QUIET_CC)$(CC) -DGIT_VERSION='"$(GIT_VERSION)"' \
		$(ALL_CFLAGS) -c $(filter %.c,$^)

git$X: git.o $(BUILTIN_OBJS) $(GITLIBS)
	$(QUIET_LINK)$(CC) $(ALL_CFLAGS) -o $@ git.o \
		$(BUILTIN_OBJS) $(ALL_LDFLAGS) $(LIBS)

builtin-help.o: builtin-help.c common-cmds.h GIT-CFLAGS
	$(QUIET_CC)$(CC) -o $*.o -c $(ALL_CFLAGS) \
		'-DGIT_HTML_PATH="$(htmldir_SQ)"' \
		'-DGIT_MAN_PATH="$(mandir_SQ)"' \
		'-DGIT_INFO_PATH="$(infodir_SQ)"' $<

$(BUILT_INS): git$X
	$(QUIET_BUILT_IN)$(RM) $@ && \
	ln git$X $@ 2>/dev/null || \
	ln -s git$X $@ 2>/dev/null || \
	cp git$X $@

common-cmds.h: ./generate-cmdlist.sh command-list.txt

common-cmds.h: $(wildcard Documentation/git-*.txt)
	$(QUIET_GEN)./generate-cmdlist.sh > $@+ && mv $@+ $@

$(patsubst %.sh,%,$(SCRIPT_SH)) : % : %.sh
	$(QUIET_GEN)$(RM) $@ $@+ && \
	sed -e '1s|#!.*/sh|#!$(SHELL_PATH_SQ)|' \
	    -e 's|@SHELL_PATH@|$(SHELL_PATH_SQ)|' \
	    -e 's|@@PERL@@|$(PERL_PATH_SQ)|g' \
	    -e 's/@@GIT_VERSION@@/$(GIT_VERSION)/g' \
	    -e 's/@@NO_CURL@@/$(NO_CURL)/g' \
	    $@.sh >$@+ && \
	chmod +x $@+ && \
	mv $@+ $@

$(patsubst %.perl,%,$(SCRIPT_PERL)): perl/perl.mak

perl/perl.mak: GIT-CFLAGS perl/Makefile perl/Makefile.PL
	$(QUIET_SUBDIR0)perl $(QUIET_SUBDIR1) PERL_PATH='$(PERL_PATH_SQ)' prefix='$(prefix_SQ)' $(@F)

$(patsubst %.perl,%,$(SCRIPT_PERL)): % : %.perl
	$(QUIET_GEN)$(RM) $@ $@+ && \
	INSTLIBDIR=`MAKEFLAGS= $(MAKE) -C perl -s --no-print-directory instlibdir` && \
	sed -e '1{' \
	    -e '	s|#!.*perl|#!$(PERL_PATH_SQ)|' \
	    -e '	h' \
	    -e '	s=.*=use lib (split(/:/, $$ENV{GITPERLLIB} || "@@INSTLIBDIR@@"));=' \
	    -e '	H' \
	    -e '	x' \
	    -e '}' \
	    -e 's|@@INSTLIBDIR@@|'"$$INSTLIBDIR"'|g' \
	    -e 's/@@GIT_VERSION@@/$(GIT_VERSION)/g' \
	    $@.perl >$@+ && \
	chmod +x $@+ && \
	mv $@+ $@

gitweb/gitweb.cgi: gitweb/gitweb.perl
	$(QUIET_GEN)$(RM) $@ $@+ && \
	sed -e '1s|#!.*perl|#!$(PERL_PATH_SQ)|' \
	    -e 's|++GIT_VERSION++|$(GIT_VERSION)|g' \
	    -e 's|++GIT_BINDIR++|$(bindir)|g' \
	    -e 's|++GITWEB_CONFIG++|$(GITWEB_CONFIG)|g' \
	    -e 's|++GITWEB_CONFIG_SYSTEM++|$(GITWEB_CONFIG_SYSTEM)|g' \
	    -e 's|++GITWEB_HOME_LINK_STR++|$(GITWEB_HOME_LINK_STR)|g' \
	    -e 's|++GITWEB_SITENAME++|$(GITWEB_SITENAME)|g' \
	    -e 's|++GITWEB_PROJECTROOT++|$(GITWEB_PROJECTROOT)|g' \
	    -e 's|"++GITWEB_PROJECT_MAXDEPTH++"|$(GITWEB_PROJECT_MAXDEPTH)|g' \
	    -e 's|++GITWEB_EXPORT_OK++|$(GITWEB_EXPORT_OK)|g' \
	    -e 's|++GITWEB_STRICT_EXPORT++|$(GITWEB_STRICT_EXPORT)|g' \
	    -e 's|++GITWEB_BASE_URL++|$(GITWEB_BASE_URL)|g' \
	    -e 's|++GITWEB_LIST++|$(GITWEB_LIST)|g' \
	    -e 's|++GITWEB_HOMETEXT++|$(GITWEB_HOMETEXT)|g' \
	    -e 's|++GITWEB_CSS++|$(GITWEB_CSS)|g' \
	    -e 's|++GITWEB_LOGO++|$(GITWEB_LOGO)|g' \
	    -e 's|++GITWEB_FAVICON++|$(GITWEB_FAVICON)|g' \
	    -e 's|++GITWEB_SITE_HEADER++|$(GITWEB_SITE_HEADER)|g' \
	    -e 's|++GITWEB_SITE_FOOTER++|$(GITWEB_SITE_FOOTER)|g' \
	    $< >$@+ && \
	chmod +x $@+ && \
	mv $@+ $@

git-instaweb: git-instaweb.sh gitweb/gitweb.cgi gitweb/gitweb.css
	$(QUIET_GEN)$(RM) $@ $@+ && \
	sed -e '1s|#!.*/sh|#!$(SHELL_PATH_SQ)|' \
	    -e 's/@@GIT_VERSION@@/$(GIT_VERSION)/g' \
	    -e 's/@@NO_CURL@@/$(NO_CURL)/g' \
	    -e '/@@GITWEB_CGI@@/r gitweb/gitweb.cgi' \
	    -e '/@@GITWEB_CGI@@/d' \
	    -e '/@@GITWEB_CSS@@/r gitweb/gitweb.css' \
	    -e '/@@GITWEB_CSS@@/d' \
	    -e 's|@@PERL@@|$(PERL_PATH_SQ)|g' \
	    $@.sh > $@+ && \
	chmod +x $@+ && \
	mv $@+ $@

configure: configure.ac
	$(QUIET_GEN)$(RM) $@ $<+ && \
	sed -e 's/@@GIT_VERSION@@/$(GIT_VERSION)/g' \
	    $< > $<+ && \
	autoconf -o $@ $<+ && \
	$(RM) $<+

# These can record GIT_VERSION
git.o git.spec \
	$(patsubst %.sh,%,$(SCRIPT_SH)) \
	$(patsubst %.perl,%,$(SCRIPT_PERL)) \
	: GIT-VERSION-FILE

%.o: %.c GIT-CFLAGS
	$(QUIET_CC)$(CC) -o $*.o -c $(ALL_CFLAGS) $<
%.s: %.c GIT-CFLAGS
	$(QUIET_CC)$(CC) -S $(ALL_CFLAGS) $<
%.o: %.S
	$(QUIET_CC)$(CC) -o $*.o -c $(ALL_CFLAGS) $<

exec_cmd.o: exec_cmd.c GIT-CFLAGS
	$(QUIET_CC)$(CC) -o $*.o -c $(ALL_CFLAGS) '-DGIT_EXEC_PATH="$(gitexecdir_SQ)"' $<
builtin-init-db.o: builtin-init-db.c GIT-CFLAGS
	$(QUIET_CC)$(CC) -o $*.o -c $(ALL_CFLAGS) -DDEFAULT_GIT_TEMPLATE_DIR='"$(template_dir_SQ)"' $<

config.o: config.c GIT-CFLAGS
	$(QUIET_CC)$(CC) -o $*.o -c $(ALL_CFLAGS) -DETC_GITCONFIG='"$(ETC_GITCONFIG_SQ)"' $<

http.o: http.c GIT-CFLAGS
	$(QUIET_CC)$(CC) -o $*.o -c $(ALL_CFLAGS) -DGIT_USER_AGENT='"git/$(GIT_VERSION)"' $<

ifdef NO_EXPAT
http-walker.o: http-walker.c http.h GIT-CFLAGS
	$(QUIET_CC)$(CC) -o $*.o -c $(ALL_CFLAGS) -DNO_EXPAT $<
endif

git-%$X: %.o $(GITLIBS)
	$(QUIET_LINK)$(CC) $(ALL_CFLAGS) -o $@ $(ALL_LDFLAGS) $(filter %.o,$^) $(LIBS)

git-imap-send$X: imap-send.o $(GITLIBS)
	$(QUIET_LINK)$(CC) $(ALL_CFLAGS) -o $@ $(ALL_LDFLAGS) $(filter %.o,$^) \
		$(LIBS) $(OPENSSL_LINK) $(OPENSSL_LIBSSL)

http.o http-walker.o http-push.o transport.o: http.h

git-http-push$X: revision.o http.o http-push.o $(GITLIBS)
	$(QUIET_LINK)$(CC) $(ALL_CFLAGS) -o $@ $(ALL_LDFLAGS) $(filter %.o,$^) \
		$(LIBS) $(CURL_LIBCURL) $(EXPAT_LIBEXPAT)

$(LIB_OBJS) $(BUILTIN_OBJS): $(LIB_H)
$(patsubst git-%$X,%.o,$(PROGRAMS)): $(LIB_H) $(wildcard */*.h)
builtin-revert.o wt-status.o: wt-status.h

$(LIB_FILE): $(LIB_OBJS)
	$(QUIET_AR)$(RM) $@ && $(AR) rcs $@ $(LIB_OBJS)

XDIFF_OBJS=xdiff/xdiffi.o xdiff/xprepare.o xdiff/xutils.o xdiff/xemit.o \
	xdiff/xmerge.o
$(XDIFF_OBJS): xdiff/xinclude.h xdiff/xmacros.h xdiff/xdiff.h xdiff/xtypes.h \
	xdiff/xutils.h xdiff/xprepare.h xdiff/xdiffi.h xdiff/xemit.h

$(XDIFF_LIB): $(XDIFF_OBJS)
	$(QUIET_AR)$(RM) $@ && $(AR) rcs $@ $(XDIFF_OBJS)


doc:
	$(MAKE) -C Documentation all

info:
	$(MAKE) -C Documentation info

TAGS:
	$(RM) TAGS
	$(FIND) . -name '*.[hcS]' -print | xargs etags -a

tags:
	$(RM) tags
	$(FIND) . -name '*.[hcS]' -print | xargs ctags -a

cscope:
	$(RM) cscope*
	$(FIND) . -name '*.[hcS]' -print | xargs cscope -b

### Detect prefix changes
TRACK_CFLAGS = $(subst ','\'',$(ALL_CFLAGS)):\
             $(bindir_SQ):$(gitexecdir_SQ):$(template_dir_SQ):$(prefix_SQ)

GIT-CFLAGS: .FORCE-GIT-CFLAGS
	@FLAGS='$(TRACK_CFLAGS)'; \
	    if test x"$$FLAGS" != x"`cat GIT-CFLAGS 2>/dev/null`" ; then \
		echo 1>&2 "    * new build flags or prefix"; \
		echo "$$FLAGS" >GIT-CFLAGS; \
            fi

# We need to apply sq twice, once to protect from the shell
# that runs GIT-BUILD-OPTIONS, and then again to protect it
# and the first level quoting from the shell that runs "echo".
GIT-BUILD-OPTIONS: .FORCE-GIT-BUILD-OPTIONS
	@echo SHELL_PATH=\''$(subst ','\'',$(SHELL_PATH_SQ))'\' >$@
	@echo TAR=\''$(subst ','\'',$(subst ','\'',$(TAR)))'\' >>$@

### Detect Tck/Tk interpreter path changes
ifndef NO_TCLTK
TRACK_VARS = $(subst ','\'',-DTCLTK_PATH='$(TCLTK_PATH_SQ)')

GIT-GUI-VARS: .FORCE-GIT-GUI-VARS
	@VARS='$(TRACK_VARS)'; \
	    if test x"$$VARS" != x"`cat $@ 2>/dev/null`" ; then \
		echo 1>&2 "    * new Tcl/Tk interpreter location"; \
		echo "$$VARS" >$@; \
            fi

.PHONY: .FORCE-GIT-GUI-VARS
endif

### Testing rules

TEST_PROGRAMS = test-chmtime$X test-genrandom$X test-date$X test-delta$X test-sha1$X test-match-trees$X test-parse-options$X test-path-utils$X

all:: $(TEST_PROGRAMS)

# GNU make supports exporting all variables by "export" without parameters.
# However, the environment gets quite big, and some programs have problems
# with that.

export NO_SVN_TESTS

test: all
	$(MAKE) -C t/ all

test-date$X: date.o ctype.o

test-delta$X: diff-delta.o patch-delta.o

test-parse-options$X: parse-options.o

.PRECIOUS: $(patsubst test-%$X,test-%.o,$(TEST_PROGRAMS))

test-%$X: test-%.o $(GITLIBS)
	$(QUIET_LINK)$(CC) $(ALL_CFLAGS) -o $@ $(ALL_LDFLAGS) $(filter %.o,$^) $(LIBS)

check-sha1:: test-sha1$X
	./test-sha1.sh

check: common-cmds.h
	for i in *.c; do sparse $(ALL_CFLAGS) $(SPARSE_FLAGS) $$i || exit; done

remove-dashes:
	./fixup-builtins $(BUILT_INS) $(PROGRAMS) $(SCRIPTS)

### Installation rules

ifeq ($(firstword $(subst /, ,$(template_dir))),..)
template_instdir = $(bindir)/$(template_dir)
else
template_instdir = $(template_dir)
endif
export template_instdir

ifeq ($(firstword $(subst /, ,$(gitexecdir))),..)
gitexec_instdir = $(bindir)/$(gitexecdir)
else
gitexec_instdir = $(gitexecdir)
endif
gitexec_instdir_SQ = $(subst ','\'',$(gitexec_instdir))
export gitexec_instdir

install: all
	$(INSTALL) -d -m 755 '$(DESTDIR_SQ)$(bindir_SQ)'
	$(INSTALL) -d -m 755 '$(DESTDIR_SQ)$(gitexec_instdir_SQ)'
	$(INSTALL) $(ALL_PROGRAMS) '$(DESTDIR_SQ)$(gitexec_instdir_SQ)'
	$(INSTALL) git$X git-upload-pack$X git-receive-pack$X git-upload-archive$X git-shell$X '$(DESTDIR_SQ)$(bindir_SQ)'
	$(MAKE) -C templates DESTDIR='$(DESTDIR_SQ)' install
	$(MAKE) -C perl prefix='$(prefix_SQ)' DESTDIR='$(DESTDIR_SQ)' install
ifndef NO_TCLTK
	$(MAKE) -C gitk-git install
	$(MAKE) -C git-gui gitexecdir='$(gitexec_instdir_SQ)' install
endif
ifneq (,$X)
	$(foreach p,$(patsubst %$X,%,$(filter %$X,$(ALL_PROGRAMS) $(BUILT_INS) git$X)), $(RM) '$(DESTDIR_SQ)$(gitexec_instdir_SQ)/$p';)
endif
	bindir=$$(cd '$(DESTDIR_SQ)$(bindir_SQ)' && pwd) && \
	execdir=$$(cd '$(DESTDIR_SQ)$(gitexec_instdir_SQ)' && pwd) && \
	{ $(RM) "$$execdir/git-add$X" && \
		ln git-add$X "$$execdir/git-add$X" 2>/dev/null || \
		cp git-add$X "$$execdir/git-add$X"; } && \
	{ $(foreach p,$(filter-out git-add$X,$(BUILT_INS)), $(RM) "$$execdir/$p" && \
		ln "$$execdir/git-add$X" "$$execdir/$p" 2>/dev/null || \
		ln -s "git-add$X" "$$execdir/$p" 2>/dev/null || \
		cp "$$execdir/git-add$X" "$$execdir/$p" || exit;) } && \
	./check_bindir "z$$bindir" "z$$execdir" "$$bindir/git-add$X"

install-doc:
	$(MAKE) -C Documentation install

install-html:
	$(MAKE) -C Documentation install-html

install-info:
	$(MAKE) -C Documentation install-info

quick-install-doc:
	$(MAKE) -C Documentation quick-install



### Maintainer's dist rules

git.spec: git.spec.in
	sed -e 's/@@VERSION@@/$(GIT_VERSION)/g' < $< > $@+
	mv $@+ $@

GIT_TARNAME=git-$(GIT_VERSION)
dist: git.spec git-archive$(X) configure
	./git-archive --format=tar \
		--prefix=$(GIT_TARNAME)/ HEAD^{tree} > $(GIT_TARNAME).tar
	@mkdir -p $(GIT_TARNAME)
	@cp git.spec configure $(GIT_TARNAME)
	@echo $(GIT_VERSION) > $(GIT_TARNAME)/version
	@$(MAKE) -C git-gui TARDIR=../$(GIT_TARNAME)/git-gui dist-version
	$(TAR) rf $(GIT_TARNAME).tar \
		$(GIT_TARNAME)/git.spec \
		$(GIT_TARNAME)/configure \
		$(GIT_TARNAME)/version \
		$(GIT_TARNAME)/git-gui/version
	@$(RM) -r $(GIT_TARNAME)
	gzip -f -9 $(GIT_TARNAME).tar

rpm: dist
	$(RPMBUILD) -ta $(GIT_TARNAME).tar.gz

htmldocs = git-htmldocs-$(GIT_VERSION)
manpages = git-manpages-$(GIT_VERSION)
dist-doc:
	$(RM) -r .doc-tmp-dir
	mkdir .doc-tmp-dir
	$(MAKE) -C Documentation WEBDOC_DEST=../.doc-tmp-dir install-webdoc
	cd .doc-tmp-dir && $(TAR) cf ../$(htmldocs).tar .
	gzip -n -9 -f $(htmldocs).tar
	:
	$(RM) -r .doc-tmp-dir
	mkdir -p .doc-tmp-dir/man1 .doc-tmp-dir/man5 .doc-tmp-dir/man7
	$(MAKE) -C Documentation DESTDIR=./ \
		man1dir=../.doc-tmp-dir/man1 \
		man5dir=../.doc-tmp-dir/man5 \
		man7dir=../.doc-tmp-dir/man7 \
		install
	cd .doc-tmp-dir && $(TAR) cf ../$(manpages).tar .
	gzip -n -9 -f $(manpages).tar
	$(RM) -r .doc-tmp-dir

### Cleaning rules

distclean: clean
	$(RM) configure

clean:
	$(RM) *.o mozilla-sha1/*.o arm/*.o ppc/*.o compat/*.o xdiff/*.o \
		$(LIB_FILE) $(XDIFF_LIB)
	$(RM) $(ALL_PROGRAMS) $(BUILT_INS) git$X
	$(RM) $(TEST_PROGRAMS)
	$(RM) *.spec *.pyc *.pyo */*.pyc */*.pyo common-cmds.h TAGS tags cscope*
	$(RM) -r autom4te.cache
	$(RM) config.log config.mak.autogen config.mak.append config.status config.cache
	$(RM) -r $(GIT_TARNAME) .doc-tmp-dir
	$(RM) $(GIT_TARNAME).tar.gz git-core_$(GIT_VERSION)-*.tar.gz
	$(RM) $(htmldocs).tar.gz $(manpages).tar.gz
	$(RM) gitweb/gitweb.cgi
	$(MAKE) -C Documentation/ clean
	$(MAKE) -C perl clean
	$(MAKE) -C templates/ clean
	$(MAKE) -C t/ clean
ifndef NO_TCLTK
	$(MAKE) -C gitk-git clean
	$(MAKE) -C git-gui clean
endif
	$(RM) GIT-VERSION-FILE GIT-CFLAGS GIT-GUI-VARS GIT-BUILD-OPTIONS

.PHONY: all install clean strip
.PHONY: shell_compatibility_test please_set_SHELL_PATH_to_a_more_modern_shell
.PHONY: .FORCE-GIT-VERSION-FILE TAGS tags cscope .FORCE-GIT-CFLAGS
.PHONY: .FORCE-GIT-BUILD-OPTIONS

### Check documentation
#
check-docs::
	@(for v in $(ALL_PROGRAMS) $(BUILT_INS) git gitk; \
	do \
		case "$$v" in \
		git-merge-octopus | git-merge-ours | git-merge-recursive | \
		git-merge-resolve | git-merge-subtree | \
		git-fsck-objects | git-init-db | \
		git-?*--?* ) continue ;; \
		esac ; \
		test -f "Documentation/$$v.txt" || \
		echo "no doc: $$v"; \
		sed -e '/^#/d' command-list.txt | \
		grep -q "^$$v[ 	]" || \
		case "$$v" in \
		git) ;; \
		*) echo "no link: $$v";; \
		esac ; \
	done; \
	( \
		sed -e '/^#/d' \
		    -e 's/[ 	].*//' \
		    -e 's/^/listed /' command-list.txt; \
		ls -1 Documentation/git*txt | \
		sed -e 's|Documentation/|documented |' \
		    -e 's/\.txt//'; \
	) | while read how cmd; \
	do \
		case "$$how,$$cmd" in \
		*,git-citool | \
		*,git-gui | \
		*,git-help | \
		documented,gitattributes | \
		documented,gitignore | \
		documented,gitmodules | \
		documented,gitcli | \
		documented,git-tools | \
		documented,gitcore-tutorial | \
		documented,gitcvs-migration | \
		documented,gitdiffcore | \
		documented,gitglossary | \
		documented,githooks | \
		documented,gitrepository-layout | \
		documented,gittutorial | \
		documented,gittutorial-2 | \
		sentinel,not,matching,is,ok ) continue ;; \
		esac; \
		case " $(ALL_PROGRAMS) $(BUILT_INS) git gitk " in \
		*" $$cmd "*)	;; \
		*) echo "removed but $$how: $$cmd" ;; \
		esac; \
	done ) | sort

### Make sure built-ins do not have dups and listed in git.c
#
check-builtins::
	./check-builtins.sh
<|MERGE_RESOLUTION|>--- conflicted
+++ resolved
@@ -697,13 +697,8 @@
 		NEEDS_LIBICONV = YesPlease
 	endif
 	BASIC_CFLAGS += -I/usr/pkg/include
-<<<<<<< HEAD
-	BASIC_LDFLAGS += -L/usr/pkg/lib
-	ALL_LDFLAGS += -Wl,-rpath,/usr/pkg/lib
+	BASIC_LDFLAGS += -L/usr/pkg/lib $(CC_LD_DYNPATH)/usr/pkg/lib
 	THREADED_DELTA_SEARCH = YesPlease
-=======
-	BASIC_LDFLAGS += -L/usr/pkg/lib $(CC_LD_DYNPATH)/usr/pkg/lib
->>>>>>> 798a9450
 endif
 ifeq ($(uname_S),AIX)
 	NO_STRCASESTR=YesPlease
