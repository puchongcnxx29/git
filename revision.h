#ifndef REVISION_H
#define REVISION_H

#include "commit.h"
#include "parse-options.h"
#include "grep.h"
#include "notes.h"
#include "pretty.h"
#include "diff.h"
#include "commit-slab-decl.h"

/**
 * The revision walking API offers functions to build a list of revisions
 * and then iterate over that list.
 *
 * Calling sequence
 * ----------------
 *
 * The walking API has a given calling sequence: first you need to initialize
 * a rev_info structure, then add revisions to control what kind of revision
 * list do you want to get, finally you can iterate over the revision list.
 *
 */

/* Remember to update object flag allocation in object.h */
#define SEEN		(1u<<0)
#define UNINTERESTING   (1u<<1)
#define TREESAME	(1u<<2)
#define SHOWN		(1u<<3)
#define TMP_MARK	(1u<<4) /* for isolated cases; clean after use */
#define BOUNDARY	(1u<<5)
#define CHILD_SHOWN	(1u<<6)
#define ADDED		(1u<<7)	/* Parents already parsed and added? */
#define SYMMETRIC_LEFT	(1u<<8)
#define PATCHSAME	(1u<<9)
#define BOTTOM		(1u<<10)
/*
 * Indicates object was reached by traversal. i.e. not given by user on
 * command-line or stdin.
 * NEEDSWORK: NOT_USER_GIVEN doesn't apply to commits because we only support
 * filtering trees and blobs, but it may be useful to support filtering commits
 * in the future.
 */
#define NOT_USER_GIVEN	(1u<<25)
#define TRACK_LINEAR	(1u<<26)
#define ALL_REV_FLAGS	(((1u<<11)-1) | NOT_USER_GIVEN | TRACK_LINEAR)

#define TOPO_WALK_EXPLORED	(1u<<27)
#define TOPO_WALK_INDEGREE	(1u<<28)

#define DECORATE_SHORT_REFS	1
#define DECORATE_FULL_REFS	2

struct log_info;
struct repository;
struct rev_info;
struct string_list;
struct saved_parents;
define_shared_commit_slab(revision_sources, char *);

struct rev_cmdline_info {
	unsigned int nr;
	unsigned int alloc;
	struct rev_cmdline_entry {
		struct object *item;
		const char *name;
		enum {
			REV_CMD_REF,
			REV_CMD_PARENTS_ONLY,
			REV_CMD_LEFT,
			REV_CMD_RIGHT,
			REV_CMD_MERGE_BASE,
			REV_CMD_REV
		} whence;
		unsigned flags;
	} *rev;
};

#define REVISION_WALK_WALK 0
#define REVISION_WALK_NO_WALK_SORTED 1
#define REVISION_WALK_NO_WALK_UNSORTED 2

struct oidset;
struct topo_walk_info;

struct rev_info {
	/* Starting list */
	struct commit_list *commits;
	struct object_array pending;
	struct repository *repo;

	/* Parents of shown commits */
	struct object_array boundary_commits;

	/* The end-points specified by the end user */
	struct rev_cmdline_info cmdline;

	/* excluding from --branches, --refs, etc. expansion */
	struct string_list *ref_excludes;

	/* Basic information */
	const char *prefix;
	const char *def;
	struct pathspec prune_data;

	/*
	 * Whether the arguments parsed by setup_revisions() included any
	 * "input" revisions that might still have yielded an empty pending
	 * list (e.g., patterns like "--all" or "--glob").
	 */
	int rev_input_given;

	/*
	 * Whether we read from stdin due to the --stdin option.
	 */
	int read_from_stdin;

	/* topo-sort */
	enum rev_sort_order sort_order;

	unsigned int early_output;

	unsigned int	ignore_missing:1,
			ignore_missing_links:1;

	/* Traversal flags */
	unsigned int	dense:1,
			prune:1,
			no_walk:2,
			remove_empty_trees:1,
			simplify_history:1,
			topo_order:1,
			simplify_merges:1,
			simplify_by_decoration:1,
			single_worktree:1,
			tag_objects:1,
			tree_objects:1,
			blob_objects:1,
			verify_objects:1,
			edge_hint:1,
			edge_hint_aggressive:1,
			limited:1,
			unpacked:1,
			boundary:2,
			count:1,
			left_right:1,
			left_only:1,
			right_only:1,
			rewrite_parents:1,
			print_parents:1,
			show_decorations:1,
			reverse:1,
			reverse_output_stage:1,
			cherry_pick:1,
			cherry_mark:1,
			bisect:1,
			ancestry_path:1,
			first_parent_only:1,
			line_level_traverse:1,
			tree_blobs_in_commit_order:1,

			/*
			 * Blobs are shown without regard for their existence.
			 * But not so for trees: unless exclude_promisor_objects
			 * is set and the tree in question is a promisor object;
			 * OR ignore_missing_links is set, the revision walker
			 * dies with a "bad tree object HASH" message when
			 * encountering a missing tree. For callers that can
			 * handle missing trees and want them to be filterable
			 * and showable, set this to true. The revision walker
			 * will filter and show such a missing tree as usual,
			 * but will not attempt to recurse into this tree
			 * object.
			 */
			do_not_die_on_missing_tree:1,

			/* for internal use only */
			exclude_promisor_objects:1;

	/* Diff flags */
	unsigned int	diff:1,
			full_diff:1,
			show_root_diff:1,
			no_commit_id:1,
			verbose_header:1,
			ignore_merges:1,
			combine_merges:1,
			combined_all_paths:1,
			dense_combined_merges:1,
			always_show_header:1;

	/* Format info */
	unsigned int	shown_one:1,
			shown_dashes:1,
			show_merge:1,
			show_notes:1,
			show_notes_given:1,
			show_signature:1,
			pretty_given:1,
			abbrev_commit:1,
			abbrev_commit_given:1,
			zero_commit:1,
			use_terminator:1,
			missing_newline:1,
			date_mode_explicit:1,
			preserve_subject:1;
	unsigned int	disable_stdin:1;
	/* --show-linear-break */
	unsigned int	track_linear:1,
			track_first_time:1,
			linear:1;

	struct date_mode date_mode;
	int		expand_tabs_in_log; /* unset if negative */
	int		expand_tabs_in_log_default;

	unsigned int	abbrev;
	enum cmit_fmt	commit_format;
	struct log_info *loginfo;
	int		nr, total;
	const char	*mime_boundary;
	const char	*patch_suffix;
	int		numbered_files;
	int		reroll_count;
	char		*message_id;
	struct ident_split from_ident;
	struct string_list *ref_message_ids;
	int		add_signoff;
	const char	*extra_headers;
	const char	*log_reencode;
	const char	*subject_prefix;
	int		no_inline;
	int		show_log_size;
	struct string_list *mailmap;

	/* Filter by commit log message */
	struct grep_opt	grep_filter;
	/* Negate the match of grep_filter */
	int invert_grep;

	/* Display history graph */
	struct git_graph *graph;

	/* special limits */
	int skip_count;
	int max_count;
	timestamp_t max_age;
	timestamp_t min_age;
	int min_parents;
	int max_parents;
	int (*include_check)(struct commit *, void *);
	void *include_check_data;

	/* diff info for patches and for paths limiting */
	struct diff_options diffopt;
	struct diff_options pruning;

	struct reflog_walk_info *reflog_info;
	struct decoration children;
	struct decoration merge_simplification;
	struct decoration treesame;

	/* notes-specific options: which refs to show */
	struct display_notes_opt notes_opt;

	/* interdiff */
	const struct object_id *idiff_oid1;
	const struct object_id *idiff_oid2;
	const char *idiff_title;

	/* range-diff */
	const char *rdiff1;
	const char *rdiff2;
	int creation_factor;
	const char *rdiff_title;

	/* commit counts */
	int count_left;
	int count_right;
	int count_same;

	/* line level range that we are chasing */
	struct decoration line_log_data;

	/* copies of the parent lists, for --full-diff display */
	struct saved_parents *saved_parents_slab;

	struct commit_list *previous_parents;
	const char *break_bar;

	struct revision_sources *sources;

	struct topo_walk_info *topo_walk_info;
};

int ref_excluded(struct string_list *, const char *path);
void clear_ref_exclusion(struct string_list **);
void add_ref_exclusion(struct string_list **, const char *exclude);


#define REV_TREE_SAME		0
#define REV_TREE_NEW		1	/* Only new files */
#define REV_TREE_OLD		2	/* Only files removed */
#define REV_TREE_DIFFERENT	3	/* Mixed changes */

/* revision.c */
typedef void (*show_early_output_fn_t)(struct rev_info *, struct commit_list *);
extern volatile show_early_output_fn_t show_early_output;

struct setup_revision_opt {
	const char *def;
	void (*tweak)(struct rev_info *, struct setup_revision_opt *);
	const char *submodule;	/* TODO: drop this and use rev_info->repo */
	unsigned int	assume_dashdash:1,
			allow_exclude_promisor_objects:1;
	unsigned revarg_opt;
};

#ifndef NO_THE_REPOSITORY_COMPATIBILITY_MACROS
#define init_revisions(revs, prefix) repo_init_revisions(the_repository, revs, prefix)
#endif

/**
 * Initialize a rev_info structure with default values. The third parameter may
 * be NULL or can be prefix path, and then the `.prefix` variable will be set
 * to it. This is typically the first function you want to call when you want
 * to deal with a revision list. After calling this function, you are free to
 * customize options, like set `.ignore_merges` to 0 if you don't want to
 * ignore merges, and so on.
 */
void repo_init_revisions(struct repository *r,
			 struct rev_info *revs,
			 const char *prefix);

/**
 * Parse revision information, filling in the `rev_info` structure, and
 * removing the used arguments from the argument list. Returns the number
 * of arguments left that weren't recognized, which are also moved to the
 * head of the argument list. The last parameter is used in case no
 * parameter given by the first two arguments.
 */
int setup_revisions(int argc, const char **argv, struct rev_info *revs,
		    struct setup_revision_opt *);

void parse_revision_opt(struct rev_info *revs, struct parse_opt_ctx_t *ctx,
			const struct option *options,
			const char * const usagestr[]);
#define REVARG_CANNOT_BE_FILENAME 01
#define REVARG_COMMITTISH 02
int handle_revision_arg(const char *arg, struct rev_info *revs,
			int flags, unsigned revarg_opt);

/**
 * Reset the flags used by the revision walking api. You can use this to do
 * multiple sequential revision walks.
 */
void reset_revision_walk(void);

/**
 * Prepares the rev_info structure for a walk. You should check if it returns
 * any error (non-zero return code) and if it does not, you can start using
 * get_revision() to do the iteration.
 */
int prepare_revision_walk(struct rev_info *revs);

/**
 * Takes a pointer to a `rev_info` structure and iterates over it, returning a
 * `struct commit *` each time you call it. The end of the revision list is
 * indicated by returning a NULL pointer.
 */
struct commit *get_revision(struct rev_info *revs);
<<<<<<< HEAD
const char *get_revision_mark(const struct rev_info *revs,
			      const struct commit *commit);
=======

char *get_revision_mark(const struct rev_info *revs,
			const struct commit *commit);
>>>>>>> 6c51cb52
void put_revision_mark(const struct rev_info *revs,
		       const struct commit *commit);

void mark_parents_uninteresting(struct commit *commit);
void mark_tree_uninteresting(struct repository *r, struct tree *tree);
void mark_trees_uninteresting_sparse(struct repository *r, struct oidset *trees);

void show_object_with_name(FILE *, struct object *, const char *);

/**
 * This function can be used if you want to add commit objects as revision
 * information. You can use the `UNINTERESTING` object flag to indicate if
 * you want to include or exclude the given commit (and commits reachable
 * from the given commit) from the revision list.
 *
 * NOTE: If you have the commits as a string list then you probably want to
 * use setup_revisions(), instead of parsing each string and using this
 * function.
 */
void add_pending_object(struct rev_info *revs,
			struct object *obj, const char *name);

void add_pending_oid(struct rev_info *revs,
		     const char *name, const struct object_id *oid,
		     unsigned int flags);

void add_head_to_pending(struct rev_info *);
void add_reflogs_to_pending(struct rev_info *, unsigned int flags);
void add_index_objects_to_pending(struct rev_info *, unsigned int flags);

enum commit_action {
	commit_ignore,
	commit_show,
	commit_error
};

enum commit_action get_commit_action(struct rev_info *revs,
				     struct commit *commit);
enum commit_action simplify_commit(struct rev_info *revs,
				   struct commit *commit);

enum rewrite_result {
	rewrite_one_ok,
	rewrite_one_noparents,
	rewrite_one_error
};

typedef enum rewrite_result (*rewrite_parent_fn_t)(struct rev_info *revs, struct commit **pp);

int rewrite_parents(struct rev_info *revs,
		    struct commit *commit,
		    rewrite_parent_fn_t rewrite_parent);

/*
 * The log machinery saves the original parent list so that
 * get_saved_parents() can later tell what the real parents of the
 * commits are, when commit->parents has been modified by history
 * simpification.
 *
 * get_saved_parents() will transparently return commit->parents if
 * history simplification is off.
 */
struct commit_list *get_saved_parents(struct rev_info *revs, const struct commit *commit);

#endif<|MERGE_RESOLUTION|>--- conflicted
+++ resolved
@@ -369,14 +369,9 @@
  * indicated by returning a NULL pointer.
  */
 struct commit *get_revision(struct rev_info *revs);
-<<<<<<< HEAD
+
 const char *get_revision_mark(const struct rev_info *revs,
 			      const struct commit *commit);
-=======
-
-char *get_revision_mark(const struct rev_info *revs,
-			const struct commit *commit);
->>>>>>> 6c51cb52
 void put_revision_mark(const struct rev_info *revs,
 		       const struct commit *commit);
 
