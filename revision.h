#ifndef REVISION_H
#define REVISION_H

#include "commit.h"
#include "parse-options.h"
#include "grep.h"
#include "notes.h"
#include "pretty.h"
#include "diff.h"
#include "commit-slab-decl.h"

/* Remember to update object flag allocation in object.h */
<<<<<<< HEAD
#define SEEN		(1u<<0)
#define UNINTERESTING   (1u<<1)
#define TREESAME	(1u<<2)
#define SHOWN		(1u<<3)
#define TMP_MARK	(1u<<4) /* for isolated cases; clean after use */
#define BOUNDARY	(1u<<5)
#define CHILD_SHOWN	(1u<<6)
#define ADDED		(1u<<7)	/* Parents already parsed and added? */
#define SYMMETRIC_LEFT	(1u<<8)
#define PATCHSAME	(1u<<9)
#define BOTTOM		(1u<<10)
/*
 * Indicates object was reached by traversal. i.e. not given by user on
 * command-line or stdin.
 * NEEDSWORK: NOT_USER_GIVEN doesn't apply to commits because we only support
 * filtering trees and blobs, but it may be useful to support filtering commits
 * in the future.
 */
#define NOT_USER_GIVEN	(1u<<25)
#define TRACK_LINEAR	(1u<<26)
#define ALL_REV_FLAGS	(((1u<<11)-1) | NOT_USER_GIVEN | TRACK_LINEAR)
=======
#define SEEN			(1u<<0)
#define UNINTERESTING		(1u<<1)
#define TREESAME		(1u<<2)
#define SHOWN			(1u<<3)
#define TMP_MARK		(1u<<4) /* for isolated cases; clean after use */
#define BOUNDARY		(1u<<5)
#define CHILD_SHOWN		(1u<<6)
#define ADDED			(1u<<7)	/* Parents already parsed and added? */
#define SYMMETRIC_LEFT		(1u<<8)
#define PATCHSAME		(1u<<9)
#define BOTTOM			(1u<<10)
#define USER_GIVEN		(1u<<25) /* given directly by the user */
#define TRACK_LINEAR		(1u<<26)
#define ALL_REV_FLAGS		(((1u<<11)-1) | USER_GIVEN | TRACK_LINEAR)
#define TOPO_WALK_EXPLORED	(1u<<27)
#define TOPO_WALK_INDEGREE	(1u<<28)
>>>>>>> 4943d288

#define DECORATE_SHORT_REFS	1
#define DECORATE_FULL_REFS	2

struct log_info;
struct repository;
struct rev_info;
struct string_list;
struct saved_parents;
define_shared_commit_slab(revision_sources, char *);

struct rev_cmdline_info {
	unsigned int nr;
	unsigned int alloc;
	struct rev_cmdline_entry {
		struct object *item;
		const char *name;
		enum {
			REV_CMD_REF,
			REV_CMD_PARENTS_ONLY,
			REV_CMD_LEFT,
			REV_CMD_RIGHT,
			REV_CMD_MERGE_BASE,
			REV_CMD_REV
		} whence;
		unsigned flags;
	} *rev;
};

#define REVISION_WALK_WALK 0
#define REVISION_WALK_NO_WALK_SORTED 1
#define REVISION_WALK_NO_WALK_UNSORTED 2

struct topo_walk_info;

struct rev_info {
	/* Starting list */
	struct commit_list *commits;
	struct object_array pending;
	struct repository *repo;

	/* Parents of shown commits */
	struct object_array boundary_commits;

	/* The end-points specified by the end user */
	struct rev_cmdline_info cmdline;

	/* excluding from --branches, --refs, etc. expansion */
	struct string_list *ref_excludes;

	/* Basic information */
	const char *prefix;
	const char *def;
	struct pathspec prune_data;

	/*
	 * Whether the arguments parsed by setup_revisions() included any
	 * "input" revisions that might still have yielded an empty pending
	 * list (e.g., patterns like "--all" or "--glob").
	 */
	int rev_input_given;

	/*
	 * Whether we read from stdin due to the --stdin option.
	 */
	int read_from_stdin;

	/* topo-sort */
	enum rev_sort_order sort_order;

	unsigned int early_output;

	unsigned int	ignore_missing:1,
			ignore_missing_links:1;

	/* Traversal flags */
	unsigned int	dense:1,
			prune:1,
			no_walk:2,
			remove_empty_trees:1,
			simplify_history:1,
			topo_order:1,
			simplify_merges:1,
			simplify_by_decoration:1,
			single_worktree:1,
			tag_objects:1,
			tree_objects:1,
			blob_objects:1,
			verify_objects:1,
			edge_hint:1,
			edge_hint_aggressive:1,
			limited:1,
			unpacked:1,
			boundary:2,
			count:1,
			left_right:1,
			left_only:1,
			right_only:1,
			rewrite_parents:1,
			print_parents:1,
			show_decorations:1,
			reverse:1,
			reverse_output_stage:1,
			cherry_pick:1,
			cherry_mark:1,
			bisect:1,
			ancestry_path:1,
			first_parent_only:1,
			line_level_traverse:1,
			tree_blobs_in_commit_order:1,

			/*
			 * Blobs are shown without regard for their existence.
			 * But not so for trees: unless exclude_promisor_objects
			 * is set and the tree in question is a promisor object;
			 * OR ignore_missing_links is set, the revision walker
			 * dies with a "bad tree object HASH" message when
			 * encountering a missing tree. For callers that can
			 * handle missing trees and want them to be filterable
			 * and showable, set this to true. The revision walker
			 * will filter and show such a missing tree as usual,
			 * but will not attempt to recurse into this tree
			 * object.
			 */
			do_not_die_on_missing_tree:1,

			/* for internal use only */
			exclude_promisor_objects:1;

	/* Diff flags */
	unsigned int	diff:1,
			full_diff:1,
			show_root_diff:1,
			no_commit_id:1,
			verbose_header:1,
			ignore_merges:1,
			combine_merges:1,
			dense_combined_merges:1,
			always_show_header:1;

	/* Format info */
	unsigned int	shown_one:1,
			shown_dashes:1,
			show_merge:1,
			show_notes:1,
			show_notes_given:1,
			show_signature:1,
			pretty_given:1,
			abbrev_commit:1,
			abbrev_commit_given:1,
			zero_commit:1,
			use_terminator:1,
			missing_newline:1,
			date_mode_explicit:1,
			preserve_subject:1;
	unsigned int	disable_stdin:1;
	/* --show-linear-break */
	unsigned int	track_linear:1,
			track_first_time:1,
			linear:1;

	struct date_mode date_mode;
	int		expand_tabs_in_log; /* unset if negative */
	int		expand_tabs_in_log_default;

	unsigned int	abbrev;
	enum cmit_fmt	commit_format;
	struct log_info *loginfo;
	int		nr, total;
	const char	*mime_boundary;
	const char	*patch_suffix;
	int		numbered_files;
	int		reroll_count;
	char		*message_id;
	struct ident_split from_ident;
	struct string_list *ref_message_ids;
	int		add_signoff;
	const char	*extra_headers;
	const char	*log_reencode;
	const char	*subject_prefix;
	int		no_inline;
	int		show_log_size;
	struct string_list *mailmap;

	/* Filter by commit log message */
	struct grep_opt	grep_filter;
	/* Negate the match of grep_filter */
	int invert_grep;

	/* Display history graph */
	struct git_graph *graph;

	/* special limits */
	int skip_count;
	int max_count;
	timestamp_t max_age;
	timestamp_t min_age;
	int min_parents;
	int max_parents;
	int (*include_check)(struct commit *, void *);
	void *include_check_data;

	/* diff info for patches and for paths limiting */
	struct diff_options diffopt;
	struct diff_options pruning;

	struct reflog_walk_info *reflog_info;
	struct decoration children;
	struct decoration merge_simplification;
	struct decoration treesame;

	/* notes-specific options: which refs to show */
	struct display_notes_opt notes_opt;

	/* interdiff */
	const struct object_id *idiff_oid1;
	const struct object_id *idiff_oid2;
	const char *idiff_title;

	/* range-diff */
	const char *rdiff1;
	const char *rdiff2;
	int creation_factor;
	const char *rdiff_title;

	/* commit counts */
	int count_left;
	int count_right;
	int count_same;

	/* line level range that we are chasing */
	struct decoration line_log_data;

	/* copies of the parent lists, for --full-diff display */
	struct saved_parents *saved_parents_slab;

	struct commit_list *previous_parents;
	const char *break_bar;

	struct revision_sources *sources;

	struct topo_walk_info *topo_walk_info;
};

int ref_excluded(struct string_list *, const char *path);
void clear_ref_exclusion(struct string_list **);
void add_ref_exclusion(struct string_list **, const char *exclude);


#define REV_TREE_SAME		0
#define REV_TREE_NEW		1	/* Only new files */
#define REV_TREE_OLD		2	/* Only files removed */
#define REV_TREE_DIFFERENT	3	/* Mixed changes */

/* revision.c */
typedef void (*show_early_output_fn_t)(struct rev_info *, struct commit_list *);
extern volatile show_early_output_fn_t show_early_output;

struct setup_revision_opt {
	const char *def;
	void (*tweak)(struct rev_info *, struct setup_revision_opt *);
	const char *submodule;	/* TODO: drop this and use rev_info->repo */
	int assume_dashdash;
	unsigned revarg_opt;
};

#ifndef NO_THE_REPOSITORY_COMPATIBILITY_MACROS
#define init_revisions(revs, prefix) repo_init_revisions(the_repository, revs, prefix)
#endif
void repo_init_revisions(struct repository *r,
			 struct rev_info *revs,
			 const char *prefix);
int setup_revisions(int argc, const char **argv, struct rev_info *revs,
		    struct setup_revision_opt *);
void parse_revision_opt(struct rev_info *revs, struct parse_opt_ctx_t *ctx,
			const struct option *options,
			const char * const usagestr[]);
#define REVARG_CANNOT_BE_FILENAME 01
#define REVARG_COMMITTISH 02
int handle_revision_arg(const char *arg, struct rev_info *revs,
			int flags, unsigned revarg_opt);

void reset_revision_walk(void);
int prepare_revision_walk(struct rev_info *revs);
struct commit *get_revision(struct rev_info *revs);
char *get_revision_mark(const struct rev_info *revs,
			const struct commit *commit);
void put_revision_mark(const struct rev_info *revs,
		       const struct commit *commit);

void mark_parents_uninteresting(struct commit *commit);
void mark_tree_uninteresting(struct repository *r, struct tree *tree);

void show_object_with_name(FILE *, struct object *, const char *);

void add_pending_object(struct rev_info *revs,
			struct object *obj, const char *name);
void add_pending_oid(struct rev_info *revs,
		     const char *name, const struct object_id *oid,
		     unsigned int flags);

void add_head_to_pending(struct rev_info *);
void add_reflogs_to_pending(struct rev_info *, unsigned int flags);
void add_index_objects_to_pending(struct rev_info *, unsigned int flags);

enum commit_action {
	commit_ignore,
	commit_show,
	commit_error
};

enum commit_action get_commit_action(struct rev_info *revs,
				     struct commit *commit);
enum commit_action simplify_commit(struct rev_info *revs,
				   struct commit *commit);

enum rewrite_result {
	rewrite_one_ok,
	rewrite_one_noparents,
	rewrite_one_error
};

typedef enum rewrite_result (*rewrite_parent_fn_t)(struct rev_info *revs, struct commit **pp);

int rewrite_parents(struct rev_info *revs,
		    struct commit *commit,
		    rewrite_parent_fn_t rewrite_parent);

/*
 * The log machinery saves the original parent list so that
 * get_saved_parents() can later tell what the real parents of the
 * commits are, when commit->parents has been modified by history
 * simpification.
 *
 * get_saved_parents() will transparently return commit->parents if
 * history simplification is off.
 */
struct commit_list *get_saved_parents(struct rev_info *revs, const struct commit *commit);

#endif<|MERGE_RESOLUTION|>--- conflicted
+++ resolved
@@ -10,29 +10,6 @@
 #include "commit-slab-decl.h"
 
 /* Remember to update object flag allocation in object.h */
-<<<<<<< HEAD
-#define SEEN		(1u<<0)
-#define UNINTERESTING   (1u<<1)
-#define TREESAME	(1u<<2)
-#define SHOWN		(1u<<3)
-#define TMP_MARK	(1u<<4) /* for isolated cases; clean after use */
-#define BOUNDARY	(1u<<5)
-#define CHILD_SHOWN	(1u<<6)
-#define ADDED		(1u<<7)	/* Parents already parsed and added? */
-#define SYMMETRIC_LEFT	(1u<<8)
-#define PATCHSAME	(1u<<9)
-#define BOTTOM		(1u<<10)
-/*
- * Indicates object was reached by traversal. i.e. not given by user on
- * command-line or stdin.
- * NEEDSWORK: NOT_USER_GIVEN doesn't apply to commits because we only support
- * filtering trees and blobs, but it may be useful to support filtering commits
- * in the future.
- */
-#define NOT_USER_GIVEN	(1u<<25)
-#define TRACK_LINEAR	(1u<<26)
-#define ALL_REV_FLAGS	(((1u<<11)-1) | NOT_USER_GIVEN | TRACK_LINEAR)
-=======
 #define SEEN			(1u<<0)
 #define UNINTERESTING		(1u<<1)
 #define TREESAME		(1u<<2)
@@ -44,12 +21,18 @@
 #define SYMMETRIC_LEFT		(1u<<8)
 #define PATCHSAME		(1u<<9)
 #define BOTTOM			(1u<<10)
-#define USER_GIVEN		(1u<<25) /* given directly by the user */
+/*
+ * Indicates object was reached by traversal. i.e. not given by user on
+ * command-line or stdin.
+ * NEEDSWORK: NOT_USER_GIVEN doesn't apply to commits because we only support
+ * filtering trees and blobs, but it may be useful to support filtering commits
+ * in the future.
+ */
+#define NOT_USER_GIVEN		(1u<<25)
 #define TRACK_LINEAR		(1u<<26)
-#define ALL_REV_FLAGS		(((1u<<11)-1) | USER_GIVEN | TRACK_LINEAR)
+#define ALL_REV_FLAGS		(((1u<<11)-1) | NOT_USER_GIVEN | TRACK_LINEAR)
 #define TOPO_WALK_EXPLORED	(1u<<27)
 #define TOPO_WALK_INDEGREE	(1u<<28)
->>>>>>> 4943d288
 
 #define DECORATE_SHORT_REFS	1
 #define DECORATE_FULL_REFS	2
