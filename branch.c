--- conflicted
+++ resolved
@@ -417,11 +417,7 @@
 	}
 
 	if ((commit = lookup_commit_reference(r, &oid)) == NULL)
-<<<<<<< HEAD
 		die(_("not a valid branch point: '%s'"), start_name);
-	oidcpy(&oid, &commit->object.oid);
-=======
-		die(_("Not a valid branch point: '%s'."), start_name);
 	if (out_real_ref) {
 		*out_real_ref = real_ref;
 		real_ref = NULL;
@@ -459,7 +455,6 @@
 	dwim_branch_start(r, start_name, track, &real_ref, &oid);
 	if (dry_run)
 		goto cleanup;
->>>>>>> 679e3693
 
 	if (reflog)
 		log_all_ref_updates = LOG_REFS_NORMAL;
